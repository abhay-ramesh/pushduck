---
title: useUploadRoute
description: React hook for uploading files with reactive state management
---

import { Callout } from "fumadocs-ui/components/callout";
import { TypeTable } from "fumadocs-ui/components/type-table";
import { Tab, Tabs } from "fumadocs-ui/components/tabs";
import { formatETA, formatUploadSpeed } from "pushduck";

## useUploadRoute Hook

A React hook that provides reactive state management for file uploads with progress tracking and error handling.

<Callout type="info">
  This hook follows familiar React patterns and is perfect for teams that prefer
  the traditional hook-based approach. Both this and `createUploadClient` are equally valid ways to handle uploads.
</Callout>

## When to Use This Hook

Use `useUploadRoute` when:

- 🪝 **Prefer React hooks** - familiar pattern for React developers
- 🧩 **Granular control** needed over individual upload state
- 🔄 **Component-level state** management preferred
- 👥 **Team preference** for hook-based patterns

## Alternative Approach

You can also use the structured client approach:

```typescript title="Hook-based approach"
// Hook-based approach
import { useUploadRoute } from 'pushduck/client'

const { uploadFiles, files } = useUploadRoute<AppRouter>('imageUpload') // [!code highlight]
```

```typescript title="Structured client approach"
// Structured client approach
import { createUploadClient } from 'pushduck/client'

const upload = createUploadClient<AppRouter>({
  endpoint: '/api/upload' // [!code highlight]
})

const { uploadFiles, files } = upload.imageUpload() // [!code highlight]
```

Both approaches provide the same functionality and type safety - choose what feels more natural for your team.

## Basic Usage

```typescript title="Basic Usage Example"
import { useUploadRoute } from "pushduck/client";
import { formatETA, formatUploadSpeed } from "pushduck";
import type { AppRouter } from "@/lib/upload";

export function ImageUploader() {
  // With type parameter (recommended for better type safety)
  const { uploadFiles, files, isUploading, error, reset, progress, uploadSpeed, eta } =
    useUploadRoute<AppRouter>("imageUpload"); // [!code highlight]

  const handleFileSelect = (e: React.ChangeEvent<HTMLInputElement>) => {
    const selectedFiles = Array.from(e.target.files || []);
    uploadFiles(selectedFiles); // [!code highlight]
  };

  return (
    <div>
      <input
        type="file"
        multiple
        accept="image/*"
        onChange={handleFileSelect}
      />

      {/* Overall Progress Tracking */}
      {isUploading && files.length > 1 && progress !== undefined && (
        <div className="overall-progress">
          <h3>Overall Progress: {Math.round(progress)}%</h3>
          <progress value={progress} max={100} />
          <div>
            <span>Speed: {uploadSpeed ? formatUploadSpeed(uploadSpeed) : '0 B/s'}</span>
            <span>ETA: {eta ? formatETA(eta) : '--'}</span>
          </div>
        </div>
      )}

      {/* Individual File Progress */}
      {files.map((file) => (
        <div key={file.id}>
          <span>{file.name}</span>
          <progress value={file.progress} max={100} />
          {file.status === "success" && <a href={file.url}>View</a>} // [!code highlight]
        </div>
      ))}

      {error && <div className="error">{error.message}</div>}
      <button onClick={reset}>Reset</button>
    </div>
  );
}
```

## Overall Progress Tracking

The hook provides real-time overall progress metrics when uploading multiple files:

<Callout type="info">
  Overall progress tracking is especially useful for batch uploads and provides a better user experience when uploading multiple files simultaneously.
</Callout>

```typescript
const { progress, uploadSpeed, eta } = useUploadRoute("imageUpload");

// Progress: 0-100 percentage across all files
console.log(`Overall progress: ${progress}%`);

// Upload speed: Combined transfer rate in bytes/second
console.log(`Transfer rate: ${formatUploadSpeed(uploadSpeed)}`);

// ETA: Time remaining in seconds
console.log(`Time remaining: ${formatETA(eta)}`);
```

### Progress Calculation

- **progress**: Weighted by file sizes, not just file count
- **uploadSpeed**: Sum of all active file upload speeds
- **eta**: Calculated based on remaining bytes and current speed
- Values are `undefined` when no uploads are active

## Hook Signature

```typescript
// With type parameter (recommended)
function useUploadRoute<TRouter>(
  route: keyof TRouter,
  options?: UseUploadOptions
): UseUploadReturn;

// Without type parameter (also works)
function useUploadRoute(
  route: string,
  options?: UseUploadOptions
): UseUploadReturn;
```

## Parameters

<TypeTable
  type={{
    route: {
      description: "The upload route name from your router",
      type: "keyof TRouter | string",
      required: true,
    },
    options: {
      description: "Optional configuration for the hook",
      type: "UseUploadOptions",
    },
  }}
/>

### Type Parameter Benefits

```typescript
// ✅ With type parameter - better type safety
const { uploadFiles } = useUploadRoute<AppRouter>("imageUpload");
// - Route names are validated at compile time
// - IntelliSense shows available routes
// - Typos caught during development

// ✅ Without type parameter - still works
const { uploadFiles } = useUploadRoute("imageUpload");
// - Works with any string
// - Less type safety but more flexible
// - Good for dynamic route names
```

## Options

<TypeTable
  type={{
    onStart: {
      description: "Callback when upload process begins (after validation)",
      type: "(files: S3FileMetadata[]) => void",
    },
    onSuccess: {
      description: "Callback when uploads complete successfully",
      type: "(results: UploadResult[]) => void",
    },
    onError: {
      description: "Callback when upload fails",
      type: "(error: UploadError) => void",
    },
    onProgress: {
      description: "Callback for progress updates",
      type: "(progress: number) => void",
    },
  }}
/>

## Return Value

<TypeTable
  type={{
    uploadFiles: {
      description: "Function to upload files",
      type: "(files: File[]) => Promise<UploadResult[]>",
    },
    files: {
      description: "Array of files with upload status",
      type: "UploadFile[]",
    },
    isUploading: {
      description: "Whether any upload is in progress",
      type: "boolean",
    },
    uploadedFiles: {
      description: "Successfully uploaded files",
      type: "UploadResult[]",
    },
    error: {
      description: "Upload error if any",
      type: "UploadError | null",
    },
    reset: {
      description: "Reset upload state",
      type: "() => void",
    },
    progress: {
      description: "Overall progress across all files (0-100)",
      type: "number | undefined",
    },
    uploadSpeed: {
      description: "Combined transfer rate in bytes per second",
      type: "number | undefined",
    },
    eta: {
      description: "Overall time remaining in seconds",
      type: "number | undefined",
    },
  }}
/>

## Callback Execution Order

The callbacks follow a predictable order to provide clear upload lifecycle management:

<Callout type="info">
  **Proper Callback Sequence:** `onStart` → `onProgress(0)` → `onProgress(n)` → `onSuccess/onError`
</Callout>

```typescript
const { uploadFiles } = useUploadRoute<AppRouter>('imageUpload', {
  // 1. Called first after validation passes
  onStart: (files) => {
    console.log('🚀 Upload starting for', files.length, 'files');
    setUploading(true);
  },
  
  // 2. Called with progress updates (0-100)
  onProgress: (progress) => {
    console.log('📊 Progress:', progress + '%');
    setProgress(progress);
  },
  
  // 3. Called on completion
  onSuccess: (results) => {
    console.log('✅ Upload complete!');
    results.forEach(file => {
      console.log('File URL:', file.url);                // Permanent URL
      console.log('Download URL:', file.presignedUrl);   // Temporary access (1 hour)
    });
    setUploading(false);
  },
  
  // OR 3. Called on error (no progress callbacks for validation errors)
  onError: (error) => {
    console.log('❌ Upload failed:', error.message);
    setUploading(false);
  }
});
```

### Validation Errors vs Upload Errors

- **Validation errors** (size limits, file types): Only `onError` is called
- **Upload errors** (network issues): `onStart` → `onProgress(0)` → `onError`

## Upload Result Structure

Each successfully uploaded file includes the following properties:

<TypeTable
  type={{
    id: {
      description: "Unique file identifier for this upload session",
      type: "string",
    },
    name: {
      description: "Original filename",
      type: "string",
    },
    size: {
      description: "File size in bytes",
      type: "number",
    },
    type: {
      description: "MIME type of the file",
      type: "string",
    },
    status: {
      description: "Upload status",
      type: '"pending" | "uploading" | "success" | "error"',
    },
    progress: {
      description: "Upload progress (0-100)",
      type: "number",
    },
    url: {
      description: "Permanent file URL for public access",
      type: "string | undefined",
    },
    key: {
      description: "S3 object key/path",
      type: "string | undefined",
    },
    presignedUrl: {
      description: "Temporary download URL (expires in 1 hour)",
      type: "string | undefined",
    },
    error: {
      description: "Error message if upload failed",
      type: "string | undefined",
    },
    file: {
      description: "Original File object reference",
      type: "File | undefined",
    },
    uploadStartTime: {
      description: "Timestamp when upload started (for ETA calculation)",
      type: "number | undefined",
    },
    uploadSpeed: {
      description: "Current upload speed in bytes per second",
      type: "number | undefined",
    },
    eta: {
      description: "Estimated time remaining in seconds",
      type: "number | undefined",
    },
  }}
/>

### URL Usage Examples

```typescript
const { uploadFiles } = useUploadRoute('fileUpload', {
  onSuccess: (results) => {
    results.forEach(file => {
      // Use permanent URL for public files
      if (file.url) {
        console.log('Public URL:', file.url);
      }
      
      // Use presigned URL for private files or temporary access
      if (file.presignedUrl) {
        console.log('Download URL:', file.presignedUrl);
        // This URL expires in 1 hour and can be used for secure downloads
      }
    });
  }
});
```

## Advanced Examples

<<<<<<< HEAD
<Tabs items={["With All Callbacks", "With Metadata", "Multiple Files", "Form Integration"]}>
  <Tab value="With All Callbacks">
    ```typescript
    const { uploadFiles, files } = useUploadRoute<AppRouter>('documentUpload', {
      onStart: (files) => {
        toast.info(`Starting upload of ${files.length} files...`);
        setUploadStarted(true);
      },
      onSuccess: (results) => {
        toast.success(`Uploaded ${results.length} files`);
        // Store both permanent and temporary URLs
        updateDocuments(results.map(file => ({
          url: file.url,                    // Permanent access
          downloadUrl: file.presignedUrl,   // Temporary access (1 hour)
          name: file.name,
          key: file.key
        })));
        setUploadStarted(false);
      },
      onError: (error) => {
        toast.error(`Upload failed: ${error.message}`);
        setUploadStarted(false);
      },
      onProgress: (progress) => {
        setGlobalProgress(progress);
      }
    })
    ```
  </Tab>
  
  <Tab value="With Metadata">
    ```typescript
    import { useUploadRoute } from 'pushduck/client'
    import type { AppRouter } from '@/lib/upload'
    import { useState } from 'react'

    export function ProductImageUpload({ productId }: { productId: string }) {
      const [imageType, setImageType] = useState<'main' | 'gallery' | 'thumbnail'>('gallery');
      const [sortOrder, setSortOrder] = useState(1);
      
      const { uploadFiles, files, isUploading } = useUploadRoute<AppRouter>('productImages', {
        onSuccess: (results) => {
          toast.success(`Uploaded ${results.length} ${imageType} images for product`);
          // Update product in database with new image URLs
          updateProduct(productId, results);
        }
      });
      
      const handleUpload = (selectedFiles: File[]) => {
        // Send product context to server via metadata
        uploadFiles(selectedFiles, {
          productId: productId,
          imageType: imageType,
          sortOrder: sortOrder,
          category: 'product-media',
          uploadedFrom: 'admin-dashboard'
        });
      };
      
      return (
        <div>
          <div className="metadata-controls">
            <label>
              Image Type:
              <select 
                value={imageType} 
                onChange={(e) => setImageType(e.target.value as any)}
              >
                <option value="main">Main Product Image</option>
                <option value="gallery">Gallery Image</option>
                <option value="thumbnail">Thumbnail</option>
              </select>
            </label>
            
            <label>
              Sort Order:
              <input
                type="number"
                value={sortOrder}
                onChange={(e) => setSortOrder(parseInt(e.target.value))}
                min="1"
              />
            </label>
          </div>
          
          <input
            type="file"
            multiple
            accept="image/*"
            onChange={(e) => e.target.files && handleUpload(Array.from(e.target.files))}
            disabled={isUploading}
          />
          
          {files.map(file => (
            <div key={file.id}>
              <span>{file.name}</span>
              <span>Type: {imageType}</span>
              <span>Order: {sortOrder}</span>
              {file.status === 'success' && <img src={file.url} alt={file.name} width={100} />}
            </div>
          ))}
        </div>
      );
    }
    ```
  </Tab>
  
  <Tab value="Multiple Files">
    ```typescript
    const images = useUploadRoute<AppRouter>('imageUpload')
    const documents = useUploadRoute<AppRouter>('documentUpload')
    
    return (
      <div>
        <FileUploadSection {...images} accept="image/*" />
        <FileUploadSection {...documents} accept=".pdf,.doc" />
      </div>
    )
    ```
  </Tab>
  
  <Tab value="Form Integration">
    ```typescript
    const { uploadFiles, uploadedFiles } = useUploadRoute<AppRouter>('attachments', {
      onSuccess: (results) => {
        setValue('attachments', results.map(r => r.url))
      }
    })
    
    const onSubmit = (data) => {
      // Form data includes uploaded file URLs
      console.log(data.attachments)
    }
    ```
  </Tab>
</Tabs>
=======
```typescript tab="With All Callbacks"
const { uploadFiles, files } = useUploadRoute<AppRouter>('documentUpload', {
  onStart: (files) => {
    toast.info(`Starting upload of ${files.length} files...`);
    setUploadStarted(true);
  },
  onSuccess: (results) => {
    toast.success(`Uploaded ${results.length} files`);
    // Store both permanent and temporary URLs
    updateDocuments(results.map(file => ({
      url: file.url,                    // Permanent access
      downloadUrl: file.presignedUrl,   // Temporary access (1 hour)
      name: file.name,
      key: file.key
    })));
    setUploadStarted(false);
  },
  onError: (error) => {
    toast.error(`Upload failed: ${error.message}`);
    setUploadStarted(false);
  },
  onProgress: (progress) => {
    setGlobalProgress(progress);
  }
})
```

```typescript tab="Multiple Files"
const images = useUploadRoute<AppRouter>('imageUpload')
const documents = useUploadRoute<AppRouter>('documentUpload')

return (
  <div>
    <FileUploadSection {...images} accept="image/*" />
    <FileUploadSection {...documents} accept=".pdf,.doc" />
  </div>
)
```

```typescript tab="Form Integration"
const { uploadFiles, uploadedFiles } = useUploadRoute<AppRouter>('attachments', {
  onSuccess: (results) => {
    setValue('attachments', results.map(r => r.url))
  }
})

const onSubmit = (data) => {
  // Form data includes uploaded file URLs
  console.log(data.attachments)
}
```

>>>>>>> 6508c18c

---

<Callout type="success">
  **Flexible API:** Use this hook when you prefer React's familiar hook patterns
  or need more granular control over upload state.
</Callout><|MERGE_RESOLUTION|>--- conflicted
+++ resolved
@@ -379,144 +379,6 @@
 
 ## Advanced Examples
 
-<<<<<<< HEAD
-<Tabs items={["With All Callbacks", "With Metadata", "Multiple Files", "Form Integration"]}>
-  <Tab value="With All Callbacks">
-    ```typescript
-    const { uploadFiles, files } = useUploadRoute<AppRouter>('documentUpload', {
-      onStart: (files) => {
-        toast.info(`Starting upload of ${files.length} files...`);
-        setUploadStarted(true);
-      },
-      onSuccess: (results) => {
-        toast.success(`Uploaded ${results.length} files`);
-        // Store both permanent and temporary URLs
-        updateDocuments(results.map(file => ({
-          url: file.url,                    // Permanent access
-          downloadUrl: file.presignedUrl,   // Temporary access (1 hour)
-          name: file.name,
-          key: file.key
-        })));
-        setUploadStarted(false);
-      },
-      onError: (error) => {
-        toast.error(`Upload failed: ${error.message}`);
-        setUploadStarted(false);
-      },
-      onProgress: (progress) => {
-        setGlobalProgress(progress);
-      }
-    })
-    ```
-  </Tab>
-  
-  <Tab value="With Metadata">
-    ```typescript
-    import { useUploadRoute } from 'pushduck/client'
-    import type { AppRouter } from '@/lib/upload'
-    import { useState } from 'react'
-
-    export function ProductImageUpload({ productId }: { productId: string }) {
-      const [imageType, setImageType] = useState<'main' | 'gallery' | 'thumbnail'>('gallery');
-      const [sortOrder, setSortOrder] = useState(1);
-      
-      const { uploadFiles, files, isUploading } = useUploadRoute<AppRouter>('productImages', {
-        onSuccess: (results) => {
-          toast.success(`Uploaded ${results.length} ${imageType} images for product`);
-          // Update product in database with new image URLs
-          updateProduct(productId, results);
-        }
-      });
-      
-      const handleUpload = (selectedFiles: File[]) => {
-        // Send product context to server via metadata
-        uploadFiles(selectedFiles, {
-          productId: productId,
-          imageType: imageType,
-          sortOrder: sortOrder,
-          category: 'product-media',
-          uploadedFrom: 'admin-dashboard'
-        });
-      };
-      
-      return (
-        <div>
-          <div className="metadata-controls">
-            <label>
-              Image Type:
-              <select 
-                value={imageType} 
-                onChange={(e) => setImageType(e.target.value as any)}
-              >
-                <option value="main">Main Product Image</option>
-                <option value="gallery">Gallery Image</option>
-                <option value="thumbnail">Thumbnail</option>
-              </select>
-            </label>
-            
-            <label>
-              Sort Order:
-              <input
-                type="number"
-                value={sortOrder}
-                onChange={(e) => setSortOrder(parseInt(e.target.value))}
-                min="1"
-              />
-            </label>
-          </div>
-          
-          <input
-            type="file"
-            multiple
-            accept="image/*"
-            onChange={(e) => e.target.files && handleUpload(Array.from(e.target.files))}
-            disabled={isUploading}
-          />
-          
-          {files.map(file => (
-            <div key={file.id}>
-              <span>{file.name}</span>
-              <span>Type: {imageType}</span>
-              <span>Order: {sortOrder}</span>
-              {file.status === 'success' && <img src={file.url} alt={file.name} width={100} />}
-            </div>
-          ))}
-        </div>
-      );
-    }
-    ```
-  </Tab>
-  
-  <Tab value="Multiple Files">
-    ```typescript
-    const images = useUploadRoute<AppRouter>('imageUpload')
-    const documents = useUploadRoute<AppRouter>('documentUpload')
-    
-    return (
-      <div>
-        <FileUploadSection {...images} accept="image/*" />
-        <FileUploadSection {...documents} accept=".pdf,.doc" />
-      </div>
-    )
-    ```
-  </Tab>
-  
-  <Tab value="Form Integration">
-    ```typescript
-    const { uploadFiles, uploadedFiles } = useUploadRoute<AppRouter>('attachments', {
-      onSuccess: (results) => {
-        setValue('attachments', results.map(r => r.url))
-      }
-    })
-    
-    const onSubmit = (data) => {
-      // Form data includes uploaded file URLs
-      console.log(data.attachments)
-    }
-    ```
-  </Tab>
-</Tabs>
-=======
 ```typescript tab="With All Callbacks"
 const { uploadFiles, files } = useUploadRoute<AppRouter>('documentUpload', {
   onStart: (files) => {
@@ -544,7 +406,82 @@
 })
 ```
 
-```typescript tab="Multiple Files"
+```typescript tab="With Metadata"
+import { useUploadRoute } from 'pushduck/client'
+import type { AppRouter } from '@/lib/upload'
+import { useState } from 'react'
+
+export function ProductImageUpload({ productId }: { productId: string }) {
+  const [imageType, setImageType] = useState<'main' | 'gallery' | 'thumbnail'>('gallery');
+  const [sortOrder, setSortOrder] = useState(1);
+  
+  const { uploadFiles, files, isUploading } = useUploadRoute<AppRouter>('productImages', {
+    onSuccess: (results) => {
+      toast.success(`Uploaded ${results.length} ${imageType} images for product`);
+      // Update product in database with new image URLs
+      updateProduct(productId, results);
+    }
+  });
+  
+  const handleUpload = (selectedFiles: File[]) => {
+    // Send product context to server via metadata
+    uploadFiles(selectedFiles, {
+      productId: productId,
+      imageType: imageType,
+      sortOrder: sortOrder,
+      category: 'product-media',
+      uploadedFrom: 'admin-dashboard'
+    });
+  };
+  
+  return (
+    <div>
+      <div className="metadata-controls">
+        <label>
+          Image Type:
+          <select 
+            value={imageType} 
+            onChange={(e) => setImageType(e.target.value as any)}
+          >
+            <option value="main">Main Product Image</option>
+            <option value="gallery">Gallery Image</option>
+            <option value="thumbnail">Thumbnail</option>
+          </select>
+        </label>
+        
+        <label>
+          Sort Order:
+          <input
+            type="number"
+            value={sortOrder}
+            onChange={(e) => setSortOrder(parseInt(e.target.value))}
+            min="1"
+          />
+        </label>
+      </div>
+      
+      <input
+        type="file"
+        multiple
+        accept="image/*"
+        onChange={(e) => e.target.files && handleUpload(Array.from(e.target.files))}
+        disabled={isUploading}
+      />
+      
+      {files.map(file => (
+        <div key={file.id}>
+          <span>{file.name}</span>
+          <span>Type: {imageType}</span>
+          <span>Order: {sortOrder}</span>
+          {file.status === 'success' && <img src={file.url} alt={file.name} width={100} />}
+        </div>
+      ))}
+    </div>
+  );
+}
+```
+
+```typescript tab="Multiple Routes"
 const images = useUploadRoute<AppRouter>('imageUpload')
 const documents = useUploadRoute<AppRouter>('documentUpload')
 
@@ -569,7 +506,6 @@
 }
 ```
 
->>>>>>> 6508c18c
 
 ---
 
