--- conflicted
+++ resolved
@@ -92,13 +92,8 @@
 
   // Return enriched metadata
   return {
-<<<<<<< HEAD
-    ...metadata,         // Client-provided metadata (e.g., albumId, tags)
-    userId: user.id,     // Server-side auth (overrides client)
-=======
-    ...metadata,
-    userId: user.id, // [!code highlight]
->>>>>>> 6508c18c
+    ...metadata,      // Client-provided metadata (e.g., albumId, tags)
+    userId: user.id,  // [!code highlight]
     userRole: user.role,
     uploadedAt: new Date().toISOString(),
     ipAddress: req.headers.get('x-forwarded-for'),
