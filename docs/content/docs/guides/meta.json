{
    "title": "Guides",
    "pages": [
        "--- Client Development ---",
        "client-approaches",
        "--- Upload Features ---",
        "uploads",
<<<<<<< HEAD
        "advanced",
=======
        "--- Security ---",
>>>>>>> 6508c18c
        "security",
        "--- Migration ---",
        "migration",
        "--- Production ---",
        "going-live"
    ]
}<|MERGE_RESOLUTION|>--- conflicted
+++ resolved
@@ -1,19 +1,16 @@
 {
-    "title": "Guides",
-    "pages": [
-        "--- Client Development ---",
-        "client-approaches",
-        "--- Upload Features ---",
-        "uploads",
-<<<<<<< HEAD
-        "advanced",
-=======
-        "--- Security ---",
->>>>>>> 6508c18c
-        "security",
-        "--- Migration ---",
-        "migration",
-        "--- Production ---",
-        "going-live"
-    ]
+  "title": "Guides",
+  "pages": [
+    "--- Client Development ---",
+    "client-approaches",
+    "--- Upload Features ---",
+    "uploads",
+    "advanced",
+    "--- Security ---",
+    "security",
+    "--- Migration ---",
+    "migration",
+    "--- Production ---",
+    "going-live"
+  ]
 }