--- conflicted
+++ resolved
@@ -2992,13 +2992,8 @@
   birpc@2.4.0:
     resolution: {integrity: sha512-5IdNxTyhXHv2UlgnPHQ0h+5ypVmkrYHzL8QT+DwFZ//2N/oNV8Ch+BCRmTJ3x6/z9Axo/cXYBc9eprsUVK/Jsg==}
 
-<<<<<<< HEAD
   bl@5.1.0:
     resolution: {integrity: sha512-tv1ZJHLfTDnXE6tMHv73YgSJaWR2AFuPwMntBe7XL/GBFHnT0CLnsHMogfk5+GzCDC5ZWarSCYaIGATZt9dNsQ==}
-=======
-  bl@4.1.0:
-    resolution: {integrity: sha512-1W07cM9gS6DcLperZfFSj+bWLtaPGSOHWhPiGzXmvVJbRLdG82sH/Kn8EtW1VqWVA54AKf2h5k5BbnIbwF3h6w==}
->>>>>>> bad0f836
 
   body-parser@2.2.0:
     resolution: {integrity: sha512-02qvAaxv8tp7fBa/mw1ga98OGm+eCbqzJOKoRt70sLmfEEi+jyBYVTDGfCL/k06/4EMk/z01gCe7HoCH/f2LTg==}
@@ -3025,13 +3020,8 @@
   buffer-from@1.1.2:
     resolution: {integrity: sha512-E+XQCRwSbaaiChtv6k6Dwgc+bx+Bs6vuKJHHl5kox/BaKbhiXzqQOwK4cO22yElGp2OCmjwVhT3HmxgyPGnJfQ==}
 
-<<<<<<< HEAD
   buffer@6.0.3:
     resolution: {integrity: sha512-FTiCpNxtwiZZHEZbcbTIcZjERVICn9yq/pDFkTl95/AxzD1naBctN7YO68riM/gLSDY7sdrMby8hofADYuuqOA==}
-=======
-  buffer@5.7.1:
-    resolution: {integrity: sha512-EHcyIPBQ4BSGlvjB16k5KgAJ27CIsHY/2JBmCRReo48y9rQ3MaUzWX3KVlBa4U7MyX02HdVj0K7C3WaB3ju7FQ==}
->>>>>>> bad0f836
 
   busboy@1.6.0:
     resolution: {integrity: sha512-8SFQbg/0hQ9xy3UNTB0YEnsNBbWfhf7RtnzpL7TkBiTBRfrQ9Fxcnz7VJsleJpyp6rVLvXiuORqjlHi5q+PYuA==}
@@ -3133,11 +3123,11 @@
   class-variance-authority@0.7.1:
     resolution: {integrity: sha512-Ka+9Trutv7G8M6WT6SeiRWz792K5qEqIGEGzXKhAE6xOWAY6pPH8U+9IY3oCMv6kqTmLsv7Xh/2w2RigkePMsg==}
 
-<<<<<<< HEAD
+
   cli-cursor@4.0.0:
     resolution: {integrity: sha512-VGtlMu3x/4DOtIUwEkRezxUZ2lBacNJCHash0N0WeZDBS+7Ux1dm3XWAgWYxLJFMMdOeXMHXorshEFhbMSGelg==}
     engines: {node: ^12.20.0 || ^14.13.1 || >=16.0.0}
-=======
+
   cli-cursor@3.1.0:
     resolution: {integrity: sha512-I/zHAwsKf9FqGoXM4WWRACob9+SNukZTd94DWF57E4toouRulbCxcUh6RKUEOQlYTHJnzkPMySvPNaaSLNfLZw==}
     engines: {node: '>=8'}
@@ -3145,7 +3135,7 @@
   cli-cursor@5.0.0:
     resolution: {integrity: sha512-aCj4O5wKyszjMmDT4tZj93kxyydN/K5zPWSCe6/0AV/AA1pqe5ZBIw0a2ZfPQV7lL5/yb5HsUreJ6UFAF1tEQw==}
     engines: {node: '>=18'}
->>>>>>> bad0f836
+
 
   cli-spinners@2.9.2:
     resolution: {integrity: sha512-ywqV+5MmyL4E7ybXgKys4DugZbX0FC6LnwrhjuykIjnK9k8OQacQ7axGKnjDXWNhns0xot3bZI5h55H8yo9cJg==}
@@ -4689,11 +4679,10 @@
   lodash.merge@4.6.2:
     resolution: {integrity: sha512-0KpjqXRVvrYyCsX1swR/XTK0va6VQkQM6MNo7PqW77ByjAhoARA8EfrP1N4+KlKj8YS0ZUCtRT/YUuhyYDujIQ==}
 
-<<<<<<< HEAD
+
   log-symbols@5.1.0:
     resolution: {integrity: sha512-l0x2DvrW294C9uDCoQe1VSU4gf529FkSZ6leBl4TiqZH/e+0R7hSfHQBNut2mNygDgHwvYHfFLn6Oxb3VWj2rA==}
     engines: {node: '>=12'}
-=======
   log-symbols@4.1.0:
     resolution: {integrity: sha512-8XPvpAA8uyhfteu8pIvQxpJZ7SYYdpUivZpGy6sFsBuKRY/7rQGavedeB8aK+Zkyq6upMFVL/9AW6vOYzfRyLg==}
     engines: {node: '>=10'}
@@ -4701,7 +4690,6 @@
   log-symbols@6.0.0:
     resolution: {integrity: sha512-i24m8rpwhmPIS4zscNzK6MSEhk0DUWa/8iYQWxhffV8jkI4Phvs3F+quL5xvS0gdQR0FyTCMMH33Y78dDTzzIw==}
     engines: {node: '>=18'}
->>>>>>> bad0f836
 
   longest-streak@3.1.0:
     resolution: {integrity: sha512-9Ri+o0JYgehTaVBBDoMqIl8GXtbWg711O3srftcHhZ0dqnETqLaoIK0x17fUw9rFSlK/0NlsKe0Ahhyl5pXE2g==}
@@ -5152,11 +5140,11 @@
     resolution: {integrity: sha512-6IpQ7mKUxRcZNLIObR0hz7lxsapSSIYNZJwXPGeF0mTVqGKFIXj1DQcMoT22S3ROcLyY/rz0PWaWZ9ayWmad9g==}
     engines: {node: '>= 0.8.0'}
 
-<<<<<<< HEAD
+
   ora@7.0.1:
     resolution: {integrity: sha512-0TUxTiFJWv+JnjWm4o9yvuskpEJLXTcng8MJuKd+SzAzp2o+OP3HWqNhB4OdJRt1Vsd9/mR0oyaEYlOnL7XIRw==}
     engines: {node: '>=16'}
-=======
+
   ora@5.4.1:
     resolution: {integrity: sha512-5b6Y85tPxZZ7QytO+BQzysW31HJku27cRIlkbAXaNx+BdcVi+LlRFmVXzeF6a7JCwJpyw5c4b+YSVImQIrBpuQ==}
     engines: {node: '>=10'}
@@ -5164,7 +5152,7 @@
   ora@8.2.0:
     resolution: {integrity: sha512-weP+BZ8MVNnlCm8c0Qdc1WSWq4Qn7I+9CJGm7Qali6g44e/PUzbjNqJX5NJ9ljlNMosfJvg1fKEGILklK9cwnw==}
     engines: {node: '>=18'}
->>>>>>> bad0f836
+
 
   os-tmpdir@1.0.2:
     resolution: {integrity: sha512-D2FR03Vir7FIu45XBY20mTb+/ZSWB00sjU9jdQXt83gDrI4Ztz5Fs7/yy74g2N5SVQY4xY1qDr4rNddwYRVX0g==}
@@ -5607,11 +5595,11 @@
     resolution: {integrity: sha512-U7WjGVG9sH8tvjW5SmGbQuui75FiyjAX72HX15DwBBwF9dNiQZRQAg9nnPhYy+TUnE0+VcrttuvNI8oSxZcocA==}
     hasBin: true
 
-<<<<<<< HEAD
+
   restore-cursor@4.0.0:
     resolution: {integrity: sha512-I9fPXU9geO9bHOt9pHHOhOkYerIMsmVaWB0rA2AI9ERh/+x/i7MV5HKBNrg+ljO5eoPVgCcnFuRjJ9uH6I/3eg==}
     engines: {node: ^12.20.0 || ^14.13.1 || >=16.0.0}
-=======
+
   restore-cursor@3.1.0:
     resolution: {integrity: sha512-l+sSefzHpj5qimhFSE5a8nufZYAM3sBSVMAPtYkmC+4EH2anSGaEMXSD0izRQbu9nfyQ9y5JrVmp7E8oZrUjvA==}
     engines: {node: '>=8'}
@@ -5619,7 +5607,7 @@
   restore-cursor@5.1.0:
     resolution: {integrity: sha512-oMA2dcrw6u0YfxJQXm342bFKX/E4sG9rbTzO9ptUcR/e8A33cHuvStiYOwH7fszkZlZ1z/ta9AAoPk2F4qIOHA==}
     engines: {node: '>=18'}
->>>>>>> bad0f836
+
 
   ret@0.4.3:
     resolution: {integrity: sha512-0f4Memo5QP7WQyUEAYUO3esD/XjOc3Zjjg5CPsAq1p8sIu0XPeMbHJemKA0BO7tV0X7+A0FoEpbmHXWxPyD3wQ==}
@@ -9549,15 +9537,10 @@
 
   birpc@2.4.0: {}
 
-<<<<<<< HEAD
+
   bl@5.1.0:
     dependencies:
       buffer: 6.0.3
-=======
-  bl@4.1.0:
-    dependencies:
-      buffer: 5.7.1
->>>>>>> bad0f836
       inherits: 2.0.4
       readable-stream: 3.6.2
 
@@ -9600,11 +9583,7 @@
   buffer-from@1.1.2:
     optional: true
 
-<<<<<<< HEAD
   buffer@6.0.3:
-=======
-  buffer@5.7.1:
->>>>>>> bad0f836
     dependencies:
       base64-js: 1.5.1
       ieee754: 1.2.1
@@ -9714,15 +9693,11 @@
     dependencies:
       clsx: 2.1.1
 
-<<<<<<< HEAD
   cli-cursor@4.0.0:
-=======
-  cli-cursor@3.1.0:
     dependencies:
       restore-cursor: 3.1.0
 
   cli-cursor@5.0.0:
->>>>>>> bad0f836
     dependencies:
       restore-cursor: 5.1.0
 
@@ -11611,16 +11586,7 @@
 
   lodash.merge@4.6.2: {}
 
-<<<<<<< HEAD
-  log-symbols@5.1.0:
-=======
-  log-symbols@4.1.0:
-    dependencies:
-      chalk: 4.1.2
-      is-unicode-supported: 0.1.0
-
   log-symbols@6.0.0:
->>>>>>> bad0f836
     dependencies:
       chalk: 5.4.1
       is-unicode-supported: 1.3.0
@@ -12364,23 +12330,7 @@
       type-check: 0.4.0
       word-wrap: 1.2.5
 
-<<<<<<< HEAD
   ora@7.0.1:
-=======
-  ora@5.4.1:
-    dependencies:
-      bl: 4.1.0
-      chalk: 4.1.2
-      cli-cursor: 3.1.0
-      cli-spinners: 2.9.2
-      is-interactive: 1.0.0
-      is-unicode-supported: 0.1.0
-      log-symbols: 4.1.0
-      strip-ansi: 6.0.1
-      wcwidth: 1.0.1
-
-  ora@8.2.0:
->>>>>>> bad0f836
     dependencies:
       chalk: 5.4.1
       cli-cursor: 5.0.0
@@ -12875,16 +12825,8 @@
       path-parse: 1.0.7
       supports-preserve-symlinks-flag: 1.0.0
 
-<<<<<<< HEAD
+
   restore-cursor@4.0.0:
-=======
-  restore-cursor@3.1.0:
-    dependencies:
-      onetime: 5.1.2
-      signal-exit: 3.0.7
-
-  restore-cursor@5.1.0:
->>>>>>> bad0f836
     dependencies:
       onetime: 7.0.0
       signal-exit: 4.1.0
