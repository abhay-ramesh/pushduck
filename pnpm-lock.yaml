lockfileVersion: '9.0'

settings:
  autoInstallPeers: true
  excludeLinksFromLockfile: false

importers:

  .:
    devDependencies:
      eslint:
        specifier: ^9.30.0
        version: 9.30.0(jiti@2.4.2)
      prettier:
        specifier: ^2.5.1
        version: 2.8.8
      turbo:
        specifier: ^2.5.4
        version: 2.5.4

  docs:
    dependencies:
      '@t3-oss/env-nextjs':
        specifier: ^0.13.8
        version: 0.13.8(typescript@5.8.3)(zod@3.25.67)
      fumadocs-core:
        specifier: 15.5.3
        version: 15.5.3(@types/react@19.1.8)(next@15.3.4(react-dom@19.1.0(react@19.1.0))(react@19.1.0))(react-dom@19.1.0(react@19.1.0))(react@19.1.0)
      fumadocs-mdx:
        specifier: 11.6.9
        version: 11.6.9(acorn@8.15.0)(fumadocs-core@15.5.3(@types/react@19.1.8)(next@15.3.4(react-dom@19.1.0(react@19.1.0))(react@19.1.0))(react-dom@19.1.0(react@19.1.0))(react@19.1.0))(next@15.3.4(react-dom@19.1.0(react@19.1.0))(react@19.1.0))(vite@6.3.5(@types/node@24.0.1)(jiti@2.4.2)(lightningcss@1.30.1)(terser@5.43.1)(tsx@4.20.3)(yaml@2.8.0))
      fumadocs-ui:
        specifier: 15.5.3
        version: 15.5.3(@types/react-dom@19.1.6(@types/react@19.1.8))(@types/react@19.1.8)(next@15.3.4(react-dom@19.1.0(react@19.1.0))(react@19.1.0))(react-dom@19.1.0(react@19.1.0))(react@19.1.0)(tailwindcss@4.1.10)
      jiti:
        specifier: ^2.4.2
        version: 2.4.2
      lucide-react:
        specifier: ^0.516.0
        version: 0.516.0(react@19.1.0)
      mermaid:
        specifier: ^11.7.0
        version: 11.7.0
      next:
        specifier: 15.3.4
        version: 15.3.4(@babel/core@7.27.4)(react-dom@19.1.0(react@19.1.0))(react@19.1.0)
      next-themes:
        specifier: ^0.4.6
        version: 0.4.6(react-dom@19.1.0(react@19.1.0))(react@19.1.0)
      posthog-js:
        specifier: ^1.255.1
        version: 1.255.1
      posthog-node:
        specifier: ^5.1.1
        version: 5.1.1
      pushduck:
        specifier: workspace:*
        version: link:../packages/pushduck
      react:
        specifier: ^19.1.0
        version: 19.1.0
      react-dom:
        specifier: ^19.1.0
        version: 19.1.0(react@19.1.0)
      react-dropzone:
        specifier: ^14.3.8
        version: 14.3.8(react@19.1.0)
      remark:
        specifier: ^15.0.1
        version: 15.0.1
      remark-gfm:
        specifier: ^4.0.1
        version: 4.0.1
      remark-mdx:
        specifier: ^3.1.0
        version: 3.1.0
      shiki:
        specifier: ^3.7.0
        version: 3.7.0
      zod:
        specifier: ^3.25.67
        version: 3.25.67
    devDependencies:
      '@eslint/eslintrc':
        specifier: ^3.1.0
        version: 3.3.1
      '@tailwindcss/postcss':
        specifier: ^4.1.10
        version: 4.1.10
      '@types/mdx':
        specifier: ^2.0.13
        version: 2.0.13
      '@types/node':
        specifier: 24.0.1
        version: 24.0.1
      '@types/react':
        specifier: ^19.1.8
        version: 19.1.8
      '@types/react-dom':
        specifier: ^19.1.6
        version: 19.1.6(@types/react@19.1.8)
      eslint:
        specifier: ^9.30.0
        version: 9.30.0(jiti@2.4.2)
      eslint-config-next:
        specifier: ^15.3.3
        version: 15.3.3(eslint@9.30.0(jiti@2.4.2))(typescript@5.8.3)
      postcss:
        specifier: ^8.5.5
        version: 8.5.6
      tailwindcss:
        specifier: ^4.1.10
        version: 4.1.10
      typescript:
        specifier: ^5.8.3
        version: 5.8.3

  examples/enhanced-demo:
    dependencies:
      next:
        specifier: 15.3.4
        version: 15.3.4(@babel/core@7.27.4)(react-dom@19.1.0(react@19.1.0))(react@19.1.0)
      pushduck:
        specifier: workspace:*
        version: link:../../packages/pushduck
      react:
        specifier: ^19.1.0
        version: 19.1.0
      react-dom:
        specifier: ^19.0.0
        version: 19.1.0(react@19.1.0)
    devDependencies:
      '@eslint/eslintrc':
        specifier: ^3
        version: 3.3.1
      '@tailwindcss/postcss':
        specifier: ^4
        version: 4.1.10
      '@types/node':
        specifier: ^20
        version: 20.19.1
      '@types/react':
        specifier: ^19
        version: 19.1.8
      '@types/react-dom':
        specifier: ^19
        version: 19.1.6(@types/react@19.1.8)
      eslint:
        specifier: ^9.30.0
        version: 9.30.0(jiti@2.4.2)
      eslint-config-next:
        specifier: 15.3.3
        version: 15.3.3(eslint@9.30.0(jiti@2.4.2))(typescript@5.8.3)
      tailwindcss:
        specifier: ^4
        version: 4.1.10
      typescript:
        specifier: ^5
        version: 5.8.3

  packages/cli:
    dependencies:
      '@aws-sdk/client-s3':
        specifier: ^3.427.0
        version: 3.832.0
      chalk:
        specifier: ^5.4.1
        version: 5.4.1
      commander:
        specifier: ^11.0.0
        version: 11.1.0
      detect-package-manager:
        specifier: ^3.0.1
        version: 3.0.2
      dotenv:
        specifier: ^16.3.0
        version: 16.5.0
      execa:
        specifier: ^9.6.0
        version: 9.6.0
      fs-extra:
        specifier: ^11.1.0
        version: 11.3.0
      handlebars:
        specifier: ^4.7.8
        version: 4.7.8
      inquirer:
        specifier: ^9.2.0
        version: 9.3.7
      ora:
        specifier: ^7.0.0
        version: 7.0.1
    devDependencies:
      '@eslint/eslintrc':
        specifier: ^3.3.1
        version: 3.3.1
      '@types/fs-extra':
        specifier: ^11.0.4
        version: 11.0.4
      '@types/inquirer':
        specifier: ^9.0.7
        version: 9.0.8
      '@types/node':
        specifier: ^18.15.11
        version: 18.19.112
      '@typescript-eslint/eslint-plugin':
        specifier: ^8.34.1
        version: 8.34.1(@typescript-eslint/parser@8.34.1(eslint@9.30.0(jiti@2.4.2))(typescript@5.8.3))(eslint@9.30.0(jiti@2.4.2))(typescript@5.8.3)
      '@typescript-eslint/parser':
        specifier: ^8.34.1
        version: 8.34.1(eslint@9.30.0(jiti@2.4.2))(typescript@5.8.3)
      '@vitest/coverage-v8':
        specifier: ^3.2.4
        version: 3.2.4(vitest@3.2.4(@types/debug@4.1.12)(@types/node@18.19.112)(happy-dom@18.0.1)(jiti@2.4.2)(lightningcss@1.30.1)(terser@5.43.1)(tsx@4.20.3)(yaml@2.8.0))
      eslint:
        specifier: ^9.30.0
        version: 9.30.0(jiti@2.4.2)
      tsdown:
        specifier: ^0.12.8
        version: 0.12.8(typescript@5.8.3)
      typescript:
        specifier: ^5.2.2
        version: 5.8.3
      vitest:
        specifier: ^3.2.4
        version: 3.2.4(@types/debug@4.1.12)(@types/node@18.19.112)(happy-dom@18.0.1)(jiti@2.4.2)(lightningcss@1.30.1)(terser@5.43.1)(tsx@4.20.3)(yaml@2.8.0)

  packages/eslint-config:
    dependencies:
      eslint-config-next:
        specifier: ^13.4.1
        version: 13.5.11(eslint@9.30.0(jiti@2.4.2))(typescript@5.8.3)
      eslint-config-prettier:
        specifier: ^10.1.5
        version: 10.1.5(eslint@9.30.0(jiti@2.4.2))
      eslint-config-turbo:
        specifier: ^1.9.3
        version: 1.13.4(eslint@9.30.0(jiti@2.4.2))
      eslint-plugin-react:
        specifier: 7.28.0
        version: 7.28.0(eslint@9.30.0(jiti@2.4.2))

  packages/pushduck:
    dependencies:
      aws4fetch:
        specifier: ^1.0.20
        version: 1.0.20
    devDependencies:
      '@testing-library/react':
        specifier: ^16.3.0
        version: 16.3.0(@testing-library/dom@9.3.4)(@types/react-dom@19.1.6(@types/react@19.1.8))(@types/react@19.1.8)(react-dom@19.1.0(react@19.1.0))(react@19.1.0)
      '@testing-library/user-event':
        specifier: ^14.5.1
        version: 14.6.1(@testing-library/dom@9.3.4)
      '@types/express':
        specifier: ^5.0.3
        version: 5.0.3
      '@types/node':
        specifier: ^24.0.3
        version: 24.0.3
      '@types/react':
        specifier: ^19.1.8
        version: 19.1.8
      '@typescript-eslint/eslint-plugin':
        specifier: ^8.35.0
        version: 8.35.0(@typescript-eslint/parser@8.35.0(eslint@9.30.0(jiti@2.4.2))(typescript@5.8.3))(eslint@9.30.0(jiti@2.4.2))(typescript@5.8.3)
      '@typescript-eslint/parser':
        specifier: ^8.35.0
        version: 8.35.0(eslint@9.30.0(jiti@2.4.2))(typescript@5.8.3)
      '@vitejs/plugin-react':
        specifier: ^4.1.0
        version: 4.5.2(vite@6.3.5(@types/node@24.0.3)(jiti@2.4.2)(lightningcss@1.30.1)(terser@5.43.1)(tsx@4.20.3)(yaml@2.8.0))
      '@vitest/coverage-v8':
        specifier: ^3.2.4
        version: 3.2.4(vitest@3.2.4(@types/debug@4.1.12)(@types/node@24.0.3)(happy-dom@18.0.1)(jiti@2.4.2)(lightningcss@1.30.1)(terser@5.43.1)(tsx@4.20.3)(yaml@2.8.0))
      eslint:
        specifier: ^9.30.0
        version: 9.30.0(jiti@2.4.2)
      eslint-config-prettier:
        specifier: ^10.1.5
        version: 10.1.5(eslint@9.30.0(jiti@2.4.2))
      eslint-plugin-prettier:
        specifier: ^5.0.0
        version: 5.5.0(eslint-config-prettier@10.1.5(eslint@9.30.0(jiti@2.4.2)))(eslint@9.30.0(jiti@2.4.2))(prettier@3.6.2)
      express:
        specifier: ^5.1.0
        version: 5.1.0
      fastify:
        specifier: ^5.4.0
        version: 5.4.0
      gzip-size-cli:
        specifier: ^5.1.0
        version: 5.1.0
      happy-dom:
        specifier: ^18.0.1
        version: 18.0.1
      next:
        specifier: ^15.3.4
        version: 15.3.4(@babel/core@7.27.4)(react-dom@19.1.0(react@19.1.0))(react@19.1.0)
      prettier:
        specifier: ^3.6.2
        version: 3.6.2
      react:
        specifier: ^19.1.0
        version: 19.1.0
      tsdown:
        specifier: ^0.12.8
        version: 0.12.8(typescript@5.8.3)
      typescript:
        specifier: ^5.2.2
        version: 5.8.3
      vitest:
        specifier: ^3.2.4
        version: 3.2.4(@types/debug@4.1.12)(@types/node@24.0.3)(happy-dom@18.0.1)(jiti@2.4.2)(lightningcss@1.30.1)(terser@5.43.1)(tsx@4.20.3)(yaml@2.8.0)
      zod:
        specifier: ^3.22.4
        version: 3.25.67

  packages/tsconfig: {}

  packages/ui:
    dependencies:
      clsx:
        specifier: ^2.1.1
        version: 2.1.1
      lucide-react:
        specifier: ^0.516.0
        version: 0.516.0(react@19.1.0)
      pushduck:
        specifier: workspace:*
        version: link:../pushduck
      tailwind-merge:
        specifier: ^3.3.1
        version: 3.3.1
    devDependencies:
      '@eslint/eslintrc':
        specifier: ^3.3.1
        version: 3.3.1
      '@types/node':
        specifier: ^20.0.0
        version: 20.19.1
      '@types/react':
        specifier: ^19.1.8
        version: 19.1.8
      '@types/react-dom':
        specifier: ^18.2.0
        version: 18.3.7(@types/react@19.1.8)
      '@typescript-eslint/eslint-plugin':
        specifier: ^8.34.1
        version: 8.34.1(@typescript-eslint/parser@8.35.0(eslint@9.30.0(jiti@2.4.2))(typescript@5.8.3))(eslint@9.30.0(jiti@2.4.2))(typescript@5.8.3)
      '@typescript-eslint/parser':
        specifier: ^8.35.0
        version: 8.35.0(eslint@9.30.0(jiti@2.4.2))(typescript@5.8.3)
      eslint:
        specifier: ^9.30.0
        version: 9.30.0(jiti@2.4.2)
      react:
        specifier: ^19.1.0
        version: 19.1.0
      react-dom:
        specifier: ^18.2.0
        version: 18.3.1(react@19.1.0)
      tailwindcss:
        specifier: ^3.3.0
        version: 3.4.17
      tsx:
        specifier: ^4.0.0
        version: 4.20.3
      typescript:
        specifier: ^5.2.0
        version: 5.8.3

packages:

  '@alloc/quick-lru@5.2.0':
    resolution: {integrity: sha512-UrcABB+4bUrFABwbluTIBErXwvbsU/V7TZWfmbgJfbkwiBuziS9gxdODUyuiecfdGQ85jglMW6juS3+z5TsKLw==}
    engines: {node: '>=10'}

  '@ampproject/remapping@2.3.0':
    resolution: {integrity: sha512-30iZtAPgz+LTIYoeivqYo853f02jBYSd5uGnGpkFV0M3xOt9aN73erkgYAmZU43x4VfqcnLxW9Kpg3R5LC4YYw==}
    engines: {node: '>=6.0.0'}

  '@antfu/install-pkg@1.1.0':
    resolution: {integrity: sha512-MGQsmw10ZyI+EJo45CdSER4zEb+p31LpDAFp2Z3gkSd1yqVZGi0Ebx++YTEMonJy4oChEMLsxZ64j8FH6sSqtQ==}

  '@antfu/utils@8.1.1':
    resolution: {integrity: sha512-Mex9nXf9vR6AhcXmMrlz/HVgYYZpVGJ6YlPgwl7UnaFpnshXs6EK/oa5Gpf3CzENMjkvEx2tQtntGnb7UtSTOQ==}

  '@aws-crypto/crc32@5.2.0':
    resolution: {integrity: sha512-nLbCWqQNgUiwwtFsen1AdzAtvuLRsQS8rYgMuxCrdKf9kOssamGLuPwyTY9wyYblNr9+1XM8v6zoDTPPSIeANg==}
    engines: {node: '>=16.0.0'}

  '@aws-crypto/crc32c@5.2.0':
    resolution: {integrity: sha512-+iWb8qaHLYKrNvGRbiYRHSdKRWhto5XlZUEBwDjYNf+ly5SVYG6zEoYIdxvf5R3zyeP16w4PLBn3rH1xc74Rag==}

  '@aws-crypto/sha1-browser@5.2.0':
    resolution: {integrity: sha512-OH6lveCFfcDjX4dbAvCFSYUjJZjDr/3XJ3xHtjn3Oj5b9RjojQo8npoLeA/bNwkOkrSQ0wgrHzXk4tDRxGKJeg==}

  '@aws-crypto/sha256-browser@5.2.0':
    resolution: {integrity: sha512-AXfN/lGotSQwu6HNcEsIASo7kWXZ5HYWvfOmSNKDsEqC4OashTp8alTmaz+F7TC2L083SFv5RdB+qU3Vs1kZqw==}

  '@aws-crypto/sha256-js@5.2.0':
    resolution: {integrity: sha512-FFQQyu7edu4ufvIZ+OadFpHHOt+eSTBaYaki44c+akjg7qZg9oOQeLlk77F6tSYqjDAFClrHJk9tMf0HdVyOvA==}
    engines: {node: '>=16.0.0'}

  '@aws-crypto/supports-web-crypto@5.2.0':
    resolution: {integrity: sha512-iAvUotm021kM33eCdNfwIN//F77/IADDSs58i+MDaOqFrVjZo9bAal0NK7HurRuWLLpF1iLX7gbWrjHjeo+YFg==}

  '@aws-crypto/util@5.2.0':
    resolution: {integrity: sha512-4RkU9EsI6ZpBve5fseQlGNUWKMa1RLPQ1dnjnQoe07ldfIzcsGb5hC5W0Dm7u423KWzawlrpbjXBrXCEv9zazQ==}

  '@aws-sdk/client-s3@3.832.0':
    resolution: {integrity: sha512-S+md1zCe71SEuaRDuLHq4mzhYYkVxR1ENa8NwrgInfYoC4xo8/pESoR6i0ZZpcLs0Jw4EyVInWYs4GgDHW70qQ==}
    engines: {node: '>=18.0.0'}

  '@aws-sdk/client-sso@3.830.0':
    resolution: {integrity: sha512-5zCEpfI+zwX2SIa258L+TItNbBoAvQQ6w74qdFM6YJufQ1F9tvwjTX8T+eSTT9nsFIvfYnUaGalWwJVfmJUgVQ==}
    engines: {node: '>=18.0.0'}

  '@aws-sdk/core@3.826.0':
    resolution: {integrity: sha512-BGbQYzWj3ps+dblq33FY5tz/SsgJCcXX0zjQlSC07tYvU1jHTUvsefphyig+fY38xZ4wdKjbTop+KUmXUYrOXw==}
    engines: {node: '>=18.0.0'}

  '@aws-sdk/credential-provider-env@3.826.0':
    resolution: {integrity: sha512-DK3pQY8+iKK3MGDdC3uOZQ2psU01obaKlTYhEwNu4VWzgwQL4Vi3sWj4xSWGEK41vqZxiRLq6fOq7ysRI+qEZA==}
    engines: {node: '>=18.0.0'}

  '@aws-sdk/credential-provider-http@3.826.0':
    resolution: {integrity: sha512-N+IVZBh+yx/9GbMZTKO/gErBi/FYZQtcFRItoLbY+6WU+0cSWyZYfkoeOxHmQV3iX9k65oljERIWUmL9x6OSQg==}
    engines: {node: '>=18.0.0'}

  '@aws-sdk/credential-provider-ini@3.830.0':
    resolution: {integrity: sha512-zeQenzvh8JRY5nULd8izdjVGoCM1tgsVVsrLSwDkHxZTTW0hW/bmOmXfvdaE0wDdomXW7m2CkQDSmP7XdvNXZg==}
    engines: {node: '>=18.0.0'}

  '@aws-sdk/credential-provider-node@3.830.0':
    resolution: {integrity: sha512-X/2LrTgwtK1pkWrvofxQBI8VTi6QVLtSMpsKKPPnJQ0vgqC0e4czSIs3ZxiEsOkCBaQ2usXSiKyh0ccsQ6k2OA==}
    engines: {node: '>=18.0.0'}

  '@aws-sdk/credential-provider-process@3.826.0':
    resolution: {integrity: sha512-kURrc4amu3NLtw1yZw7EoLNEVhmOMRUTs+chaNcmS+ERm3yK0nKjaJzmKahmwlTQTSl3wJ8jjK7x962VPo+zWw==}
    engines: {node: '>=18.0.0'}

  '@aws-sdk/credential-provider-sso@3.830.0':
    resolution: {integrity: sha512-+VdRpZmfekzpySqZikAKx6l5ndnLGluioIgUG4ZznrButgFD/iogzFtGmBDFB3ZLViX1l4pMXru0zFwJEZT21Q==}
    engines: {node: '>=18.0.0'}

  '@aws-sdk/credential-provider-web-identity@3.830.0':
    resolution: {integrity: sha512-hPYrKsZeeOdLROJ59T6Y8yZ0iwC/60L3qhZXjapBFjbqBtMaQiMTI645K6xVXBioA6vxXq7B4aLOhYqk6Fy/Ww==}
    engines: {node: '>=18.0.0'}

  '@aws-sdk/middleware-bucket-endpoint@3.830.0':
    resolution: {integrity: sha512-ElVeCReZSH5Ds+/pkL5ebneJjuo8f49e9JXV1cYizuH0OAOQfYaBU9+M+7+rn61pTttOFE8W//qKzrXBBJhfMg==}
    engines: {node: '>=18.0.0'}

  '@aws-sdk/middleware-expect-continue@3.821.0':
    resolution: {integrity: sha512-zAOoSZKe1njOrtynvK6ZORU57YGv5I7KP4+rwOvUN3ZhJbQ7QPf8gKtFUCYAPRMegaXCKF/ADPtDZBAmM+zZ9g==}
    engines: {node: '>=18.0.0'}

  '@aws-sdk/middleware-flexible-checksums@3.826.0':
    resolution: {integrity: sha512-Fz9w8CFYPfSlHEB6feSsi06hdS+s+FB8k5pO4L7IV0tUa78mlhxF/VNlAJaVWYyOkZXl4HPH2K48aapACSQOXw==}
    engines: {node: '>=18.0.0'}

  '@aws-sdk/middleware-host-header@3.821.0':
    resolution: {integrity: sha512-xSMR+sopSeWGx5/4pAGhhfMvGBHioVBbqGvDs6pG64xfNwM5vq5s5v6D04e2i+uSTj4qGa71dLUs5I0UzAK3sw==}
    engines: {node: '>=18.0.0'}

  '@aws-sdk/middleware-location-constraint@3.821.0':
    resolution: {integrity: sha512-sKrm80k0t3R0on8aA/WhWFoMaAl4yvdk+riotmMElLUpcMcRXAd1+600uFVrxJqZdbrKQ0mjX0PjT68DlkYXLg==}
    engines: {node: '>=18.0.0'}

  '@aws-sdk/middleware-logger@3.821.0':
    resolution: {integrity: sha512-0cvI0ipf2tGx7fXYEEN5fBeZDz2RnHyb9xftSgUsEq7NBxjV0yTZfLJw6Za5rjE6snC80dRN8+bTNR1tuG89zA==}
    engines: {node: '>=18.0.0'}

  '@aws-sdk/middleware-recursion-detection@3.821.0':
    resolution: {integrity: sha512-efmaifbhBoqKG3bAoEfDdcM8hn1psF+4qa7ykWuYmfmah59JBeqHLfz5W9m9JoTwoKPkFcVLWZxnyZzAnVBOIg==}
    engines: {node: '>=18.0.0'}

  '@aws-sdk/middleware-sdk-s3@3.826.0':
    resolution: {integrity: sha512-8F0qWaYKfvD/de1AKccXuigM+gb/IZSncCqxdnFWqd+TFzo9qI9Hh+TpUhWOMYSgxsMsYQ8ipmLzlD/lDhjrmA==}
    engines: {node: '>=18.0.0'}

  '@aws-sdk/middleware-ssec@3.821.0':
    resolution: {integrity: sha512-YYi1Hhr2AYiU/24cQc8HIB+SWbQo6FBkMYojVuz/zgrtkFmALxENGF/21OPg7f/QWd+eadZJRxCjmRwh5F2Cxg==}
    engines: {node: '>=18.0.0'}

  '@aws-sdk/middleware-user-agent@3.828.0':
    resolution: {integrity: sha512-nixvI/SETXRdmrVab4D9LvXT3lrXkwAWGWk2GVvQvzlqN1/M/RfClj+o37Sn4FqRkGH9o9g7Fqb1YqZ4mqDAtA==}
    engines: {node: '>=18.0.0'}

  '@aws-sdk/nested-clients@3.830.0':
    resolution: {integrity: sha512-5N5YTlBr1vtxf7+t+UaIQ625KEAmm7fY9o1e3MgGOi/paBoI0+axr3ud24qLIy0NSzFlAHEaxUSWxcERNjIoZw==}
    engines: {node: '>=18.0.0'}

  '@aws-sdk/region-config-resolver@3.821.0':
    resolution: {integrity: sha512-t8og+lRCIIy5nlId0bScNpCkif8sc0LhmtaKsbm0ZPm3sCa/WhCbSZibjbZ28FNjVCV+p0D9RYZx0VDDbtWyjw==}
    engines: {node: '>=18.0.0'}

  '@aws-sdk/signature-v4-multi-region@3.826.0':
    resolution: {integrity: sha512-3fEi/zy6tpMzomYosksGtu7jZqGFcdBXoL7YRsG7OEeQzBbOW9B+fVaQZ4jnsViSjzA/yKydLahMrfPnt+iaxg==}
    engines: {node: '>=18.0.0'}

  '@aws-sdk/token-providers@3.830.0':
    resolution: {integrity: sha512-aJ4guFwj92nV9D+EgJPaCFKK0I3y2uMchiDfh69Zqnmwfxxxfxat6F79VA7PS0BdbjRfhLbn+Ghjftnomu2c1g==}
    engines: {node: '>=18.0.0'}

  '@aws-sdk/types@3.821.0':
    resolution: {integrity: sha512-Znroqdai1a90TlxGaJ+FK1lwC0fHpo97Xjsp5UKGR5JODYm7f9+/fF17ebO1KdoBr/Rm0UIFiF5VmI8ts9F1eA==}
    engines: {node: '>=18.0.0'}

  '@aws-sdk/util-arn-parser@3.804.0':
    resolution: {integrity: sha512-wmBJqn1DRXnZu3b4EkE6CWnoWMo1ZMvlfkqU5zPz67xx1GMaXlDCchFvKAXMjk4jn/L1O3tKnoFDNsoLV1kgNQ==}
    engines: {node: '>=18.0.0'}

  '@aws-sdk/util-endpoints@3.828.0':
    resolution: {integrity: sha512-RvKch111SblqdkPzg3oCIdlGxlQs+k+P7Etory9FmxPHyPDvsP1j1c74PmgYqtzzMWmoXTjd+c9naUHh9xG8xg==}
    engines: {node: '>=18.0.0'}

  '@aws-sdk/util-locate-window@3.804.0':
    resolution: {integrity: sha512-zVoRfpmBVPodYlnMjgVjfGoEZagyRF5IPn3Uo6ZvOZp24chnW/FRstH7ESDHDDRga4z3V+ElUQHKpFDXWyBW5A==}
    engines: {node: '>=18.0.0'}

  '@aws-sdk/util-user-agent-browser@3.821.0':
    resolution: {integrity: sha512-irWZHyM0Jr1xhC+38OuZ7JB6OXMLPZlj48thElpsO1ZSLRkLZx5+I7VV6k3sp2yZ7BYbKz/G2ojSv4wdm7XTLw==}

  '@aws-sdk/util-user-agent-node@3.828.0':
    resolution: {integrity: sha512-LdN6fTBzTlQmc8O8f1wiZN0qF3yBWVGis7NwpWK7FUEzP9bEZRxYfIkV9oV9zpt6iNRze1SedK3JQVB/udxBoA==}
    engines: {node: '>=18.0.0'}
    peerDependencies:
      aws-crt: '>=1.0.0'
    peerDependenciesMeta:
      aws-crt:
        optional: true

  '@aws-sdk/xml-builder@3.821.0':
    resolution: {integrity: sha512-DIIotRnefVL6DiaHtO6/21DhJ4JZnnIwdNbpwiAhdt/AVbttcE4yw925gsjur0OGv5BTYXQXU3YnANBYnZjuQA==}
    engines: {node: '>=18.0.0'}

  '@babel/code-frame@7.27.1':
    resolution: {integrity: sha512-cjQ7ZlQ0Mv3b47hABuTevyTuYN4i+loJKGeV9flcCgIK37cCXRh+L1bd3iBHlynerhQ7BhCkn2BPbQUL+rGqFg==}
    engines: {node: '>=6.9.0'}

  '@babel/compat-data@7.27.5':
    resolution: {integrity: sha512-KiRAp/VoJaWkkte84TvUd9qjdbZAdiqyvMxrGl1N6vzFogKmaLgoM3L1kgtLicp2HP5fBJS8JrZKLVIZGVJAVg==}
    engines: {node: '>=6.9.0'}

  '@babel/core@7.27.4':
    resolution: {integrity: sha512-bXYxrXFubeYdvB0NhD/NBB3Qi6aZeV20GOWVI47t2dkecCEoneR4NPVcb7abpXDEvejgrUfFtG6vG/zxAKmg+g==}
    engines: {node: '>=6.9.0'}

  '@babel/generator@7.27.5':
    resolution: {integrity: sha512-ZGhA37l0e/g2s1Cnzdix0O3aLYm66eF8aufiVteOgnwxgnRP8GoyMj7VWsgWnQbVKXyge7hqrFh2K2TQM6t1Hw==}
    engines: {node: '>=6.9.0'}

  '@babel/helper-compilation-targets@7.27.2':
    resolution: {integrity: sha512-2+1thGUUWWjLTYTHZWK1n8Yga0ijBz1XAhUXcKy81rd5g6yh7hGqMp45v7cadSbEHc9G3OTv45SyneRN3ps4DQ==}
    engines: {node: '>=6.9.0'}

  '@babel/helper-module-imports@7.27.1':
    resolution: {integrity: sha512-0gSFWUPNXNopqtIPQvlD5WgXYI5GY2kP2cCvoT8kczjbfcfuIljTbcWrulD1CIPIX2gt1wghbDy08yE1p+/r3w==}
    engines: {node: '>=6.9.0'}

  '@babel/helper-module-transforms@7.27.3':
    resolution: {integrity: sha512-dSOvYwvyLsWBeIRyOeHXp5vPj5l1I011r52FM1+r1jCERv+aFXYk4whgQccYEGYxK2H3ZAIA8nuPkQ0HaUo3qg==}
    engines: {node: '>=6.9.0'}
    peerDependencies:
      '@babel/core': ^7.0.0

  '@babel/helper-plugin-utils@7.27.1':
    resolution: {integrity: sha512-1gn1Up5YXka3YYAHGKpbideQ5Yjf1tDa9qYcgysz+cNCXukyLl6DjPXhD3VRwSb8c0J9tA4b2+rHEZtc6R0tlw==}
    engines: {node: '>=6.9.0'}

  '@babel/helper-string-parser@7.27.1':
    resolution: {integrity: sha512-qMlSxKbpRlAridDExk92nSobyDdpPijUq2DW6oDnUqd0iOGxmQjyqhMIihI9+zv4LPyZdRje2cavWPbCbWm3eA==}
    engines: {node: '>=6.9.0'}

  '@babel/helper-validator-identifier@7.27.1':
    resolution: {integrity: sha512-D2hP9eA+Sqx1kBZgzxZh0y1trbuU+JoDkiEwqhQ36nodYqJwyEIhPSdMNd7lOm/4io72luTPWH20Yda0xOuUow==}
    engines: {node: '>=6.9.0'}

  '@babel/helper-validator-option@7.27.1':
    resolution: {integrity: sha512-YvjJow9FxbhFFKDSuFnVCe2WxXk1zWc22fFePVNEaWJEu8IrZVlda6N0uHwzZrUM1il7NC9Mlp4MaJYbYd9JSg==}
    engines: {node: '>=6.9.0'}

  '@babel/helpers@7.27.6':
    resolution: {integrity: sha512-muE8Tt8M22638HU31A3CgfSUciwz1fhATfoVai05aPXGor//CdWDCbnlY1yvBPo07njuVOCNGCSp/GTt12lIug==}
    engines: {node: '>=6.9.0'}

  '@babel/parser@7.27.5':
    resolution: {integrity: sha512-OsQd175SxWkGlzbny8J3K8TnnDD0N3lrIUtB92xwyRpzaenGZhxDvxN/JgU00U3CDZNj9tPuDJ5H0WS4Nt3vKg==}
    engines: {node: '>=6.0.0'}
    hasBin: true

  '@babel/plugin-transform-react-jsx-self@7.27.1':
    resolution: {integrity: sha512-6UzkCs+ejGdZ5mFFC/OCUrv028ab2fp1znZmCZjAOBKiBK2jXD1O+BPSfX8X2qjJ75fZBMSnQn3Rq2mrBJK2mw==}
    engines: {node: '>=6.9.0'}
    peerDependencies:
      '@babel/core': ^7.0.0-0

  '@babel/plugin-transform-react-jsx-source@7.27.1':
    resolution: {integrity: sha512-zbwoTsBruTeKB9hSq73ha66iFeJHuaFkUbwvqElnygoNbj/jHRsSeokowZFN3CZ64IvEqcmmkVe89OPXc7ldAw==}
    engines: {node: '>=6.9.0'}
    peerDependencies:
      '@babel/core': ^7.0.0-0

  '@babel/runtime@7.27.6':
    resolution: {integrity: sha512-vbavdySgbTTrmFE+EsiqUTzlOr5bzlnJtUv9PynGCAKvfQqjIXbvFdumPM/GxMDfyuGMJaJAU6TO4zc1Jf1i8Q==}
    engines: {node: '>=6.9.0'}

  '@babel/template@7.27.2':
    resolution: {integrity: sha512-LPDZ85aEJyYSd18/DkjNh4/y1ntkE5KwUHWTiqgRxruuZL2F1yuHligVHLvcHY2vMHXttKFpJn6LwfI7cw7ODw==}
    engines: {node: '>=6.9.0'}

  '@babel/traverse@7.27.4':
    resolution: {integrity: sha512-oNcu2QbHqts9BtOWJosOVJapWjBDSxGCpFvikNR5TGDYDQf3JwpIoMzIKrvfoti93cLfPJEG4tH9SPVeyCGgdA==}
    engines: {node: '>=6.9.0'}

  '@babel/types@7.27.6':
    resolution: {integrity: sha512-ETyHEk2VHHvl9b9jZP5IHPavHYk57EhanlRRuae9XCpb/j5bDCbPPMOBfCWhnl/7EDJz0jEMCi/RhccCE8r1+Q==}
    engines: {node: '>=6.9.0'}

  '@bcoe/v8-coverage@1.0.2':
    resolution: {integrity: sha512-6zABk/ECA/QYSCQ1NGiVwwbQerUCZ+TQbp64Q3AgmfNvurHH0j8TtXa1qbShXA6qqkpAj4V5W8pP6mLe1mcMqA==}
    engines: {node: '>=18'}

  '@braintree/sanitize-url@7.1.1':
    resolution: {integrity: sha512-i1L7noDNxtFyL5DmZafWy1wRVhGehQmzZaz1HiN5e7iylJMSZR7ekOV7NsIqa5qBldlLrsKv4HbgFUVlQrz8Mw==}

  '@chevrotain/cst-dts-gen@11.0.3':
    resolution: {integrity: sha512-BvIKpRLeS/8UbfxXxgC33xOumsacaeCKAjAeLyOn7Pcp95HiRbrpl14S+9vaZLolnbssPIUuiUd8IvgkRyt6NQ==}

  '@chevrotain/gast@11.0.3':
    resolution: {integrity: sha512-+qNfcoNk70PyS/uxmj3li5NiECO+2YKZZQMbmjTqRI3Qchu8Hig/Q9vgkHpI3alNjr7M+a2St5pw5w5F6NL5/Q==}

  '@chevrotain/regexp-to-ast@11.0.3':
    resolution: {integrity: sha512-1fMHaBZxLFvWI067AVbGJav1eRY7N8DDvYCTwGBiE/ytKBgP8azTdgyrKyWZ9Mfh09eHWb5PgTSO8wi7U824RA==}

  '@chevrotain/types@11.0.3':
    resolution: {integrity: sha512-gsiM3G8b58kZC2HaWR50gu6Y1440cHiJ+i3JUvcp/35JchYejb2+5MVeJK0iKThYpAa/P2PYFV4hoi44HD+aHQ==}

  '@chevrotain/utils@11.0.3':
    resolution: {integrity: sha512-YslZMgtJUyuMbZ+aKvfF3x1f5liK4mWNxghFRv7jqRR9C3R3fAOGTTKvxXDa2Y1s9zSbcpuO0cAxDYsc9SrXoQ==}

  '@emnapi/core@1.4.3':
    resolution: {integrity: sha512-4m62DuCE07lw01soJwPiBGC0nAww0Q+RY70VZ+n49yDIO13yyinhbWCeNnaob0lakDtWQzSdtNWzJeOJt2ma+g==}

  '@emnapi/runtime@1.4.3':
    resolution: {integrity: sha512-pBPWdu6MLKROBX05wSNKcNb++m5Er+KQ9QkB+WVM+pW2Kx9hoSrVTnu3BdkI5eBLZoKu/J6mW/B6i6bJB2ytXQ==}

  '@emnapi/wasi-threads@1.0.2':
    resolution: {integrity: sha512-5n3nTJblwRi8LlXkJ9eBzu+kZR8Yxcc7ubakyQTFzPMtIhFpUBRbsnc2Dv88IZDIbCDlBiWrknhB4Lsz7mg6BA==}

  '@esbuild/aix-ppc64@0.25.5':
    resolution: {integrity: sha512-9o3TMmpmftaCMepOdA5k/yDw8SfInyzWWTjYTFCX3kPSDJMROQTb8jg+h9Cnwnmm1vOzvxN7gIfB5V2ewpjtGA==}
    engines: {node: '>=18'}
    cpu: [ppc64]
    os: [aix]

  '@esbuild/android-arm64@0.25.5':
    resolution: {integrity: sha512-VGzGhj4lJO+TVGV1v8ntCZWJktV7SGCs3Pn1GRWI1SBFtRALoomm8k5E9Pmwg3HOAal2VDc2F9+PM/rEY6oIDg==}
    engines: {node: '>=18'}
    cpu: [arm64]
    os: [android]

  '@esbuild/android-arm@0.25.5':
    resolution: {integrity: sha512-AdJKSPeEHgi7/ZhuIPtcQKr5RQdo6OO2IL87JkianiMYMPbCtot9fxPbrMiBADOWWm3T2si9stAiVsGbTQFkbA==}
    engines: {node: '>=18'}
    cpu: [arm]
    os: [android]

  '@esbuild/android-x64@0.25.5':
    resolution: {integrity: sha512-D2GyJT1kjvO//drbRT3Hib9XPwQeWd9vZoBJn+bu/lVsOZ13cqNdDeqIF/xQ5/VmWvMduP6AmXvylO/PIc2isw==}
    engines: {node: '>=18'}
    cpu: [x64]
    os: [android]

  '@esbuild/darwin-arm64@0.25.5':
    resolution: {integrity: sha512-GtaBgammVvdF7aPIgH2jxMDdivezgFu6iKpmT+48+F8Hhg5J/sfnDieg0aeG/jfSvkYQU2/pceFPDKlqZzwnfQ==}
    engines: {node: '>=18'}
    cpu: [arm64]
    os: [darwin]

  '@esbuild/darwin-x64@0.25.5':
    resolution: {integrity: sha512-1iT4FVL0dJ76/q1wd7XDsXrSW+oLoquptvh4CLR4kITDtqi2e/xwXwdCVH8hVHU43wgJdsq7Gxuzcs6Iq/7bxQ==}
    engines: {node: '>=18'}
    cpu: [x64]
    os: [darwin]

  '@esbuild/freebsd-arm64@0.25.5':
    resolution: {integrity: sha512-nk4tGP3JThz4La38Uy/gzyXtpkPW8zSAmoUhK9xKKXdBCzKODMc2adkB2+8om9BDYugz+uGV7sLmpTYzvmz6Sw==}
    engines: {node: '>=18'}
    cpu: [arm64]
    os: [freebsd]

  '@esbuild/freebsd-x64@0.25.5':
    resolution: {integrity: sha512-PrikaNjiXdR2laW6OIjlbeuCPrPaAl0IwPIaRv+SMV8CiM8i2LqVUHFC1+8eORgWyY7yhQY+2U2fA55mBzReaw==}
    engines: {node: '>=18'}
    cpu: [x64]
    os: [freebsd]

  '@esbuild/linux-arm64@0.25.5':
    resolution: {integrity: sha512-Z9kfb1v6ZlGbWj8EJk9T6czVEjjq2ntSYLY2cw6pAZl4oKtfgQuS4HOq41M/BcoLPzrUbNd+R4BXFyH//nHxVg==}
    engines: {node: '>=18'}
    cpu: [arm64]
    os: [linux]

  '@esbuild/linux-arm@0.25.5':
    resolution: {integrity: sha512-cPzojwW2okgh7ZlRpcBEtsX7WBuqbLrNXqLU89GxWbNt6uIg78ET82qifUy3W6OVww6ZWobWub5oqZOVtwolfw==}
    engines: {node: '>=18'}
    cpu: [arm]
    os: [linux]

  '@esbuild/linux-ia32@0.25.5':
    resolution: {integrity: sha512-sQ7l00M8bSv36GLV95BVAdhJ2QsIbCuCjh/uYrWiMQSUuV+LpXwIqhgJDcvMTj+VsQmqAHL2yYaasENvJ7CDKA==}
    engines: {node: '>=18'}
    cpu: [ia32]
    os: [linux]

  '@esbuild/linux-loong64@0.25.5':
    resolution: {integrity: sha512-0ur7ae16hDUC4OL5iEnDb0tZHDxYmuQyhKhsPBV8f99f6Z9KQM02g33f93rNH5A30agMS46u2HP6qTdEt6Q1kg==}
    engines: {node: '>=18'}
    cpu: [loong64]
    os: [linux]

  '@esbuild/linux-mips64el@0.25.5':
    resolution: {integrity: sha512-kB/66P1OsHO5zLz0i6X0RxlQ+3cu0mkxS3TKFvkb5lin6uwZ/ttOkP3Z8lfR9mJOBk14ZwZ9182SIIWFGNmqmg==}
    engines: {node: '>=18'}
    cpu: [mips64el]
    os: [linux]

  '@esbuild/linux-ppc64@0.25.5':
    resolution: {integrity: sha512-UZCmJ7r9X2fe2D6jBmkLBMQetXPXIsZjQJCjgwpVDz+YMcS6oFR27alkgGv3Oqkv07bxdvw7fyB71/olceJhkQ==}
    engines: {node: '>=18'}
    cpu: [ppc64]
    os: [linux]

  '@esbuild/linux-riscv64@0.25.5':
    resolution: {integrity: sha512-kTxwu4mLyeOlsVIFPfQo+fQJAV9mh24xL+y+Bm6ej067sYANjyEw1dNHmvoqxJUCMnkBdKpvOn0Ahql6+4VyeA==}
    engines: {node: '>=18'}
    cpu: [riscv64]
    os: [linux]

  '@esbuild/linux-s390x@0.25.5':
    resolution: {integrity: sha512-K2dSKTKfmdh78uJ3NcWFiqyRrimfdinS5ErLSn3vluHNeHVnBAFWC8a4X5N+7FgVE1EjXS1QDZbpqZBjfrqMTQ==}
    engines: {node: '>=18'}
    cpu: [s390x]
    os: [linux]

  '@esbuild/linux-x64@0.25.5':
    resolution: {integrity: sha512-uhj8N2obKTE6pSZ+aMUbqq+1nXxNjZIIjCjGLfsWvVpy7gKCOL6rsY1MhRh9zLtUtAI7vpgLMK6DxjO8Qm9lJw==}
    engines: {node: '>=18'}
    cpu: [x64]
    os: [linux]

  '@esbuild/netbsd-arm64@0.25.5':
    resolution: {integrity: sha512-pwHtMP9viAy1oHPvgxtOv+OkduK5ugofNTVDilIzBLpoWAM16r7b/mxBvfpuQDpRQFMfuVr5aLcn4yveGvBZvw==}
    engines: {node: '>=18'}
    cpu: [arm64]
    os: [netbsd]

  '@esbuild/netbsd-x64@0.25.5':
    resolution: {integrity: sha512-WOb5fKrvVTRMfWFNCroYWWklbnXH0Q5rZppjq0vQIdlsQKuw6mdSihwSo4RV/YdQ5UCKKvBy7/0ZZYLBZKIbwQ==}
    engines: {node: '>=18'}
    cpu: [x64]
    os: [netbsd]

  '@esbuild/openbsd-arm64@0.25.5':
    resolution: {integrity: sha512-7A208+uQKgTxHd0G0uqZO8UjK2R0DDb4fDmERtARjSHWxqMTye4Erz4zZafx7Di9Cv+lNHYuncAkiGFySoD+Mw==}
    engines: {node: '>=18'}
    cpu: [arm64]
    os: [openbsd]

  '@esbuild/openbsd-x64@0.25.5':
    resolution: {integrity: sha512-G4hE405ErTWraiZ8UiSoesH8DaCsMm0Cay4fsFWOOUcz8b8rC6uCvnagr+gnioEjWn0wC+o1/TAHt+It+MpIMg==}
    engines: {node: '>=18'}
    cpu: [x64]
    os: [openbsd]

  '@esbuild/sunos-x64@0.25.5':
    resolution: {integrity: sha512-l+azKShMy7FxzY0Rj4RCt5VD/q8mG/e+mDivgspo+yL8zW7qEwctQ6YqKX34DTEleFAvCIUviCFX1SDZRSyMQA==}
    engines: {node: '>=18'}
    cpu: [x64]
    os: [sunos]

  '@esbuild/win32-arm64@0.25.5':
    resolution: {integrity: sha512-O2S7SNZzdcFG7eFKgvwUEZ2VG9D/sn/eIiz8XRZ1Q/DO5a3s76Xv0mdBzVM5j5R639lXQmPmSo0iRpHqUUrsxw==}
    engines: {node: '>=18'}
    cpu: [arm64]
    os: [win32]

  '@esbuild/win32-ia32@0.25.5':
    resolution: {integrity: sha512-onOJ02pqs9h1iMJ1PQphR+VZv8qBMQ77Klcsqv9CNW2w6yLqoURLcgERAIurY6QE63bbLuqgP9ATqajFLK5AMQ==}
    engines: {node: '>=18'}
    cpu: [ia32]
    os: [win32]

  '@esbuild/win32-x64@0.25.5':
    resolution: {integrity: sha512-TXv6YnJ8ZMVdX+SXWVBo/0p8LTcrUYngpWjvm91TMjjBQii7Oz11Lw5lbDV5Y0TzuhSJHwiH4hEtC1I42mMS0g==}
    engines: {node: '>=18'}
    cpu: [x64]
    os: [win32]

  '@eslint-community/eslint-utils@4.7.0':
    resolution: {integrity: sha512-dyybb3AcajC7uha6CvhdVRJqaKyn7w2YKqKyAN37NKYgZT36w+iRb0Dymmc5qEJ549c/S31cMMSFd75bteCpCw==}
    engines: {node: ^12.22.0 || ^14.17.0 || >=16.0.0}
    peerDependencies:
      eslint: ^6.0.0 || ^7.0.0 || >=8.0.0

  '@eslint-community/regexpp@4.12.1':
    resolution: {integrity: sha512-CCZCDJuduB9OUkFkY2IgppNZMi2lBQgD2qzwXkEia16cge2pijY/aXi96CJMquDMn3nJdlPV1A5KrJEXwfLNzQ==}
    engines: {node: ^12.0.0 || ^14.0.0 || >=16.0.0}

  '@eslint/config-array@0.21.0':
    resolution: {integrity: sha512-ENIdc4iLu0d93HeYirvKmrzshzofPw6VkZRKQGe9Nv46ZnWUzcF1xV01dcvEg/1wXUR61OmmlSfyeyO7EvjLxQ==}
    engines: {node: ^18.18.0 || ^20.9.0 || >=21.1.0}

  '@eslint/config-helpers@0.3.0':
    resolution: {integrity: sha512-ViuymvFmcJi04qdZeDc2whTHryouGcDlaxPqarTD0ZE10ISpxGUVZGZDx4w01upyIynL3iu6IXH2bS1NhclQMw==}
    engines: {node: ^18.18.0 || ^20.9.0 || >=21.1.0}

  '@eslint/core@0.14.0':
    resolution: {integrity: sha512-qIbV0/JZr7iSDjqAc60IqbLdsj9GDt16xQtWD+B78d/HAlvysGdZZ6rpJHGAc2T0FQx1X6thsSPdnoiGKdNtdg==}
    engines: {node: ^18.18.0 || ^20.9.0 || >=21.1.0}

  '@eslint/core@0.15.1':
    resolution: {integrity: sha512-bkOp+iumZCCbt1K1CmWf0R9pM5yKpDv+ZXtvSyQpudrI9kuFLp+bM2WOPXImuD/ceQuaa8f5pj93Y7zyECIGNA==}
    engines: {node: ^18.18.0 || ^20.9.0 || >=21.1.0}

  '@eslint/eslintrc@3.3.1':
    resolution: {integrity: sha512-gtF186CXhIl1p4pJNGZw8Yc6RlshoePRvE0X91oPGb3vZ8pM3qOS9W9NGPat9LziaBV7XrJWGylNQXkGcnM3IQ==}
    engines: {node: ^18.18.0 || ^20.9.0 || >=21.1.0}

  '@eslint/js@9.30.0':
    resolution: {integrity: sha512-Wzw3wQwPvc9sHM+NjakWTcPx11mbZyiYHuwWa/QfZ7cIRX7WK54PSk7bdyXDaoaopUcMatv1zaQvOAAO8hCdww==}
    engines: {node: ^18.18.0 || ^20.9.0 || >=21.1.0}

  '@eslint/object-schema@2.1.6':
    resolution: {integrity: sha512-RBMg5FRL0I0gs51M/guSAj5/e14VQ4tpZnQNWwuDT66P14I43ItmPfIZRhO9fUVIPOAQXU47atlywZ/czoqFPA==}
    engines: {node: ^18.18.0 || ^20.9.0 || >=21.1.0}

  '@eslint/plugin-kit@0.3.3':
    resolution: {integrity: sha512-1+WqvgNMhmlAambTvT3KPtCl/Ibr68VldY2XY40SL1CE0ZXiakFR/cbTspaF5HsnpDMvcYYoJHfl4980NBjGag==}
    engines: {node: ^18.18.0 || ^20.9.0 || >=21.1.0}

  '@fastify/ajv-compiler@4.0.2':
    resolution: {integrity: sha512-Rkiu/8wIjpsf46Rr+Fitd3HRP+VsxUFDDeag0hs9L0ksfnwx2g7SPQQTFL0E8Qv+rfXzQOxBJnjUB9ITUDjfWQ==}

  '@fastify/error@4.2.0':
    resolution: {integrity: sha512-RSo3sVDXfHskiBZKBPRgnQTtIqpi/7zhJOEmAxCiBcM7d0uwdGdxLlsCaLzGs8v8NnxIRlfG0N51p5yFaOentQ==}

  '@fastify/fast-json-stringify-compiler@5.0.3':
    resolution: {integrity: sha512-uik7yYHkLr6fxd8hJSZ8c+xF4WafPK+XzneQDPU+D10r5X19GW8lJcom2YijX2+qtFF1ENJlHXKFM9ouXNJYgQ==}

  '@fastify/forwarded@3.0.0':
    resolution: {integrity: sha512-kJExsp4JCms7ipzg7SJ3y8DwmePaELHxKYtg+tZow+k0znUTf3cb+npgyqm8+ATZOdmfgfydIebPDWM172wfyA==}

  '@fastify/merge-json-schemas@0.2.1':
    resolution: {integrity: sha512-OA3KGBCy6KtIvLf8DINC5880o5iBlDX4SxzLQS8HorJAbqluzLRn80UXU0bxZn7UOFhFgpRJDasfwn9nG4FG4A==}

  '@fastify/proxy-addr@5.0.0':
    resolution: {integrity: sha512-37qVVA1qZ5sgH7KpHkkC4z9SK6StIsIcOmpjvMPXNb3vx2GQxhZocogVYbr2PbbeLCQxYIPDok307xEvRZOzGA==}

  '@floating-ui/core@1.7.1':
    resolution: {integrity: sha512-azI0DrjMMfIug/ExbBaeDVJXcY0a7EPvPjb2xAJPa4HeimBX+Z18HK8QQR3jb6356SnDDdxx+hinMLcJEDdOjw==}

  '@floating-ui/dom@1.7.1':
    resolution: {integrity: sha512-cwsmW/zyw5ltYTUeeYJ60CnQuPqmGwuGVhG9w0PRaRKkAyi38BT5CKrpIbb+jtahSwUl04cWzSx9ZOIxeS6RsQ==}

  '@floating-ui/react-dom@2.1.3':
    resolution: {integrity: sha512-huMBfiU9UnQ2oBwIhgzyIiSpVgvlDstU8CX0AF+wS+KzmYMs0J2a3GwuFHV1Lz+jlrQGeC1fF+Nv0QoumyV0bA==}
    peerDependencies:
      react: '>=16.8.0'
      react-dom: '>=16.8.0'

  '@floating-ui/utils@0.2.9':
    resolution: {integrity: sha512-MDWhGtE+eHw5JW7lq4qhc5yRLS11ERl1c7Z6Xd0a58DozHES6EnNNwUWbMiG4J9Cgj053Bhk8zvlhFYKVhULwg==}

  '@formatjs/intl-localematcher@0.6.1':
    resolution: {integrity: sha512-ePEgLgVCqi2BBFnTMWPfIghu6FkbZnnBVhO2sSxvLfrdFw7wCHAHiDoM2h4NRgjbaY7+B7HgOLZGkK187pZTZg==}

  '@humanfs/core@0.19.1':
    resolution: {integrity: sha512-5DyQ4+1JEUzejeK1JGICcideyfUbGixgS9jNgex5nqkW+cY7WZhxBigmieN5Qnw9ZosSNVC9KQKyb+GUaGyKUA==}
    engines: {node: '>=18.18.0'}

  '@humanfs/node@0.16.6':
    resolution: {integrity: sha512-YuI2ZHQL78Q5HbhDiBA1X4LmYdXCKCMQIfw0pw7piHJwyREFebJUvrQN4cMssyES6x+vfUbx1CIpaQUKYdQZOw==}
    engines: {node: '>=18.18.0'}

  '@humanwhocodes/module-importer@1.0.1':
    resolution: {integrity: sha512-bxveV4V8v5Yb4ncFTT3rPSgZBOpCkjfK0y4oVVVJwIuDVBRMDXrPyXRL988i5ap9m9bnyEEjWfm5WkBmtffLfA==}
    engines: {node: '>=12.22'}

  '@humanwhocodes/retry@0.3.1':
    resolution: {integrity: sha512-JBxkERygn7Bv/GbN5Rv8Ul6LVknS+5Bp6RgDC/O8gEBU/yeH5Ui5C/OlWrTb6qct7LjjfT6Re2NxB0ln0yYybA==}
    engines: {node: '>=18.18'}

  '@humanwhocodes/retry@0.4.3':
    resolution: {integrity: sha512-bV0Tgo9K4hfPCek+aMAn81RppFKv2ySDQeMoSZuvTASywNTnVJCArCZE2FWqpvIatKu7VMRLWlR1EazvVhDyhQ==}
    engines: {node: '>=18.18'}

  '@iconify/types@2.0.0':
    resolution: {integrity: sha512-+wluvCrRhXrhyOmRDJ3q8mux9JkKy5SJ/v8ol2tu4FVjyYvtEzkc/3pK15ET6RKg4b4w4BmTk1+gsCUhf21Ykg==}

  '@iconify/utils@2.3.0':
    resolution: {integrity: sha512-GmQ78prtwYW6EtzXRU1rY+KwOKfz32PD7iJh6Iyqw68GiKuoZ2A6pRtzWONz5VQJbp50mEjXh/7NkumtrAgRKA==}

  '@img/sharp-darwin-arm64@0.34.2':
    resolution: {integrity: sha512-OfXHZPppddivUJnqyKoi5YVeHRkkNE2zUFT2gbpKxp/JZCFYEYubnMg+gOp6lWfasPrTS+KPosKqdI+ELYVDtg==}
    engines: {node: ^18.17.0 || ^20.3.0 || >=21.0.0}
    cpu: [arm64]
    os: [darwin]

  '@img/sharp-darwin-x64@0.34.2':
    resolution: {integrity: sha512-dYvWqmjU9VxqXmjEtjmvHnGqF8GrVjM2Epj9rJ6BUIXvk8slvNDJbhGFvIoXzkDhrJC2jUxNLz/GUjjvSzfw+g==}
    engines: {node: ^18.17.0 || ^20.3.0 || >=21.0.0}
    cpu: [x64]
    os: [darwin]

  '@img/sharp-libvips-darwin-arm64@1.1.0':
    resolution: {integrity: sha512-HZ/JUmPwrJSoM4DIQPv/BfNh9yrOA8tlBbqbLz4JZ5uew2+o22Ik+tHQJcih7QJuSa0zo5coHTfD5J8inqj9DA==}
    cpu: [arm64]
    os: [darwin]

  '@img/sharp-libvips-darwin-x64@1.1.0':
    resolution: {integrity: sha512-Xzc2ToEmHN+hfvsl9wja0RlnXEgpKNmftriQp6XzY/RaSfwD9th+MSh0WQKzUreLKKINb3afirxW7A0fz2YWuQ==}
    cpu: [x64]
    os: [darwin]

  '@img/sharp-libvips-linux-arm64@1.1.0':
    resolution: {integrity: sha512-IVfGJa7gjChDET1dK9SekxFFdflarnUB8PwW8aGwEoF3oAsSDuNUTYS+SKDOyOJxQyDC1aPFMuRYLoDInyV9Ew==}
    cpu: [arm64]
    os: [linux]

  '@img/sharp-libvips-linux-arm@1.1.0':
    resolution: {integrity: sha512-s8BAd0lwUIvYCJyRdFqvsj+BJIpDBSxs6ivrOPm/R7piTs5UIwY5OjXrP2bqXC9/moGsyRa37eYWYCOGVXxVrA==}
    cpu: [arm]
    os: [linux]

  '@img/sharp-libvips-linux-ppc64@1.1.0':
    resolution: {integrity: sha512-tiXxFZFbhnkWE2LA8oQj7KYR+bWBkiV2nilRldT7bqoEZ4HiDOcePr9wVDAZPi/Id5fT1oY9iGnDq20cwUz8lQ==}
    cpu: [ppc64]
    os: [linux]

  '@img/sharp-libvips-linux-s390x@1.1.0':
    resolution: {integrity: sha512-xukSwvhguw7COyzvmjydRb3x/09+21HykyapcZchiCUkTThEQEOMtBj9UhkaBRLuBrgLFzQ2wbxdeCCJW/jgJA==}
    cpu: [s390x]
    os: [linux]

  '@img/sharp-libvips-linux-x64@1.1.0':
    resolution: {integrity: sha512-yRj2+reB8iMg9W5sULM3S74jVS7zqSzHG3Ol/twnAAkAhnGQnpjj6e4ayUz7V+FpKypwgs82xbRdYtchTTUB+Q==}
    cpu: [x64]
    os: [linux]

  '@img/sharp-libvips-linuxmusl-arm64@1.1.0':
    resolution: {integrity: sha512-jYZdG+whg0MDK+q2COKbYidaqW/WTz0cc1E+tMAusiDygrM4ypmSCjOJPmFTvHHJ8j/6cAGyeDWZOsK06tP33w==}
    cpu: [arm64]
    os: [linux]

  '@img/sharp-libvips-linuxmusl-x64@1.1.0':
    resolution: {integrity: sha512-wK7SBdwrAiycjXdkPnGCPLjYb9lD4l6Ze2gSdAGVZrEL05AOUJESWU2lhlC+Ffn5/G+VKuSm6zzbQSzFX/P65A==}
    cpu: [x64]
    os: [linux]

  '@img/sharp-linux-arm64@0.34.2':
    resolution: {integrity: sha512-D8n8wgWmPDakc83LORcfJepdOSN6MvWNzzz2ux0MnIbOqdieRZwVYY32zxVx+IFUT8er5KPcyU3XXsn+GzG/0Q==}
    engines: {node: ^18.17.0 || ^20.3.0 || >=21.0.0}
    cpu: [arm64]
    os: [linux]

  '@img/sharp-linux-arm@0.34.2':
    resolution: {integrity: sha512-0DZzkvuEOqQUP9mo2kjjKNok5AmnOr1jB2XYjkaoNRwpAYMDzRmAqUIa1nRi58S2WswqSfPOWLNOr0FDT3H5RQ==}
    engines: {node: ^18.17.0 || ^20.3.0 || >=21.0.0}
    cpu: [arm]
    os: [linux]

  '@img/sharp-linux-s390x@0.34.2':
    resolution: {integrity: sha512-EGZ1xwhBI7dNISwxjChqBGELCWMGDvmxZXKjQRuqMrakhO8QoMgqCrdjnAqJq/CScxfRn+Bb7suXBElKQpPDiw==}
    engines: {node: ^18.17.0 || ^20.3.0 || >=21.0.0}
    cpu: [s390x]
    os: [linux]

  '@img/sharp-linux-x64@0.34.2':
    resolution: {integrity: sha512-sD7J+h5nFLMMmOXYH4DD9UtSNBD05tWSSdWAcEyzqW8Cn5UxXvsHAxmxSesYUsTOBmUnjtxghKDl15EvfqLFbQ==}
    engines: {node: ^18.17.0 || ^20.3.0 || >=21.0.0}
    cpu: [x64]
    os: [linux]

  '@img/sharp-linuxmusl-arm64@0.34.2':
    resolution: {integrity: sha512-NEE2vQ6wcxYav1/A22OOxoSOGiKnNmDzCYFOZ949xFmrWZOVII1Bp3NqVVpvj+3UeHMFyN5eP/V5hzViQ5CZNA==}
    engines: {node: ^18.17.0 || ^20.3.0 || >=21.0.0}
    cpu: [arm64]
    os: [linux]

  '@img/sharp-linuxmusl-x64@0.34.2':
    resolution: {integrity: sha512-DOYMrDm5E6/8bm/yQLCWyuDJwUnlevR8xtF8bs+gjZ7cyUNYXiSf/E8Kp0Ss5xasIaXSHzb888V1BE4i1hFhAA==}
    engines: {node: ^18.17.0 || ^20.3.0 || >=21.0.0}
    cpu: [x64]
    os: [linux]

  '@img/sharp-wasm32@0.34.2':
    resolution: {integrity: sha512-/VI4mdlJ9zkaq53MbIG6rZY+QRN3MLbR6usYlgITEzi4Rpx5S6LFKsycOQjkOGmqTNmkIdLjEvooFKwww6OpdQ==}
    engines: {node: ^18.17.0 || ^20.3.0 || >=21.0.0}
    cpu: [wasm32]

  '@img/sharp-win32-arm64@0.34.2':
    resolution: {integrity: sha512-cfP/r9FdS63VA5k0xiqaNaEoGxBg9k7uE+RQGzuK9fHt7jib4zAVVseR9LsE4gJcNWgT6APKMNnCcnyOtmSEUQ==}
    engines: {node: ^18.17.0 || ^20.3.0 || >=21.0.0}
    cpu: [arm64]
    os: [win32]

  '@img/sharp-win32-ia32@0.34.2':
    resolution: {integrity: sha512-QLjGGvAbj0X/FXl8n1WbtQ6iVBpWU7JO94u/P2M4a8CFYsvQi4GW2mRy/JqkRx0qpBzaOdKJKw8uc930EX2AHw==}
    engines: {node: ^18.17.0 || ^20.3.0 || >=21.0.0}
    cpu: [ia32]
    os: [win32]

  '@img/sharp-win32-x64@0.34.2':
    resolution: {integrity: sha512-aUdT6zEYtDKCaxkofmmJDJYGCf0+pJg3eU9/oBuqvEeoB9dKI6ZLc/1iLJCTuJQDO4ptntAlkUmHgGjyuobZbw==}
    engines: {node: ^18.17.0 || ^20.3.0 || >=21.0.0}
    cpu: [x64]
    os: [win32]

  '@inquirer/figures@1.0.12':
    resolution: {integrity: sha512-MJttijd8rMFcKJC8NYmprWr6hD3r9Gd9qUC0XwPNwoEPWSMVJwA2MlXxF+nhZZNMY+HXsWa+o7KY2emWYIn0jQ==}
    engines: {node: '>=18'}

  '@isaacs/cliui@8.0.2':
    resolution: {integrity: sha512-O8jcjabXaleOG9DQ0+ARXWZBTfnP4WNAqzuiJK7ll44AmxGKv/J2M4TPjxjY3znBCfvBXFzucm1twdyFybFqEA==}
    engines: {node: '>=12'}

  '@isaacs/fs-minipass@4.0.1':
    resolution: {integrity: sha512-wgm9Ehl2jpeqP3zw/7mo3kRHFp5MEDhqAdwy1fTGkHAwnkGOVsgpvQhL8B5n1qlb01jV3n/bI0ZfZp5lWA1k4w==}
    engines: {node: '>=18.0.0'}

  '@istanbuljs/schema@0.1.3':
    resolution: {integrity: sha512-ZXRY4jNvVgSVQ8DL3LTcakaAtXwTVUxE81hslsyD2AtoXW/wVob10HkOJ1X/pAlcI7D+2YoZKg5do8G/w6RYgA==}
    engines: {node: '>=8'}

  '@jridgewell/gen-mapping@0.3.11':
    resolution: {integrity: sha512-C512c1ytBTio4MrpWKlJpyFHT6+qfFL8SZ58zBzJ1OOzUEjHeF1BtjY2fH7n4x/g2OV/KiiMLAivOp1DXmiMMw==}

  '@jridgewell/gen-mapping@0.3.8':
    resolution: {integrity: sha512-imAbBGkb+ebQyxKgzv5Hu2nmROxoDOXHh80evxdoXNOrvAnVx7zimzc1Oo5h9RlfV4vPXaE2iM5pOFbvOCClWA==}
    engines: {node: '>=6.0.0'}

  '@jridgewell/resolve-uri@3.1.2':
    resolution: {integrity: sha512-bRISgCIjP20/tbWSPWMEi54QVPRZExkuD9lJL+UIxUKtwVJA8wW1Trb1jMs1RFXo1CBTNZ/5hpC9QvmKWdopKw==}
    engines: {node: '>=6.0.0'}

  '@jridgewell/set-array@1.2.1':
    resolution: {integrity: sha512-R8gLRTZeyp03ymzP/6Lil/28tGeGEzhx1q2k703KGWRAI1VdvPIXdG70VJc2pAMw3NA6JKL5hhFu1sJX0Mnn/A==}
    engines: {node: '>=6.0.0'}

  '@jridgewell/source-map@0.3.9':
    resolution: {integrity: sha512-amBU75CKOOkcQLfyM6J+DnWwz41yTsWI7o8MQ003LwUIWb4NYX/evAblTx1oBBYJySqL/zHPxHXDw5ewpQaUFw==}

  '@jridgewell/sourcemap-codec@1.5.0':
    resolution: {integrity: sha512-gv3ZRaISU3fjPAgNsriBRqGWQL6quFx04YMPW/zD8XMLsU32mhCCbfbO6KZFLjvYpCZ8zyDEgqsgf+PwPaM7GQ==}

  '@jridgewell/sourcemap-codec@1.5.3':
    resolution: {integrity: sha512-AiR5uKpFxP3PjO4R19kQGIMwxyRyPuXmKEEy301V1C0+1rVjS94EZQXf1QKZYN8Q0YM+estSPhmx5JwNftv6nw==}

  '@jridgewell/trace-mapping@0.3.25':
    resolution: {integrity: sha512-vNk6aEwybGtawWmy/PzwnGDOjCkLWSD2wqvjGGAgOAwCGWySYXfYoxt00IJkTF+8Lb57DwOb3Aa0o9CApepiYQ==}

  '@jridgewell/trace-mapping@0.3.28':
    resolution: {integrity: sha512-KNNHHwW3EIp4EDYOvYFGyIFfx36R2dNJYH4knnZlF8T5jdbD5Wx8xmSaQ2gP9URkJ04LGEtlcCtwArKcmFcwKw==}

  '@mdx-js/mdx@3.1.0':
    resolution: {integrity: sha512-/QxEhPAvGwbQmy1Px8F899L5Uc2KZ6JtXwlCgJmjSTBedwOZkByYcBG4GceIGPXRDsmfxhHazuS+hlOShRLeDw==}

  '@mermaid-js/parser@0.5.0':
    resolution: {integrity: sha512-AiaN7+VjXC+3BYE+GwNezkpjIcCI2qIMB/K4S2/vMWe0q/XJCBbx5+K7iteuz7VyltX9iAK4FmVTvGc9kjOV4w==}

  '@napi-rs/wasm-runtime@0.2.11':
    resolution: {integrity: sha512-9DPkXtvHydrcOsopiYpUgPHpmj0HWZKMUnL2dZqpvC42lsratuBG06V5ipyno0fUek5VlFsNQ+AcFATSrJXgMA==}

  '@next/env@15.3.4':
    resolution: {integrity: sha512-ZkdYzBseS6UjYzz6ylVKPOK+//zLWvD6Ta+vpoye8cW11AjiQjGYVibF0xuvT4L0iJfAPfZLFidaEzAOywyOAQ==}

  '@next/eslint-plugin-next@13.5.11':
    resolution: {integrity: sha512-0qjDhes9UTSxirt/dYzrv20hs8SUhcIOvlEioj5+XucVrBHihnAk6Om7Vzk+VZ2nRE7tcShm/6lH1xSkJ3XMpg==}

  '@next/eslint-plugin-next@15.3.3':
    resolution: {integrity: sha512-VKZJEiEdpKkfBmcokGjHu0vGDG+8CehGs90tBEy/IDoDDKGngeyIStt2MmE5FYNyU9BhgR7tybNWTAJY/30u+Q==}

  '@next/swc-darwin-arm64@15.3.4':
    resolution: {integrity: sha512-z0qIYTONmPRbwHWvpyrFXJd5F9YWLCsw3Sjrzj2ZvMYy9NPQMPZ1NjOJh4ojr4oQzcGYwgJKfidzehaNa1BpEg==}
    engines: {node: '>= 10'}
    cpu: [arm64]
    os: [darwin]

  '@next/swc-darwin-x64@15.3.4':
    resolution: {integrity: sha512-Z0FYJM8lritw5Wq+vpHYuCIzIlEMjewG2aRkc3Hi2rcbULknYL/xqfpBL23jQnCSrDUGAo/AEv0Z+s2bff9Zkw==}
    engines: {node: '>= 10'}
    cpu: [x64]
    os: [darwin]

  '@next/swc-linux-arm64-gnu@15.3.4':
    resolution: {integrity: sha512-l8ZQOCCg7adwmsnFm8m5q9eIPAHdaB2F3cxhufYtVo84pymwKuWfpYTKcUiFcutJdp9xGHC+F1Uq3xnFU1B/7g==}
    engines: {node: '>= 10'}
    cpu: [arm64]
    os: [linux]

  '@next/swc-linux-arm64-musl@15.3.4':
    resolution: {integrity: sha512-wFyZ7X470YJQtpKot4xCY3gpdn8lE9nTlldG07/kJYexCUpX1piX+MBfZdvulo+t1yADFVEuzFfVHfklfEx8kw==}
    engines: {node: '>= 10'}
    cpu: [arm64]
    os: [linux]

  '@next/swc-linux-x64-gnu@15.3.4':
    resolution: {integrity: sha512-gEbH9rv9o7I12qPyvZNVTyP/PWKqOp8clvnoYZQiX800KkqsaJZuOXkWgMa7ANCCh/oEN2ZQheh3yH8/kWPSEg==}
    engines: {node: '>= 10'}
    cpu: [x64]
    os: [linux]

  '@next/swc-linux-x64-musl@15.3.4':
    resolution: {integrity: sha512-Cf8sr0ufuC/nu/yQ76AnarbSAXcwG/wj+1xFPNbyNo8ltA6kw5d5YqO8kQuwVIxk13SBdtgXrNyom3ZosHAy4A==}
    engines: {node: '>= 10'}
    cpu: [x64]
    os: [linux]

  '@next/swc-win32-arm64-msvc@15.3.4':
    resolution: {integrity: sha512-ay5+qADDN3rwRbRpEhTOreOn1OyJIXS60tg9WMYTWCy3fB6rGoyjLVxc4dR9PYjEdR2iDYsaF5h03NA+XuYPQQ==}
    engines: {node: '>= 10'}
    cpu: [arm64]
    os: [win32]

  '@next/swc-win32-x64-msvc@15.3.4':
    resolution: {integrity: sha512-4kDt31Bc9DGyYs41FTL1/kNpDeHyha2TC0j5sRRoKCyrhNcfZ/nRQkAUlF27mETwm8QyHqIjHJitfcza2Iykfg==}
    engines: {node: '>= 10'}
    cpu: [x64]
    os: [win32]

  '@nodelib/fs.scandir@2.1.5':
    resolution: {integrity: sha512-vq24Bq3ym5HEQm2NKCr3yXDwjc7vTsEThRDnkp2DK9p1uqLR+DHurm/NOTo0KG7HYHU7eppKZj3MyqYuMBf62g==}
    engines: {node: '>= 8'}

  '@nodelib/fs.stat@2.0.5':
    resolution: {integrity: sha512-RkhPPp2zrqDAQA/2jNhnztcPAlv64XdhIp7a7454A5ovI7Bukxgt7MX7udwAu3zg1DcpPU0rz3VV1SeaqvY4+A==}
    engines: {node: '>= 8'}

  '@nodelib/fs.walk@1.2.8':
    resolution: {integrity: sha512-oGB+UxlgWcgQkgwo8GcEGwemoTFt3FIO9ababBmaGwXIoBKZ+GTy0pP185beGg7Llih/NSHSV2XAs1lnznocSg==}
    engines: {node: '>= 8'}

  '@nolyfill/is-core-module@1.0.39':
    resolution: {integrity: sha512-nn5ozdjYQpUCZlWGuxcJY/KpxkWQs4DcbMCmKojjyrYDEAGy4Ce19NN4v5MduafTwJlbKc99UA8YhSVqq9yPZA==}
    engines: {node: '>=12.4.0'}

  '@orama/orama@3.1.7':
    resolution: {integrity: sha512-6yB0117ZjsgNevZw3LP+bkrZa9mU/POPVaXgzMPOBbBc35w2P3R+1vMMhEfC06kYCpd5bf0jodBaTkYQW5TVeQ==}
    engines: {node: '>= 20.0.0'}

  '@oxc-project/runtime@0.72.3':
    resolution: {integrity: sha512-FtOS+0v7rZcnjXzYTTqv1vu/KDptD1UztFgoZkYBGe/6TcNFm+SP/jQoLvzau1SPir95WgDOBOUm2Gmsm+bQag==}
    engines: {node: '>=6.9.0'}

  '@oxc-project/types@0.72.3':
    resolution: {integrity: sha512-CfAC4wrmMkUoISpQkFAIfMVvlPfQV3xg7ZlcqPXPOIMQhdKIId44G8W0mCPgtpWdFFAyJ+SFtiM+9vbyCkoVng==}

  '@pkgjs/parseargs@0.11.0':
    resolution: {integrity: sha512-+1VkjdD0QBLPodGrJUeqarH8VAIvQODIbwh9XpP5Syisf7YoQgsJKPNFoqqLQlu+VQ/tVSshMR6loPMn8U+dPg==}
    engines: {node: '>=14'}

  '@pkgr/core@0.2.7':
    resolution: {integrity: sha512-YLT9Zo3oNPJoBjBc4q8G2mjU4tqIbf5CEOORbUUr48dCD9q3umJ3IPlVqOqDakPfd2HuwccBaqlGhN4Gmr5OWg==}
    engines: {node: ^12.20.0 || ^14.18.0 || >=16.0.0}

  '@quansync/fs@0.1.3':
    resolution: {integrity: sha512-G0OnZbMWEs5LhDyqy2UL17vGhSVHkQIfVojMtEWVenvj0V5S84VBgy86kJIuNsGDp2p7sTKlpSIpBUWdC35OKg==}
    engines: {node: '>=20.0.0'}

  '@radix-ui/number@1.1.1':
    resolution: {integrity: sha512-MkKCwxlXTgz6CFoJx3pCwn07GKp36+aZyu/u2Ln2VrA5DcdyCZkASEDBTd8x5whTQQL5CiYf4prXKLcgQdv29g==}

  '@radix-ui/primitive@1.1.2':
    resolution: {integrity: sha512-XnbHrrprsNqZKQhStrSwgRUQzoCI1glLzdw79xiZPoofhGICeZRSQ3dIxAKH1gb3OHfNf4d6f+vAv3kil2eggA==}

  '@radix-ui/react-accordion@1.2.11':
    resolution: {integrity: sha512-l3W5D54emV2ues7jjeG1xcyN7S3jnK3zE2zHqgn0CmMsy9lNJwmgcrmaxS+7ipw15FAivzKNzH3d5EcGoFKw0A==}
    peerDependencies:
      '@types/react': '*'
      '@types/react-dom': '*'
      react: ^16.8 || ^17.0 || ^18.0 || ^19.0 || ^19.0.0-rc
      react-dom: ^16.8 || ^17.0 || ^18.0 || ^19.0 || ^19.0.0-rc
    peerDependenciesMeta:
      '@types/react':
        optional: true
      '@types/react-dom':
        optional: true

  '@radix-ui/react-arrow@1.1.7':
    resolution: {integrity: sha512-F+M1tLhO+mlQaOWspE8Wstg+z6PwxwRd8oQ8IXceWz92kfAmalTRf0EjrouQeo7QssEPfCn05B4Ihs1K9WQ/7w==}
    peerDependencies:
      '@types/react': '*'
      '@types/react-dom': '*'
      react: ^16.8 || ^17.0 || ^18.0 || ^19.0 || ^19.0.0-rc
      react-dom: ^16.8 || ^17.0 || ^18.0 || ^19.0 || ^19.0.0-rc
    peerDependenciesMeta:
      '@types/react':
        optional: true
      '@types/react-dom':
        optional: true

  '@radix-ui/react-collapsible@1.1.11':
    resolution: {integrity: sha512-2qrRsVGSCYasSz1RFOorXwl0H7g7J1frQtgpQgYrt+MOidtPAINHn9CPovQXb83r8ahapdx3Tu0fa/pdFFSdPg==}
    peerDependencies:
      '@types/react': '*'
      '@types/react-dom': '*'
      react: ^16.8 || ^17.0 || ^18.0 || ^19.0 || ^19.0.0-rc
      react-dom: ^16.8 || ^17.0 || ^18.0 || ^19.0 || ^19.0.0-rc
    peerDependenciesMeta:
      '@types/react':
        optional: true
      '@types/react-dom':
        optional: true

  '@radix-ui/react-collection@1.1.7':
    resolution: {integrity: sha512-Fh9rGN0MoI4ZFUNyfFVNU4y9LUz93u9/0K+yLgA2bwRojxM8JU1DyvvMBabnZPBgMWREAJvU2jjVzq+LrFUglw==}
    peerDependencies:
      '@types/react': '*'
      '@types/react-dom': '*'
      react: ^16.8 || ^17.0 || ^18.0 || ^19.0 || ^19.0.0-rc
      react-dom: ^16.8 || ^17.0 || ^18.0 || ^19.0 || ^19.0.0-rc
    peerDependenciesMeta:
      '@types/react':
        optional: true
      '@types/react-dom':
        optional: true

  '@radix-ui/react-compose-refs@1.1.2':
    resolution: {integrity: sha512-z4eqJvfiNnFMHIIvXP3CY57y2WJs5g2v3X0zm9mEJkrkNv4rDxu+sg9Jh8EkXyeqBkB7SOcboo9dMVqhyrACIg==}
    peerDependencies:
      '@types/react': '*'
      react: ^16.8 || ^17.0 || ^18.0 || ^19.0 || ^19.0.0-rc
    peerDependenciesMeta:
      '@types/react':
        optional: true

  '@radix-ui/react-context@1.1.2':
    resolution: {integrity: sha512-jCi/QKUM2r1Ju5a3J64TH2A5SpKAgh0LpknyqdQ4m6DCV0xJ2HG1xARRwNGPQfi1SLdLWZ1OJz6F4OMBBNiGJA==}
    peerDependencies:
      '@types/react': '*'
      react: ^16.8 || ^17.0 || ^18.0 || ^19.0 || ^19.0.0-rc
    peerDependenciesMeta:
      '@types/react':
        optional: true

  '@radix-ui/react-dialog@1.1.14':
    resolution: {integrity: sha512-+CpweKjqpzTmwRwcYECQcNYbI8V9VSQt0SNFKeEBLgfucbsLssU6Ppq7wUdNXEGb573bMjFhVjKVll8rmV6zMw==}
    peerDependencies:
      '@types/react': '*'
      '@types/react-dom': '*'
      react: ^16.8 || ^17.0 || ^18.0 || ^19.0 || ^19.0.0-rc
      react-dom: ^16.8 || ^17.0 || ^18.0 || ^19.0 || ^19.0.0-rc
    peerDependenciesMeta:
      '@types/react':
        optional: true
      '@types/react-dom':
        optional: true

  '@radix-ui/react-direction@1.1.1':
    resolution: {integrity: sha512-1UEWRX6jnOA2y4H5WczZ44gOOjTEmlqv1uNW4GAJEO5+bauCBhv8snY65Iw5/VOS/ghKN9gr2KjnLKxrsvoMVw==}
    peerDependencies:
      '@types/react': '*'
      react: ^16.8 || ^17.0 || ^18.0 || ^19.0 || ^19.0.0-rc
    peerDependenciesMeta:
      '@types/react':
        optional: true

  '@radix-ui/react-dismissable-layer@1.1.10':
    resolution: {integrity: sha512-IM1zzRV4W3HtVgftdQiiOmA0AdJlCtMLe00FXaHwgt3rAnNsIyDqshvkIW3hj/iu5hu8ERP7KIYki6NkqDxAwQ==}
    peerDependencies:
      '@types/react': '*'
      '@types/react-dom': '*'
      react: ^16.8 || ^17.0 || ^18.0 || ^19.0 || ^19.0.0-rc
      react-dom: ^16.8 || ^17.0 || ^18.0 || ^19.0 || ^19.0.0-rc
    peerDependenciesMeta:
      '@types/react':
        optional: true
      '@types/react-dom':
        optional: true

  '@radix-ui/react-focus-guards@1.1.2':
    resolution: {integrity: sha512-fyjAACV62oPV925xFCrH8DR5xWhg9KYtJT4s3u54jxp+L/hbpTY2kIeEFFbFe+a/HCE94zGQMZLIpVTPVZDhaA==}
    peerDependencies:
      '@types/react': '*'
      react: ^16.8 || ^17.0 || ^18.0 || ^19.0 || ^19.0.0-rc
    peerDependenciesMeta:
      '@types/react':
        optional: true

  '@radix-ui/react-focus-scope@1.1.7':
    resolution: {integrity: sha512-t2ODlkXBQyn7jkl6TNaw/MtVEVvIGelJDCG41Okq/KwUsJBwQ4XVZsHAVUkK4mBv3ewiAS3PGuUWuY2BoK4ZUw==}
    peerDependencies:
      '@types/react': '*'
      '@types/react-dom': '*'
      react: ^16.8 || ^17.0 || ^18.0 || ^19.0 || ^19.0.0-rc
      react-dom: ^16.8 || ^17.0 || ^18.0 || ^19.0 || ^19.0.0-rc
    peerDependenciesMeta:
      '@types/react':
        optional: true
      '@types/react-dom':
        optional: true

  '@radix-ui/react-id@1.1.1':
    resolution: {integrity: sha512-kGkGegYIdQsOb4XjsfM97rXsiHaBwco+hFI66oO4s9LU+PLAC5oJ7khdOVFxkhsmlbpUqDAvXw11CluXP+jkHg==}
    peerDependencies:
      '@types/react': '*'
      react: ^16.8 || ^17.0 || ^18.0 || ^19.0 || ^19.0.0-rc
    peerDependenciesMeta:
      '@types/react':
        optional: true

  '@radix-ui/react-navigation-menu@1.2.13':
    resolution: {integrity: sha512-WG8wWfDiJlSF5hELjwfjSGOXcBR/ZMhBFCGYe8vERpC39CQYZeq1PQ2kaYHdye3V95d06H89KGMsVCIE4LWo3g==}
    peerDependencies:
      '@types/react': '*'
      '@types/react-dom': '*'
      react: ^16.8 || ^17.0 || ^18.0 || ^19.0 || ^19.0.0-rc
      react-dom: ^16.8 || ^17.0 || ^18.0 || ^19.0 || ^19.0.0-rc
    peerDependenciesMeta:
      '@types/react':
        optional: true
      '@types/react-dom':
        optional: true

  '@radix-ui/react-popover@1.1.14':
    resolution: {integrity: sha512-ODz16+1iIbGUfFEfKx2HTPKizg2MN39uIOV8MXeHnmdd3i/N9Wt7vU46wbHsqA0xoaQyXVcs0KIlBdOA2Y95bw==}
    peerDependencies:
      '@types/react': '*'
      '@types/react-dom': '*'
      react: ^16.8 || ^17.0 || ^18.0 || ^19.0 || ^19.0.0-rc
      react-dom: ^16.8 || ^17.0 || ^18.0 || ^19.0 || ^19.0.0-rc
    peerDependenciesMeta:
      '@types/react':
        optional: true
      '@types/react-dom':
        optional: true

  '@radix-ui/react-popper@1.2.7':
    resolution: {integrity: sha512-IUFAccz1JyKcf/RjB552PlWwxjeCJB8/4KxT7EhBHOJM+mN7LdW+B3kacJXILm32xawcMMjb2i0cIZpo+f9kiQ==}
    peerDependencies:
      '@types/react': '*'
      '@types/react-dom': '*'
      react: ^16.8 || ^17.0 || ^18.0 || ^19.0 || ^19.0.0-rc
      react-dom: ^16.8 || ^17.0 || ^18.0 || ^19.0 || ^19.0.0-rc
    peerDependenciesMeta:
      '@types/react':
        optional: true
      '@types/react-dom':
        optional: true

  '@radix-ui/react-portal@1.1.9':
    resolution: {integrity: sha512-bpIxvq03if6UNwXZ+HTK71JLh4APvnXntDc6XOX8UVq4XQOVl7lwok0AvIl+b8zgCw3fSaVTZMpAPPagXbKmHQ==}
    peerDependencies:
      '@types/react': '*'
      '@types/react-dom': '*'
      react: ^16.8 || ^17.0 || ^18.0 || ^19.0 || ^19.0.0-rc
      react-dom: ^16.8 || ^17.0 || ^18.0 || ^19.0 || ^19.0.0-rc
    peerDependenciesMeta:
      '@types/react':
        optional: true
      '@types/react-dom':
        optional: true

  '@radix-ui/react-presence@1.1.4':
    resolution: {integrity: sha512-ueDqRbdc4/bkaQT3GIpLQssRlFgWaL/U2z/S31qRwwLWoxHLgry3SIfCwhxeQNbirEUXFa+lq3RL3oBYXtcmIA==}
    peerDependencies:
      '@types/react': '*'
      '@types/react-dom': '*'
      react: ^16.8 || ^17.0 || ^18.0 || ^19.0 || ^19.0.0-rc
      react-dom: ^16.8 || ^17.0 || ^18.0 || ^19.0 || ^19.0.0-rc
    peerDependenciesMeta:
      '@types/react':
        optional: true
      '@types/react-dom':
        optional: true

  '@radix-ui/react-primitive@2.1.3':
    resolution: {integrity: sha512-m9gTwRkhy2lvCPe6QJp4d3G1TYEUHn/FzJUtq9MjH46an1wJU+GdoGC5VLof8RX8Ft/DlpshApkhswDLZzHIcQ==}
    peerDependencies:
      '@types/react': '*'
      '@types/react-dom': '*'
      react: ^16.8 || ^17.0 || ^18.0 || ^19.0 || ^19.0.0-rc
      react-dom: ^16.8 || ^17.0 || ^18.0 || ^19.0 || ^19.0.0-rc
    peerDependenciesMeta:
      '@types/react':
        optional: true
      '@types/react-dom':
        optional: true

  '@radix-ui/react-roving-focus@1.1.10':
    resolution: {integrity: sha512-dT9aOXUen9JSsxnMPv/0VqySQf5eDQ6LCk5Sw28kamz8wSOW2bJdlX2Bg5VUIIcV+6XlHpWTIuTPCf/UNIyq8Q==}
    peerDependencies:
      '@types/react': '*'
      '@types/react-dom': '*'
      react: ^16.8 || ^17.0 || ^18.0 || ^19.0 || ^19.0.0-rc
      react-dom: ^16.8 || ^17.0 || ^18.0 || ^19.0 || ^19.0.0-rc
    peerDependenciesMeta:
      '@types/react':
        optional: true
      '@types/react-dom':
        optional: true

  '@radix-ui/react-scroll-area@1.2.9':
    resolution: {integrity: sha512-YSjEfBXnhUELsO2VzjdtYYD4CfQjvao+lhhrX5XsHD7/cyUNzljF1FHEbgTPN7LH2MClfwRMIsYlqTYpKTTe2A==}
    peerDependencies:
      '@types/react': '*'
      '@types/react-dom': '*'
      react: ^16.8 || ^17.0 || ^18.0 || ^19.0 || ^19.0.0-rc
      react-dom: ^16.8 || ^17.0 || ^18.0 || ^19.0 || ^19.0.0-rc
    peerDependenciesMeta:
      '@types/react':
        optional: true
      '@types/react-dom':
        optional: true

  '@radix-ui/react-slot@1.2.3':
    resolution: {integrity: sha512-aeNmHnBxbi2St0au6VBVC7JXFlhLlOnvIIlePNniyUNAClzmtAUEY8/pBiK3iHjufOlwA+c20/8jngo7xcrg8A==}
    peerDependencies:
      '@types/react': '*'
      react: ^16.8 || ^17.0 || ^18.0 || ^19.0 || ^19.0.0-rc
    peerDependenciesMeta:
      '@types/react':
        optional: true

  '@radix-ui/react-tabs@1.1.12':
    resolution: {integrity: sha512-GTVAlRVrQrSw3cEARM0nAx73ixrWDPNZAruETn3oHCNP6SbZ/hNxdxp+u7VkIEv3/sFoLq1PfcHrl7Pnp0CDpw==}
    peerDependencies:
      '@types/react': '*'
      '@types/react-dom': '*'
      react: ^16.8 || ^17.0 || ^18.0 || ^19.0 || ^19.0.0-rc
      react-dom: ^16.8 || ^17.0 || ^18.0 || ^19.0 || ^19.0.0-rc
    peerDependenciesMeta:
      '@types/react':
        optional: true
      '@types/react-dom':
        optional: true

  '@radix-ui/react-use-callback-ref@1.1.1':
    resolution: {integrity: sha512-FkBMwD+qbGQeMu1cOHnuGB6x4yzPjho8ap5WtbEJ26umhgqVXbhekKUQO+hZEL1vU92a3wHwdp0HAcqAUF5iDg==}
    peerDependencies:
      '@types/react': '*'
      react: ^16.8 || ^17.0 || ^18.0 || ^19.0 || ^19.0.0-rc
    peerDependenciesMeta:
      '@types/react':
        optional: true

  '@radix-ui/react-use-controllable-state@1.2.2':
    resolution: {integrity: sha512-BjasUjixPFdS+NKkypcyyN5Pmg83Olst0+c6vGov0diwTEo6mgdqVR6hxcEgFuh4QrAs7Rc+9KuGJ9TVCj0Zzg==}
    peerDependencies:
      '@types/react': '*'
      react: ^16.8 || ^17.0 || ^18.0 || ^19.0 || ^19.0.0-rc
    peerDependenciesMeta:
      '@types/react':
        optional: true

  '@radix-ui/react-use-effect-event@0.0.2':
    resolution: {integrity: sha512-Qp8WbZOBe+blgpuUT+lw2xheLP8q0oatc9UpmiemEICxGvFLYmHm9QowVZGHtJlGbS6A6yJ3iViad/2cVjnOiA==}
    peerDependencies:
      '@types/react': '*'
      react: ^16.8 || ^17.0 || ^18.0 || ^19.0 || ^19.0.0-rc
    peerDependenciesMeta:
      '@types/react':
        optional: true

  '@radix-ui/react-use-escape-keydown@1.1.1':
    resolution: {integrity: sha512-Il0+boE7w/XebUHyBjroE+DbByORGR9KKmITzbR7MyQ4akpORYP/ZmbhAr0DG7RmmBqoOnZdy2QlvajJ2QA59g==}
    peerDependencies:
      '@types/react': '*'
      react: ^16.8 || ^17.0 || ^18.0 || ^19.0 || ^19.0.0-rc
    peerDependenciesMeta:
      '@types/react':
        optional: true

  '@radix-ui/react-use-layout-effect@1.1.1':
    resolution: {integrity: sha512-RbJRS4UWQFkzHTTwVymMTUv8EqYhOp8dOOviLj2ugtTiXRaRQS7GLGxZTLL1jWhMeoSCf5zmcZkqTl9IiYfXcQ==}
    peerDependencies:
      '@types/react': '*'
      react: ^16.8 || ^17.0 || ^18.0 || ^19.0 || ^19.0.0-rc
    peerDependenciesMeta:
      '@types/react':
        optional: true

  '@radix-ui/react-use-previous@1.1.1':
    resolution: {integrity: sha512-2dHfToCj/pzca2Ck724OZ5L0EVrr3eHRNsG/b3xQJLA2hZpVCS99bLAX+hm1IHXDEnzU6by5z/5MIY794/a8NQ==}
    peerDependencies:
      '@types/react': '*'
      react: ^16.8 || ^17.0 || ^18.0 || ^19.0 || ^19.0.0-rc
    peerDependenciesMeta:
      '@types/react':
        optional: true

  '@radix-ui/react-use-rect@1.1.1':
    resolution: {integrity: sha512-QTYuDesS0VtuHNNvMh+CjlKJ4LJickCMUAqjlE3+j8w+RlRpwyX3apEQKGFzbZGdo7XNG1tXa+bQqIE7HIXT2w==}
    peerDependencies:
      '@types/react': '*'
      react: ^16.8 || ^17.0 || ^18.0 || ^19.0 || ^19.0.0-rc
    peerDependenciesMeta:
      '@types/react':
        optional: true

  '@radix-ui/react-use-size@1.1.1':
    resolution: {integrity: sha512-ewrXRDTAqAXlkl6t/fkXWNAhFX9I+CkKlw6zjEwk86RSPKwZr3xpBRso655aqYafwtnbpHLj6toFzmd6xdVptQ==}
    peerDependencies:
      '@types/react': '*'
      react: ^16.8 || ^17.0 || ^18.0 || ^19.0 || ^19.0.0-rc
    peerDependenciesMeta:
      '@types/react':
        optional: true

  '@radix-ui/react-visually-hidden@1.2.3':
    resolution: {integrity: sha512-pzJq12tEaaIhqjbzpCuv/OypJY/BPavOofm+dbab+MHLajy277+1lLm6JFcGgF5eskJ6mquGirhXY2GD/8u8Ug==}
    peerDependencies:
      '@types/react': '*'
      '@types/react-dom': '*'
      react: ^16.8 || ^17.0 || ^18.0 || ^19.0 || ^19.0.0-rc
      react-dom: ^16.8 || ^17.0 || ^18.0 || ^19.0 || ^19.0.0-rc
    peerDependenciesMeta:
      '@types/react':
        optional: true
      '@types/react-dom':
        optional: true

  '@radix-ui/rect@1.1.1':
    resolution: {integrity: sha512-HPwpGIzkl28mWyZqG52jiqDJ12waP11Pa1lGoiyUkIEuMLBP0oeK/C89esbXrxsky5we7dfd8U58nm0SgAWpVw==}

  '@rolldown/binding-darwin-arm64@1.0.0-beta.15':
    resolution: {integrity: sha512-YInZppDBLp5DadbJZGc7xBfDrMCSj3P6i2rPlvOCMlvjBQxJi2kX8Jquh+LufsWUiHD3JsvvH5EuUUc/tF5fkA==}
    cpu: [arm64]
    os: [darwin]

  '@rolldown/binding-darwin-x64@1.0.0-beta.15':
    resolution: {integrity: sha512-Zwv8KHU/XdVwLseHG6slJ0FAFklPpiO0sjNvhrcMp1X3F2ajPzUdIO8Cnu3KLmX1GWVSvu6q1kyARLUqPvlh7Q==}
    cpu: [x64]
    os: [darwin]

  '@rolldown/binding-freebsd-x64@1.0.0-beta.15':
    resolution: {integrity: sha512-FwhNC23Fz9ldHW1/rX4QaoQe4kyOybCgxO9eglue3cbb3ol28KWpQl3xJfvXc9+O6PDefAs4oFBCbtTh8seiUw==}
    cpu: [x64]
    os: [freebsd]

  '@rolldown/binding-linux-arm-gnueabihf@1.0.0-beta.15':
    resolution: {integrity: sha512-E60pNliWl4j7EFEVX2oeJZ5VzR+NG6fvDJoqfqRfCl8wtKIf9E1WPWVQIrT+zkz+Fhc5op8g7h25z6rtxsDy9g==}
    cpu: [arm]
    os: [linux]

  '@rolldown/binding-linux-arm64-gnu@1.0.0-beta.15':
    resolution: {integrity: sha512-d+qo1LZ/a3EcQW08byIIZy0PBthmG/7dr69pifmNIet/azWR8jbceQaRFFczVc/NwVV3fsZDCmjG8mgJzsNEAg==}
    cpu: [arm64]
    os: [linux]

  '@rolldown/binding-linux-arm64-musl@1.0.0-beta.15':
    resolution: {integrity: sha512-P1hbtYF+5ftJI2Ergs4iARbAk6Xd6WnTQb3CF9kjN3KfJTsRYdo5/fvU8Lz/gzhZVvkCXXH3NxDd9308UBO8cw==}
    cpu: [arm64]
    os: [linux]

  '@rolldown/binding-linux-x64-gnu@1.0.0-beta.15':
    resolution: {integrity: sha512-Q9NM9uMFN9cjcrW7gd9U087B5WzkEj9dQQHOgoENZSy+vYJYS2fINCIG40ljEVC6jXmVrJgUhJKv7elRZM1nng==}
    cpu: [x64]
    os: [linux]

  '@rolldown/binding-linux-x64-musl@1.0.0-beta.15':
    resolution: {integrity: sha512-1tuCWuR8gx9PyW2pxAx2ZqnOnwhoY6NWBVP6ZmrjCKQ16NclYc61BzegFXSdugCy8w1QpBPT8/c5oh2W4E5aeA==}
    cpu: [x64]
    os: [linux]

  '@rolldown/binding-wasm32-wasi@1.0.0-beta.15':
    resolution: {integrity: sha512-zrSeYrpTf27hRxMLh0qpkCoWgzRKG8EyR6o09Zt9xkqCOeE5tEK/S3jV1Nii9WSqVCWFRA+OYxKzMNoykV590g==}
    engines: {node: '>=14.21.3'}
    cpu: [wasm32]

  '@rolldown/binding-win32-arm64-msvc@1.0.0-beta.15':
    resolution: {integrity: sha512-diR41DsMUnkvb9hvW8vuIrA0WaacAN1fu6lPseXhYifAOZN6kvxEwKn7Xib8i0zjdrYErLv7GNSQ48W+xiNOnA==}
    cpu: [arm64]
    os: [win32]

  '@rolldown/binding-win32-ia32-msvc@1.0.0-beta.15':
    resolution: {integrity: sha512-oCbbcDC3Lk8YgdxCkG23UqVrvXVvllIBgmmwq89bhq5okPP899OI/P+oTTDsUTbhljzNq1pH8a+mR6YBxAFfvw==}
    cpu: [ia32]
    os: [win32]

  '@rolldown/binding-win32-x64-msvc@1.0.0-beta.15':
    resolution: {integrity: sha512-w5hVsOv3dzKo10wAXizmnDvUo1yasn/ps+mcn9H9TiJ/GeRE5/15Y6hG6vUQYRQNLVbYRHUt2qG0MyOoasPcHg==}
    cpu: [x64]
    os: [win32]

  '@rolldown/pluginutils@1.0.0-beta.11':
    resolution: {integrity: sha512-L/gAA/hyCSuzTF1ftlzUSI/IKr2POHsv1Dd78GfqkR83KMNuswWD61JxGV2L7nRwBBBSDr6R1gCkdTmoN7W4ag==}

  '@rolldown/pluginutils@1.0.0-beta.15':
    resolution: {integrity: sha512-lvFtIbidq5EqyAAeiVk41ZNjGRgUoGRBIuqpe1VRJ7R8Av7TLAgGWAwGlHNhO7MFkl7MNRX350CsTtIWIYkNIQ==}

  '@rollup/rollup-android-arm-eabi@4.44.0':
    resolution: {integrity: sha512-xEiEE5oDW6tK4jXCAyliuntGR+amEMO7HLtdSshVuhFnKTYoeYMyXQK7pLouAJJj5KHdwdn87bfHAR2nSdNAUA==}
    cpu: [arm]
    os: [android]

  '@rollup/rollup-android-arm64@4.44.0':
    resolution: {integrity: sha512-uNSk/TgvMbskcHxXYHzqwiyBlJ/lGcv8DaUfcnNwict8ba9GTTNxfn3/FAoFZYgkaXXAdrAA+SLyKplyi349Jw==}
    cpu: [arm64]
    os: [android]

  '@rollup/rollup-darwin-arm64@4.44.0':
    resolution: {integrity: sha512-VGF3wy0Eq1gcEIkSCr8Ke03CWT+Pm2yveKLaDvq51pPpZza3JX/ClxXOCmTYYq3us5MvEuNRTaeyFThCKRQhOA==}
    cpu: [arm64]
    os: [darwin]

  '@rollup/rollup-darwin-x64@4.44.0':
    resolution: {integrity: sha512-fBkyrDhwquRvrTxSGH/qqt3/T0w5Rg0L7ZIDypvBPc1/gzjJle6acCpZ36blwuwcKD/u6oCE/sRWlUAcxLWQbQ==}
    cpu: [x64]
    os: [darwin]

  '@rollup/rollup-freebsd-arm64@4.44.0':
    resolution: {integrity: sha512-u5AZzdQJYJXByB8giQ+r4VyfZP+walV+xHWdaFx/1VxsOn6eWJhK2Vl2eElvDJFKQBo/hcYIBg/jaKS8ZmKeNQ==}
    cpu: [arm64]
    os: [freebsd]

  '@rollup/rollup-freebsd-x64@4.44.0':
    resolution: {integrity: sha512-qC0kS48c/s3EtdArkimctY7h3nHicQeEUdjJzYVJYR3ct3kWSafmn6jkNCA8InbUdge6PVx6keqjk5lVGJf99g==}
    cpu: [x64]
    os: [freebsd]

  '@rollup/rollup-linux-arm-gnueabihf@4.44.0':
    resolution: {integrity: sha512-x+e/Z9H0RAWckn4V2OZZl6EmV0L2diuX3QB0uM1r6BvhUIv6xBPL5mrAX2E3e8N8rEHVPwFfz/ETUbV4oW9+lQ==}
    cpu: [arm]
    os: [linux]

  '@rollup/rollup-linux-arm-musleabihf@4.44.0':
    resolution: {integrity: sha512-1exwiBFf4PU/8HvI8s80icyCcnAIB86MCBdst51fwFmH5dyeoWVPVgmQPcKrMtBQ0W5pAs7jBCWuRXgEpRzSCg==}
    cpu: [arm]
    os: [linux]

  '@rollup/rollup-linux-arm64-gnu@4.44.0':
    resolution: {integrity: sha512-ZTR2mxBHb4tK4wGf9b8SYg0Y6KQPjGpR4UWwTFdnmjB4qRtoATZ5dWn3KsDwGa5Z2ZBOE7K52L36J9LueKBdOQ==}
    cpu: [arm64]
    os: [linux]

  '@rollup/rollup-linux-arm64-musl@4.44.0':
    resolution: {integrity: sha512-GFWfAhVhWGd4r6UxmnKRTBwP1qmModHtd5gkraeW2G490BpFOZkFtem8yuX2NyafIP/mGpRJgTJ2PwohQkUY/Q==}
    cpu: [arm64]
    os: [linux]

  '@rollup/rollup-linux-loongarch64-gnu@4.44.0':
    resolution: {integrity: sha512-xw+FTGcov/ejdusVOqKgMGW3c4+AgqrfvzWEVXcNP6zq2ue+lsYUgJ+5Rtn/OTJf7e2CbgTFvzLW2j0YAtj0Gg==}
    cpu: [loong64]
    os: [linux]

  '@rollup/rollup-linux-powerpc64le-gnu@4.44.0':
    resolution: {integrity: sha512-bKGibTr9IdF0zr21kMvkZT4K6NV+jjRnBoVMt2uNMG0BYWm3qOVmYnXKzx7UhwrviKnmK46IKMByMgvpdQlyJQ==}
    cpu: [ppc64]
    os: [linux]

  '@rollup/rollup-linux-riscv64-gnu@4.44.0':
    resolution: {integrity: sha512-vV3cL48U5kDaKZtXrti12YRa7TyxgKAIDoYdqSIOMOFBXqFj2XbChHAtXquEn2+n78ciFgr4KIqEbydEGPxXgA==}
    cpu: [riscv64]
    os: [linux]

  '@rollup/rollup-linux-riscv64-musl@4.44.0':
    resolution: {integrity: sha512-TDKO8KlHJuvTEdfw5YYFBjhFts2TR0VpZsnLLSYmB7AaohJhM8ctDSdDnUGq77hUh4m/djRafw+9zQpkOanE2Q==}
    cpu: [riscv64]
    os: [linux]

  '@rollup/rollup-linux-s390x-gnu@4.44.0':
    resolution: {integrity: sha512-8541GEyktXaw4lvnGp9m84KENcxInhAt6vPWJ9RodsB/iGjHoMB2Pp5MVBCiKIRxrxzJhGCxmNzdu+oDQ7kwRA==}
    cpu: [s390x]
    os: [linux]

  '@rollup/rollup-linux-x64-gnu@4.44.0':
    resolution: {integrity: sha512-iUVJc3c0o8l9Sa/qlDL2Z9UP92UZZW1+EmQ4xfjTc1akr0iUFZNfxrXJ/R1T90h/ILm9iXEY6+iPrmYB3pXKjw==}
    cpu: [x64]
    os: [linux]

  '@rollup/rollup-linux-x64-musl@4.44.0':
    resolution: {integrity: sha512-PQUobbhLTQT5yz/SPg116VJBgz+XOtXt8D1ck+sfJJhuEsMj2jSej5yTdp8CvWBSceu+WW+ibVL6dm0ptG5fcA==}
    cpu: [x64]
    os: [linux]

  '@rollup/rollup-win32-arm64-msvc@4.44.0':
    resolution: {integrity: sha512-M0CpcHf8TWn+4oTxJfh7LQuTuaYeXGbk0eageVjQCKzYLsajWS/lFC94qlRqOlyC2KvRT90ZrfXULYmukeIy7w==}
    cpu: [arm64]
    os: [win32]

  '@rollup/rollup-win32-ia32-msvc@4.44.0':
    resolution: {integrity: sha512-3XJ0NQtMAXTWFW8FqZKcw3gOQwBtVWP/u8TpHP3CRPXD7Pd6s8lLdH3sHWh8vqKCyyiI8xW5ltJScQmBU9j7WA==}
    cpu: [ia32]
    os: [win32]

  '@rollup/rollup-win32-x64-msvc@4.44.0':
    resolution: {integrity: sha512-Q2Mgwt+D8hd5FIPUuPDsvPR7Bguza6yTkJxspDGkZj7tBRn2y4KSWYuIXpftFSjBra76TbKerCV7rgFPQrn+wQ==}
    cpu: [x64]
    os: [win32]

  '@rtsao/scc@1.1.0':
    resolution: {integrity: sha512-zt6OdqaDoOnJ1ZYsCYGt9YmWzDXl4vQdKTyJev62gFhRGKdx7mcT54V9KIjg+d2wi9EXsPvAPKe7i7WjfVWB8g==}

  '@rushstack/eslint-patch@1.11.0':
    resolution: {integrity: sha512-zxnHvoMQVqewTJr/W4pKjF0bMGiKJv1WX7bSrkl46Hg0QjESbzBROWK0Wg4RphzSOS5Jiy7eFimmM3UgMrMZbQ==}

  '@sec-ant/readable-stream@0.4.1':
    resolution: {integrity: sha512-831qok9r2t8AlxLko40y2ebgSDhenenCatLVeW/uBtnHPyhHOvG0C7TvfgecV+wHzIm5KUICgzmVpWS+IMEAeg==}

  '@shikijs/core@3.6.0':
    resolution: {integrity: sha512-9By7Xb3olEX0o6UeJyPLI1PE1scC4d3wcVepvtv2xbuN9/IThYN4Wcwh24rcFeASzPam11MCq8yQpwwzCgSBRw==}

  '@shikijs/core@3.7.0':
    resolution: {integrity: sha512-yilc0S9HvTPyahHpcum8eonYrQtmGTU0lbtwxhA6jHv4Bm1cAdlPFRCJX4AHebkCm75aKTjjRAW+DezqD1b/cg==}

  '@shikijs/engine-javascript@3.6.0':
    resolution: {integrity: sha512-7YnLhZG/TU05IHMG14QaLvTW/9WiK8SEYafceccHUSXs2Qr5vJibUwsDfXDLmRi0zHdzsxrGKpSX6hnqe0k8nA==}

  '@shikijs/engine-javascript@3.7.0':
    resolution: {integrity: sha512-0t17s03Cbv+ZcUvv+y33GtX75WBLQELgNdVghnsdhTgU3hVcWcMsoP6Lb0nDTl95ZJfbP1mVMO0p3byVh3uuzA==}

  '@shikijs/engine-oniguruma@3.6.0':
    resolution: {integrity: sha512-nmOhIZ9yT3Grd+2plmW/d8+vZ2pcQmo/UnVwXMUXAKTXdi+LK0S08Ancrz5tQQPkxvjBalpMW2aKvwXfelauvA==}

  '@shikijs/engine-oniguruma@3.7.0':
    resolution: {integrity: sha512-5BxcD6LjVWsGu4xyaBC5bu8LdNgPCVBnAkWTtOCs/CZxcB22L8rcoWfv7Hh/3WooVjBZmFtyxhgvkQFedPGnFw==}

  '@shikijs/langs@3.6.0':
    resolution: {integrity: sha512-IdZkQJaLBu1LCYCwkr30hNuSDfllOT8RWYVZK1tD2J03DkiagYKRxj/pDSl8Didml3xxuyzUjgtioInwEQM/TA==}

  '@shikijs/langs@3.7.0':
    resolution: {integrity: sha512-1zYtdfXLr9xDKLTGy5kb7O0zDQsxXiIsw1iIBcNOO8Yi5/Y1qDbJ+0VsFoqTlzdmneO8Ij35g7QKF8kcLyznCQ==}

  '@shikijs/rehype@3.6.0':
    resolution: {integrity: sha512-r0Rr2hvXXqLl5DJ1Lx7RImU81XsK2bjThaym/lujl2A0r7SId0u1s+bcWYfFKb+7mCLH7MXF+jdzCtdWGOcYCQ==}

  '@shikijs/themes@3.6.0':
    resolution: {integrity: sha512-Fq2j4nWr1DF4drvmhqKq8x5vVQ27VncF8XZMBuHuQMZvUSS3NBgpqfwz/FoGe36+W6PvniZ1yDlg2d4kmYDU6w==}

  '@shikijs/themes@3.7.0':
    resolution: {integrity: sha512-VJx8497iZPy5zLiiCTSIaOChIcKQwR0FebwE9S3rcN0+J/GTWwQ1v/bqhTbpbY3zybPKeO8wdammqkpXc4NVjQ==}

  '@shikijs/transformers@3.6.0':
    resolution: {integrity: sha512-PYkU54lYV0RCaUG8n2FNTF+YWiU3uPhcjLGq2x/C8lIrUX9GVnRb3bK+R5xtdFHbuctntATKm7ondp/H/dux9Q==}

  '@shikijs/types@3.6.0':
    resolution: {integrity: sha512-cLWFiToxYu0aAzJqhXTQsFiJRTFDAGl93IrMSBNaGSzs7ixkLfdG6pH11HipuWFGW5vyx4X47W8HDQ7eSrmBUg==}

  '@shikijs/types@3.7.0':
    resolution: {integrity: sha512-MGaLeaRlSWpnP0XSAum3kP3a8vtcTsITqoEPYdt3lQG3YCdQH4DnEhodkYcNMcU0uW0RffhoD1O3e0vG5eSBBg==}

  '@shikijs/vscode-textmate@10.0.2':
    resolution: {integrity: sha512-83yeghZ2xxin3Nj8z1NMd/NCuca+gsYXswywDy5bHvwlWL8tpTQmzGeUuHd9FC3E/SBEMvzJRwWEOz5gGes9Qg==}

  '@sindresorhus/merge-streams@4.0.0':
    resolution: {integrity: sha512-tlqY9xq5ukxTUZBmoOp+m61cqwQD5pHJtFY3Mn8CA8ps6yghLH/Hw8UPdqg4OLmFW3IFlcXnQNmo/dh8HzXYIQ==}
    engines: {node: '>=18'}

  '@smithy/abort-controller@4.0.4':
    resolution: {integrity: sha512-gJnEjZMvigPDQWHrW3oPrFhQtkrgqBkyjj3pCIdF3A5M6vsZODG93KNlfJprv6bp4245bdT32fsHK4kkH3KYDA==}
    engines: {node: '>=18.0.0'}

  '@smithy/chunked-blob-reader-native@4.0.0':
    resolution: {integrity: sha512-R9wM2yPmfEMsUmlMlIgSzOyICs0x9uu7UTHoccMyt7BWw8shcGM8HqB355+BZCPBcySvbTYMs62EgEQkNxz2ig==}
    engines: {node: '>=18.0.0'}

  '@smithy/chunked-blob-reader@5.0.0':
    resolution: {integrity: sha512-+sKqDBQqb036hh4NPaUiEkYFkTUGYzRsn3EuFhyfQfMy6oGHEUJDurLP9Ufb5dasr/XiAmPNMr6wa9afjQB+Gw==}
    engines: {node: '>=18.0.0'}

  '@smithy/config-resolver@4.1.4':
    resolution: {integrity: sha512-prmU+rDddxHOH0oNcwemL+SwnzcG65sBF2yXRO7aeXIn/xTlq2pX7JLVbkBnVLowHLg4/OL4+jBmv9hVrVGS+w==}
    engines: {node: '>=18.0.0'}

  '@smithy/core@3.5.3':
    resolution: {integrity: sha512-xa5byV9fEguZNofCclv6v9ra0FYh5FATQW/da7FQUVTic94DfrN/NvmKZjrMyzbpqfot9ZjBaO8U1UeTbmSLuA==}
    engines: {node: '>=18.0.0'}

  '@smithy/credential-provider-imds@4.0.6':
    resolution: {integrity: sha512-hKMWcANhUiNbCJouYkZ9V3+/Qf9pteR1dnwgdyzR09R4ODEYx8BbUysHwRSyex4rZ9zapddZhLFTnT4ZijR4pw==}
    engines: {node: '>=18.0.0'}

  '@smithy/eventstream-codec@4.0.4':
    resolution: {integrity: sha512-7XoWfZqWb/QoR/rAU4VSi0mWnO2vu9/ltS6JZ5ZSZv0eovLVfDfu0/AX4ub33RsJTOth3TiFWSHS5YdztvFnig==}
    engines: {node: '>=18.0.0'}

  '@smithy/eventstream-serde-browser@4.0.4':
    resolution: {integrity: sha512-3fb/9SYaYqbpy/z/H3yIi0bYKyAa89y6xPmIqwr2vQiUT2St+avRt8UKwsWt9fEdEasc5d/V+QjrviRaX1JRFA==}
    engines: {node: '>=18.0.0'}

  '@smithy/eventstream-serde-config-resolver@4.1.2':
    resolution: {integrity: sha512-JGtambizrWP50xHgbzZI04IWU7LdI0nh/wGbqH3sJesYToMi2j/DcoElqyOcqEIG/D4tNyxgRuaqBXWE3zOFhQ==}
    engines: {node: '>=18.0.0'}

  '@smithy/eventstream-serde-node@4.0.4':
    resolution: {integrity: sha512-RD6UwNZ5zISpOWPuhVgRz60GkSIp0dy1fuZmj4RYmqLVRtejFqQ16WmfYDdoSoAjlp1LX+FnZo+/hkdmyyGZ1w==}
    engines: {node: '>=18.0.0'}

  '@smithy/eventstream-serde-universal@4.0.4':
    resolution: {integrity: sha512-UeJpOmLGhq1SLox79QWw/0n2PFX+oPRE1ZyRMxPIaFEfCqWaqpB7BU9C8kpPOGEhLF7AwEqfFbtwNxGy4ReENA==}
    engines: {node: '>=18.0.0'}

  '@smithy/fetch-http-handler@5.0.4':
    resolution: {integrity: sha512-AMtBR5pHppYMVD7z7G+OlHHAcgAN7v0kVKEpHuTO4Gb199Gowh0taYi9oDStFeUhetkeP55JLSVlTW1n9rFtUw==}
    engines: {node: '>=18.0.0'}

  '@smithy/hash-blob-browser@4.0.4':
    resolution: {integrity: sha512-WszRiACJiQV3QG6XMV44i5YWlkrlsM5Yxgz4jvsksuu7LDXA6wAtypfPajtNTadzpJy3KyJPoWehYpmZGKUFIQ==}
    engines: {node: '>=18.0.0'}

  '@smithy/hash-node@4.0.4':
    resolution: {integrity: sha512-qnbTPUhCVnCgBp4z4BUJUhOEkVwxiEi1cyFM+Zj6o+aY8OFGxUQleKWq8ltgp3dujuhXojIvJWdoqpm6dVO3lQ==}
    engines: {node: '>=18.0.0'}

  '@smithy/hash-stream-node@4.0.4':
    resolution: {integrity: sha512-wHo0d8GXyVmpmMh/qOR0R7Y46/G1y6OR8U+bSTB4ppEzRxd1xVAQ9xOE9hOc0bSjhz0ujCPAbfNLkLrpa6cevg==}
    engines: {node: '>=18.0.0'}

  '@smithy/invalid-dependency@4.0.4':
    resolution: {integrity: sha512-bNYMi7WKTJHu0gn26wg8OscncTt1t2b8KcsZxvOv56XA6cyXtOAAAaNP7+m45xfppXfOatXF3Sb1MNsLUgVLTw==}
    engines: {node: '>=18.0.0'}

  '@smithy/is-array-buffer@2.2.0':
    resolution: {integrity: sha512-GGP3O9QFD24uGeAXYUjwSTXARoqpZykHadOmA8G5vfJPK0/DC67qa//0qvqrJzL1xc8WQWX7/yc7fwudjPHPhA==}
    engines: {node: '>=14.0.0'}

  '@smithy/is-array-buffer@4.0.0':
    resolution: {integrity: sha512-saYhF8ZZNoJDTvJBEWgeBccCg+yvp1CX+ed12yORU3NilJScfc6gfch2oVb4QgxZrGUx3/ZJlb+c/dJbyupxlw==}
    engines: {node: '>=18.0.0'}

  '@smithy/md5-js@4.0.4':
    resolution: {integrity: sha512-uGLBVqcOwrLvGh/v/jw423yWHq/ofUGK1W31M2TNspLQbUV1Va0F5kTxtirkoHawODAZcjXTSGi7JwbnPcDPJg==}
    engines: {node: '>=18.0.0'}

  '@smithy/middleware-content-length@4.0.4':
    resolution: {integrity: sha512-F7gDyfI2BB1Kc+4M6rpuOLne5LOcEknH1n6UQB69qv+HucXBR1rkzXBnQTB2q46sFy1PM/zuSJOB532yc8bg3w==}
    engines: {node: '>=18.0.0'}

  '@smithy/middleware-endpoint@4.1.11':
    resolution: {integrity: sha512-zDogwtRLzKl58lVS8wPcARevFZNBOOqnmzWWxVe9XiaXU2CADFjvJ9XfNibgkOWs08sxLuSr81NrpY4mgp9OwQ==}
    engines: {node: '>=18.0.0'}

  '@smithy/middleware-retry@4.1.12':
    resolution: {integrity: sha512-wvIH70c4e91NtRxdaLZF+mbLZ/HcC6yg7ySKUiufL6ESp6zJUSnJucZ309AvG9nqCFHSRB5I6T3Ez1Q9wCh0Ww==}
    engines: {node: '>=18.0.0'}

  '@smithy/middleware-serde@4.0.8':
    resolution: {integrity: sha512-iSSl7HJoJaGyMIoNn2B7czghOVwJ9nD7TMvLhMWeSB5vt0TnEYyRRqPJu/TqW76WScaNvYYB8nRoiBHR9S1Ddw==}
    engines: {node: '>=18.0.0'}

  '@smithy/middleware-stack@4.0.4':
    resolution: {integrity: sha512-kagK5ggDrBUCCzI93ft6DjteNSfY8Ulr83UtySog/h09lTIOAJ/xUSObutanlPT0nhoHAkpmW9V5K8oPyLh+QA==}
    engines: {node: '>=18.0.0'}

  '@smithy/node-config-provider@4.1.3':
    resolution: {integrity: sha512-HGHQr2s59qaU1lrVH6MbLlmOBxadtzTsoO4c+bF5asdgVik3I8o7JIOzoeqWc5MjVa+vD36/LWE0iXKpNqooRw==}
    engines: {node: '>=18.0.0'}

  '@smithy/node-http-handler@4.0.6':
    resolution: {integrity: sha512-NqbmSz7AW2rvw4kXhKGrYTiJVDHnMsFnX4i+/FzcZAfbOBauPYs2ekuECkSbtqaxETLLTu9Rl/ex6+I2BKErPA==}
    engines: {node: '>=18.0.0'}

  '@smithy/property-provider@4.0.4':
    resolution: {integrity: sha512-qHJ2sSgu4FqF4U/5UUp4DhXNmdTrgmoAai6oQiM+c5RZ/sbDwJ12qxB1M6FnP+Tn/ggkPZf9ccn4jqKSINaquw==}
    engines: {node: '>=18.0.0'}

  '@smithy/protocol-http@5.1.2':
    resolution: {integrity: sha512-rOG5cNLBXovxIrICSBm95dLqzfvxjEmuZx4KK3hWwPFHGdW3lxY0fZNXfv2zebfRO7sJZ5pKJYHScsqopeIWtQ==}
    engines: {node: '>=18.0.0'}

  '@smithy/querystring-builder@4.0.4':
    resolution: {integrity: sha512-SwREZcDnEYoh9tLNgMbpop+UTGq44Hl9tdj3rf+yeLcfH7+J8OXEBaMc2kDxtyRHu8BhSg9ADEx0gFHvpJgU8w==}
    engines: {node: '>=18.0.0'}

  '@smithy/querystring-parser@4.0.4':
    resolution: {integrity: sha512-6yZf53i/qB8gRHH/l2ZwUG5xgkPgQF15/KxH0DdXMDHjesA9MeZje/853ifkSY0x4m5S+dfDZ+c4x439PF0M2w==}
    engines: {node: '>=18.0.0'}

  '@smithy/service-error-classification@4.0.5':
    resolution: {integrity: sha512-LvcfhrnCBvCmTee81pRlh1F39yTS/+kYleVeLCwNtkY8wtGg8V/ca9rbZZvYIl8OjlMtL6KIjaiL/lgVqHD2nA==}
    engines: {node: '>=18.0.0'}

  '@smithy/shared-ini-file-loader@4.0.4':
    resolution: {integrity: sha512-63X0260LoFBjrHifPDs+nM9tV0VMkOTl4JRMYNuKh/f5PauSjowTfvF3LogfkWdcPoxsA9UjqEOgjeYIbhb7Nw==}
    engines: {node: '>=18.0.0'}

  '@smithy/signature-v4@5.1.2':
    resolution: {integrity: sha512-d3+U/VpX7a60seHziWnVZOHuEgJlclufjkS6zhXvxcJgkJq4UWdH5eOBLzHRMx6gXjsdT9h6lfpmLzbrdupHgQ==}
    engines: {node: '>=18.0.0'}

  '@smithy/smithy-client@4.4.3':
    resolution: {integrity: sha512-xxzNYgA0HD6ETCe5QJubsxP0hQH3QK3kbpJz3QrosBCuIWyEXLR/CO5hFb2OeawEKUxMNhz3a1nuJNN2np2RMA==}
    engines: {node: '>=18.0.0'}

  '@smithy/types@4.3.1':
    resolution: {integrity: sha512-UqKOQBL2x6+HWl3P+3QqFD4ncKq0I8Nuz9QItGv5WuKuMHuuwlhvqcZCoXGfc+P1QmfJE7VieykoYYmrOoFJxA==}
    engines: {node: '>=18.0.0'}

  '@smithy/url-parser@4.0.4':
    resolution: {integrity: sha512-eMkc144MuN7B0TDA4U2fKs+BqczVbk3W+qIvcoCY6D1JY3hnAdCuhCZODC+GAeaxj0p6Jroz4+XMUn3PCxQQeQ==}
    engines: {node: '>=18.0.0'}

  '@smithy/util-base64@4.0.0':
    resolution: {integrity: sha512-CvHfCmO2mchox9kjrtzoHkWHxjHZzaFojLc8quxXY7WAAMAg43nuxwv95tATVgQFNDwd4M9S1qFzj40Ul41Kmg==}
    engines: {node: '>=18.0.0'}

  '@smithy/util-body-length-browser@4.0.0':
    resolution: {integrity: sha512-sNi3DL0/k64/LO3A256M+m3CDdG6V7WKWHdAiBBMUN8S3hK3aMPhwnPik2A/a2ONN+9doY9UxaLfgqsIRg69QA==}
    engines: {node: '>=18.0.0'}

  '@smithy/util-body-length-node@4.0.0':
    resolution: {integrity: sha512-q0iDP3VsZzqJyje8xJWEJCNIu3lktUGVoSy1KB0UWym2CL1siV3artm+u1DFYTLejpsrdGyCSWBdGNjJzfDPjg==}
    engines: {node: '>=18.0.0'}

  '@smithy/util-buffer-from@2.2.0':
    resolution: {integrity: sha512-IJdWBbTcMQ6DA0gdNhh/BwrLkDR+ADW5Kr1aZmd4k3DIF6ezMV4R2NIAmT08wQJ3yUK82thHWmC/TnK/wpMMIA==}
    engines: {node: '>=14.0.0'}

  '@smithy/util-buffer-from@4.0.0':
    resolution: {integrity: sha512-9TOQ7781sZvddgO8nxueKi3+yGvkY35kotA0Y6BWRajAv8jjmigQ1sBwz0UX47pQMYXJPahSKEKYFgt+rXdcug==}
    engines: {node: '>=18.0.0'}

  '@smithy/util-config-provider@4.0.0':
    resolution: {integrity: sha512-L1RBVzLyfE8OXH+1hsJ8p+acNUSirQnWQ6/EgpchV88G6zGBTDPdXiiExei6Z1wR2RxYvxY/XLw6AMNCCt8H3w==}
    engines: {node: '>=18.0.0'}

  '@smithy/util-defaults-mode-browser@4.0.19':
    resolution: {integrity: sha512-mvLMh87xSmQrV5XqnUYEPoiFFeEGYeAKIDDKdhE2ahqitm8OHM3aSvhqL6rrK6wm1brIk90JhxDf5lf2hbrLbQ==}
    engines: {node: '>=18.0.0'}

  '@smithy/util-defaults-mode-node@4.0.19':
    resolution: {integrity: sha512-8tYnx+LUfj6m+zkUUIrIQJxPM1xVxfRBvoGHua7R/i6qAxOMjqR6CpEpDwKoIs1o0+hOjGvkKE23CafKL0vJ9w==}
    engines: {node: '>=18.0.0'}

  '@smithy/util-endpoints@3.0.6':
    resolution: {integrity: sha512-YARl3tFL3WgPuLzljRUnrS2ngLiUtkwhQtj8PAL13XZSyUiNLQxwG3fBBq3QXFqGFUXepIN73pINp3y8c2nBmA==}
    engines: {node: '>=18.0.0'}

  '@smithy/util-hex-encoding@4.0.0':
    resolution: {integrity: sha512-Yk5mLhHtfIgW2W2WQZWSg5kuMZCVbvhFmC7rV4IO2QqnZdbEFPmQnCcGMAX2z/8Qj3B9hYYNjZOhWym+RwhePw==}
    engines: {node: '>=18.0.0'}

  '@smithy/util-middleware@4.0.4':
    resolution: {integrity: sha512-9MLKmkBmf4PRb0ONJikCbCwORACcil6gUWojwARCClT7RmLzF04hUR4WdRprIXal7XVyrddadYNfp2eF3nrvtQ==}
    engines: {node: '>=18.0.0'}

  '@smithy/util-retry@4.0.5':
    resolution: {integrity: sha512-V7MSjVDTlEt/plmOFBn1762Dyu5uqMrV2Pl2X0dYk4XvWfdWJNe9Bs5Bzb56wkCuiWjSfClVMGcsuKrGj7S/yg==}
    engines: {node: '>=18.0.0'}

  '@smithy/util-stream@4.2.2':
    resolution: {integrity: sha512-aI+GLi7MJoVxg24/3J1ipwLoYzgkB4kUfogZfnslcYlynj3xsQ0e7vk4TnTro9hhsS5PvX1mwmkRqqHQjwcU7w==}
    engines: {node: '>=18.0.0'}

  '@smithy/util-uri-escape@4.0.0':
    resolution: {integrity: sha512-77yfbCbQMtgtTylO9itEAdpPXSog3ZxMe09AEhm0dU0NLTalV70ghDZFR+Nfi1C60jnJoh/Re4090/DuZh2Omg==}
    engines: {node: '>=18.0.0'}

  '@smithy/util-utf8@2.3.0':
    resolution: {integrity: sha512-R8Rdn8Hy72KKcebgLiv8jQcQkXoLMOGGv5uI1/k0l+snqkOzQ1R0ChUBCxWMlBsFMekWjq0wRudIweFs7sKT5A==}
    engines: {node: '>=14.0.0'}

  '@smithy/util-utf8@4.0.0':
    resolution: {integrity: sha512-b+zebfKCfRdgNJDknHCob3O7FpeYQN6ZG6YLExMcasDHsCXlsXCEuiPZeLnJLpwa5dvPetGlnGCiMHuLwGvFow==}
    engines: {node: '>=18.0.0'}

  '@smithy/util-waiter@4.0.5':
    resolution: {integrity: sha512-4QvC49HTteI1gfemu0I1syWovJgPvGn7CVUoN9ZFkdvr/cCFkrEL7qNCdx/2eICqDWEGnnr68oMdSIPCLAriSQ==}
    engines: {node: '>=18.0.0'}

  '@standard-schema/spec@1.0.0':
    resolution: {integrity: sha512-m2bOd0f2RT9k8QJx1JN85cZYyH1RqFBdlwtkSlf4tBDYLCiiZnv1fIIwacK6cqwXavOydf0NPToMQgpKq+dVlA==}

  '@swc/counter@0.1.3':
    resolution: {integrity: sha512-e2BR4lsJkkRlKZ/qCHPw9ZaSxc0MVUd7gtbtaB7aMvHeJVYe8sOB8DBZkP2DtISHGSku9sCK6T6cnY0CtXrOCQ==}

  '@swc/helpers@0.5.15':
    resolution: {integrity: sha512-JQ5TuMi45Owi4/BIMAJBoSQoOJu12oOk/gADqlcUL9JEdHB8vyjUSsxqeNXnmXHjYKMi2WcYtezGEEhqUI/E2g==}

  '@t3-oss/env-core@0.13.8':
    resolution: {integrity: sha512-L1inmpzLQyYu4+Q1DyrXsGJYCXbtXjC4cICw1uAKv0ppYPQv656lhZPU91Qd1VS6SO/bou1/q5ufVzBGbNsUpw==}
    peerDependencies:
      arktype: ^2.1.0
      typescript: '>=5.0.0'
      valibot: ^1.0.0-beta.7 || ^1.0.0
      zod: ^3.24.0 || ^4.0.0-beta.0
    peerDependenciesMeta:
      arktype:
        optional: true
      typescript:
        optional: true
      valibot:
        optional: true
      zod:
        optional: true

  '@t3-oss/env-nextjs@0.13.8':
    resolution: {integrity: sha512-QmTLnsdQJ8BiQad2W2nvV6oUpH4oMZMqnFEjhVpzU0h3sI9hn8zb8crjWJ1Amq453mGZs6A4v4ihIeBFDOrLeQ==}
    peerDependencies:
      arktype: ^2.1.0
      typescript: '>=5.0.0'
      valibot: ^1.0.0-beta.7 || ^1.0.0
      zod: ^3.24.0 || ^4.0.0-beta.0
    peerDependenciesMeta:
      arktype:
        optional: true
      typescript:
        optional: true
      valibot:
        optional: true
      zod:
        optional: true

  '@tailwindcss/node@4.1.10':
    resolution: {integrity: sha512-2ACf1znY5fpRBwRhMgj9ZXvb2XZW8qs+oTfotJ2C5xR0/WNL7UHZ7zXl6s+rUqedL1mNi+0O+WQr5awGowS3PQ==}

  '@tailwindcss/oxide-android-arm64@4.1.10':
    resolution: {integrity: sha512-VGLazCoRQ7rtsCzThaI1UyDu/XRYVyH4/EWiaSX6tFglE+xZB5cvtC5Omt0OQ+FfiIVP98su16jDVHDEIuH4iQ==}
    engines: {node: '>= 10'}
    cpu: [arm64]
    os: [android]

  '@tailwindcss/oxide-darwin-arm64@4.1.10':
    resolution: {integrity: sha512-ZIFqvR1irX2yNjWJzKCqTCcHZbgkSkSkZKbRM3BPzhDL/18idA8uWCoopYA2CSDdSGFlDAxYdU2yBHwAwx8euQ==}
    engines: {node: '>= 10'}
    cpu: [arm64]
    os: [darwin]

  '@tailwindcss/oxide-darwin-x64@4.1.10':
    resolution: {integrity: sha512-eCA4zbIhWUFDXoamNztmS0MjXHSEJYlvATzWnRiTqJkcUteSjO94PoRHJy1Xbwp9bptjeIxxBHh+zBWFhttbrQ==}
    engines: {node: '>= 10'}
    cpu: [x64]
    os: [darwin]

  '@tailwindcss/oxide-freebsd-x64@4.1.10':
    resolution: {integrity: sha512-8/392Xu12R0cc93DpiJvNpJ4wYVSiciUlkiOHOSOQNH3adq9Gi/dtySK7dVQjXIOzlpSHjeCL89RUUI8/GTI6g==}
    engines: {node: '>= 10'}
    cpu: [x64]
    os: [freebsd]

  '@tailwindcss/oxide-linux-arm-gnueabihf@4.1.10':
    resolution: {integrity: sha512-t9rhmLT6EqeuPT+MXhWhlRYIMSfh5LZ6kBrC4FS6/+M1yXwfCtp24UumgCWOAJVyjQwG+lYva6wWZxrfvB+NhQ==}
    engines: {node: '>= 10'}
    cpu: [arm]
    os: [linux]

  '@tailwindcss/oxide-linux-arm64-gnu@4.1.10':
    resolution: {integrity: sha512-3oWrlNlxLRxXejQ8zImzrVLuZ/9Z2SeKoLhtCu0hpo38hTO2iL86eFOu4sVR8cZc6n3z7eRXXqtHJECa6mFOvA==}
    engines: {node: '>= 10'}
    cpu: [arm64]
    os: [linux]

  '@tailwindcss/oxide-linux-arm64-musl@4.1.10':
    resolution: {integrity: sha512-saScU0cmWvg/Ez4gUmQWr9pvY9Kssxt+Xenfx1LG7LmqjcrvBnw4r9VjkFcqmbBb7GCBwYNcZi9X3/oMda9sqQ==}
    engines: {node: '>= 10'}
    cpu: [arm64]
    os: [linux]

  '@tailwindcss/oxide-linux-x64-gnu@4.1.10':
    resolution: {integrity: sha512-/G3ao/ybV9YEEgAXeEg28dyH6gs1QG8tvdN9c2MNZdUXYBaIY/Gx0N6RlJzfLy/7Nkdok4kaxKPHKJUlAaoTdA==}
    engines: {node: '>= 10'}
    cpu: [x64]
    os: [linux]

  '@tailwindcss/oxide-linux-x64-musl@4.1.10':
    resolution: {integrity: sha512-LNr7X8fTiKGRtQGOerSayc2pWJp/9ptRYAa4G+U+cjw9kJZvkopav1AQc5HHD+U364f71tZv6XamaHKgrIoVzA==}
    engines: {node: '>= 10'}
    cpu: [x64]
    os: [linux]

  '@tailwindcss/oxide-wasm32-wasi@4.1.10':
    resolution: {integrity: sha512-d6ekQpopFQJAcIK2i7ZzWOYGZ+A6NzzvQ3ozBvWFdeyqfOZdYHU66g5yr+/HC4ipP1ZgWsqa80+ISNILk+ae/Q==}
    engines: {node: '>=14.0.0'}
    cpu: [wasm32]
    bundledDependencies:
      - '@napi-rs/wasm-runtime'
      - '@emnapi/core'
      - '@emnapi/runtime'
      - '@tybys/wasm-util'
      - '@emnapi/wasi-threads'
      - tslib

  '@tailwindcss/oxide-win32-arm64-msvc@4.1.10':
    resolution: {integrity: sha512-i1Iwg9gRbwNVOCYmnigWCCgow8nDWSFmeTUU5nbNx3rqbe4p0kRbEqLwLJbYZKmSSp23g4N6rCDmm7OuPBXhDA==}
    engines: {node: '>= 10'}
    cpu: [arm64]
    os: [win32]

  '@tailwindcss/oxide-win32-x64-msvc@4.1.10':
    resolution: {integrity: sha512-sGiJTjcBSfGq2DVRtaSljq5ZgZS2SDHSIfhOylkBvHVjwOsodBhnb3HdmiKkVuUGKD0I7G63abMOVaskj1KpOA==}
    engines: {node: '>= 10'}
    cpu: [x64]
    os: [win32]

  '@tailwindcss/oxide@4.1.10':
    resolution: {integrity: sha512-v0C43s7Pjw+B9w21htrQwuFObSkio2aV/qPx/mhrRldbqxbWJK6KizM+q7BF1/1CmuLqZqX3CeYF7s7P9fbA8Q==}
    engines: {node: '>= 10'}

  '@tailwindcss/postcss@4.1.10':
    resolution: {integrity: sha512-B+7r7ABZbkXJwpvt2VMnS6ujcDoR2OOcFaqrLIo1xbcdxje4Vf+VgJdBzNNbrAjBj/rLZ66/tlQ1knIGNLKOBQ==}

  '@testing-library/dom@9.3.4':
    resolution: {integrity: sha512-FlS4ZWlp97iiNWig0Muq8p+3rVDjRiYE+YKGbAqXOu9nwJFFOdL00kFpz42M+4huzYi86vAK1sOOfyOG45muIQ==}
    engines: {node: '>=14'}

  '@testing-library/react@16.3.0':
    resolution: {integrity: sha512-kFSyxiEDwv1WLl2fgsq6pPBbw5aWKrsY2/noi1Id0TK0UParSF62oFQFGHXIyaG4pp2tEub/Zlel+fjjZILDsw==}
    engines: {node: '>=18'}
    peerDependencies:
      '@testing-library/dom': ^10.0.0
      '@types/react': ^18.0.0 || ^19.0.0
      '@types/react-dom': ^18.0.0 || ^19.0.0
      react: ^18.0.0 || ^19.0.0
      react-dom: ^18.0.0 || ^19.0.0
    peerDependenciesMeta:
      '@types/react':
        optional: true
      '@types/react-dom':
        optional: true

  '@testing-library/user-event@14.6.1':
    resolution: {integrity: sha512-vq7fv0rnt+QTXgPxr5Hjc210p6YKq2kmdziLgnsZGgLJ9e6VAShx1pACLuRjd/AS/sr7phAR58OIIpf0LlmQNw==}
    engines: {node: '>=12', npm: '>=6'}
    peerDependencies:
      '@testing-library/dom': '>=7.21.4'

  '@tybys/wasm-util@0.9.0':
    resolution: {integrity: sha512-6+7nlbMVX/PVDCwaIQ8nTOPveOcFLSt8GcXdx8hD0bt39uWxYT88uXzqTd4fTvqta7oeUJqudepapKNt2DYJFw==}

  '@types/aria-query@5.0.4':
    resolution: {integrity: sha512-rfT93uj5s0PRL7EzccGMs3brplhcrghnDoV26NqKhCAS1hVo+WdNsPvE/yb6ilfr5hi2MEk6d5EWJTKdxg8jVw==}

  '@types/babel__core@7.20.5':
    resolution: {integrity: sha512-qoQprZvz5wQFJwMDqeseRXWv3rqMvhgpbXFfVyWhbx9X47POIA6i/+dXefEmZKoAgOaTdaIgNSMqMIU61yRyzA==}

  '@types/babel__generator@7.27.0':
    resolution: {integrity: sha512-ufFd2Xi92OAVPYsy+P4n7/U7e68fex0+Ee8gSG9KX7eo084CWiQ4sdxktvdl0bOPupXtVJPY19zk6EwWqUQ8lg==}

  '@types/babel__template@7.4.4':
    resolution: {integrity: sha512-h/NUaSyG5EyxBIp8YRxo4RMe2/qQgvyowRwVMzhYhBCONbW8PUsg4lkFMrhgZhUe5z3L3MiLDuvyJ/CaPa2A8A==}

  '@types/babel__traverse@7.20.7':
    resolution: {integrity: sha512-dkO5fhS7+/oos4ciWxyEyjWe48zmG6wbCheo/G2ZnHx4fs3EU6YC6UM8rk56gAjNJ9P3MTH2jo5jb92/K6wbng==}

  '@types/body-parser@1.19.6':
    resolution: {integrity: sha512-HLFeCYgz89uk22N5Qg3dvGvsv46B8GLvKKo1zKG4NybA8U2DiEO3w9lqGg29t/tfLRJpJ6iQxnVw4OnB7MoM9g==}

  '@types/chai@5.2.2':
    resolution: {integrity: sha512-8kB30R7Hwqf40JPiKhVzodJs2Qc1ZJ5zuT3uzw5Hq/dhNCl3G3l83jfpdI1e20BP348+fV7VIL/+FxaXkqBmWg==}

  '@types/connect@3.4.38':
    resolution: {integrity: sha512-K6uROf1LD88uDQqJCktA4yzL1YYAK6NgfsI0v/mTgyPKWsX1CnJ0XPSDhViejru1GcRkLWb8RlzFYJRqGUbaug==}

  '@types/d3-array@3.2.1':
    resolution: {integrity: sha512-Y2Jn2idRrLzUfAKV2LyRImR+y4oa2AntrgID95SHJxuMUrkNXmanDSed71sRNZysveJVt1hLLemQZIady0FpEg==}

  '@types/d3-axis@3.0.6':
    resolution: {integrity: sha512-pYeijfZuBd87T0hGn0FO1vQ/cgLk6E1ALJjfkC0oJ8cbwkZl3TpgS8bVBLZN+2jjGgg38epgxb2zmoGtSfvgMw==}

  '@types/d3-brush@3.0.6':
    resolution: {integrity: sha512-nH60IZNNxEcrh6L1ZSMNA28rj27ut/2ZmI3r96Zd+1jrZD++zD3LsMIjWlvg4AYrHn/Pqz4CF3veCxGjtbqt7A==}

  '@types/d3-chord@3.0.6':
    resolution: {integrity: sha512-LFYWWd8nwfwEmTZG9PfQxd17HbNPksHBiJHaKuY1XeqscXacsS2tyoo6OdRsjf+NQYeB6XrNL3a25E3gH69lcg==}

  '@types/d3-color@3.1.3':
    resolution: {integrity: sha512-iO90scth9WAbmgv7ogoq57O9YpKmFBbmoEoCHDB2xMBY0+/KVrqAaCDyCE16dUspeOvIxFFRI+0sEtqDqy2b4A==}

  '@types/d3-contour@3.0.6':
    resolution: {integrity: sha512-BjzLgXGnCWjUSYGfH1cpdo41/hgdWETu4YxpezoztawmqsvCeep+8QGfiY6YbDvfgHz/DkjeIkkZVJavB4a3rg==}

  '@types/d3-delaunay@6.0.4':
    resolution: {integrity: sha512-ZMaSKu4THYCU6sV64Lhg6qjf1orxBthaC161plr5KuPHo3CNm8DTHiLw/5Eq2b6TsNP0W0iJrUOFscY6Q450Hw==}

  '@types/d3-dispatch@3.0.6':
    resolution: {integrity: sha512-4fvZhzMeeuBJYZXRXrRIQnvUYfyXwYmLsdiN7XXmVNQKKw1cM8a5WdID0g1hVFZDqT9ZqZEY5pD44p24VS7iZQ==}

  '@types/d3-drag@3.0.7':
    resolution: {integrity: sha512-HE3jVKlzU9AaMazNufooRJ5ZpWmLIoc90A37WU2JMmeq28w1FQqCZswHZ3xR+SuxYftzHq6WU6KJHvqxKzTxxQ==}

  '@types/d3-dsv@3.0.7':
    resolution: {integrity: sha512-n6QBF9/+XASqcKK6waudgL0pf/S5XHPPI8APyMLLUHd8NqouBGLsU8MgtO7NINGtPBtk9Kko/W4ea0oAspwh9g==}

  '@types/d3-ease@3.0.2':
    resolution: {integrity: sha512-NcV1JjO5oDzoK26oMzbILE6HW7uVXOHLQvHshBUW4UMdZGfiY6v5BeQwh9a9tCzv+CeefZQHJt5SRgK154RtiA==}

  '@types/d3-fetch@3.0.7':
    resolution: {integrity: sha512-fTAfNmxSb9SOWNB9IoG5c8Hg6R+AzUHDRlsXsDZsNp6sxAEOP0tkP3gKkNSO/qmHPoBFTxNrjDprVHDQDvo5aA==}

  '@types/d3-force@3.0.10':
    resolution: {integrity: sha512-ZYeSaCF3p73RdOKcjj+swRlZfnYpK1EbaDiYICEEp5Q6sUiqFaFQ9qgoshp5CzIyyb/yD09kD9o2zEltCexlgw==}

  '@types/d3-format@3.0.4':
    resolution: {integrity: sha512-fALi2aI6shfg7vM5KiR1wNJnZ7r6UuggVqtDA+xiEdPZQwy/trcQaHnwShLuLdta2rTymCNpxYTiMZX/e09F4g==}

  '@types/d3-geo@3.1.0':
    resolution: {integrity: sha512-856sckF0oP/diXtS4jNsiQw/UuK5fQG8l/a9VVLeSouf1/PPbBE1i1W852zVwKwYCBkFJJB7nCFTbk6UMEXBOQ==}

  '@types/d3-hierarchy@3.1.7':
    resolution: {integrity: sha512-tJFtNoYBtRtkNysX1Xq4sxtjK8YgoWUNpIiUee0/jHGRwqvzYxkq0hGVbbOGSz+JgFxxRu4K8nb3YpG3CMARtg==}

  '@types/d3-interpolate@3.0.4':
    resolution: {integrity: sha512-mgLPETlrpVV1YRJIglr4Ez47g7Yxjl1lj7YKsiMCb27VJH9W8NVM6Bb9d8kkpG/uAQS5AmbA48q2IAolKKo1MA==}

  '@types/d3-path@3.1.1':
    resolution: {integrity: sha512-VMZBYyQvbGmWyWVea0EHs/BwLgxc+MKi1zLDCONksozI4YJMcTt8ZEuIR4Sb1MMTE8MMW49v0IwI5+b7RmfWlg==}

  '@types/d3-polygon@3.0.2':
    resolution: {integrity: sha512-ZuWOtMaHCkN9xoeEMr1ubW2nGWsp4nIql+OPQRstu4ypeZ+zk3YKqQT0CXVe/PYqrKpZAi+J9mTs05TKwjXSRA==}

  '@types/d3-quadtree@3.0.6':
    resolution: {integrity: sha512-oUzyO1/Zm6rsxKRHA1vH0NEDG58HrT5icx/azi9MF1TWdtttWl0UIUsjEQBBh+SIkrpd21ZjEv7ptxWys1ncsg==}

  '@types/d3-random@3.0.3':
    resolution: {integrity: sha512-Imagg1vJ3y76Y2ea0871wpabqp613+8/r0mCLEBfdtqC7xMSfj9idOnmBYyMoULfHePJyxMAw3nWhJxzc+LFwQ==}

  '@types/d3-scale-chromatic@3.1.0':
    resolution: {integrity: sha512-iWMJgwkK7yTRmWqRB5plb1kadXyQ5Sj8V/zYlFGMUBbIPKQScw+Dku9cAAMgJG+z5GYDoMjWGLVOvjghDEFnKQ==}

  '@types/d3-scale@4.0.9':
    resolution: {integrity: sha512-dLmtwB8zkAeO/juAMfnV+sItKjlsw2lKdZVVy6LRr0cBmegxSABiLEpGVmSJJ8O08i4+sGR6qQtb6WtuwJdvVw==}

  '@types/d3-selection@3.0.11':
    resolution: {integrity: sha512-bhAXu23DJWsrI45xafYpkQ4NtcKMwWnAC/vKrd2l+nxMFuvOT3XMYTIj2opv8vq8AO5Yh7Qac/nSeP/3zjTK0w==}

  '@types/d3-shape@3.1.7':
    resolution: {integrity: sha512-VLvUQ33C+3J+8p+Daf+nYSOsjB4GXp19/S/aGo60m9h1v6XaxjiT82lKVWJCfzhtuZ3yD7i/TPeC/fuKLLOSmg==}

  '@types/d3-time-format@4.0.3':
    resolution: {integrity: sha512-5xg9rC+wWL8kdDj153qZcsJ0FWiFt0J5RB6LYUNZjwSnesfblqrI/bJ1wBdJ8OQfncgbJG5+2F+qfqnqyzYxyg==}

  '@types/d3-time@3.0.4':
    resolution: {integrity: sha512-yuzZug1nkAAaBlBBikKZTgzCeA+k1uy4ZFwWANOfKw5z5LRhV0gNA7gNkKm7HoK+HRN0wX3EkxGk0fpbWhmB7g==}

  '@types/d3-timer@3.0.2':
    resolution: {integrity: sha512-Ps3T8E8dZDam6fUyNiMkekK3XUsaUEik+idO9/YjPtfj2qruF8tFBXS7XhtE4iIXBLxhmLjP3SXpLhVf21I9Lw==}

  '@types/d3-transition@3.0.9':
    resolution: {integrity: sha512-uZS5shfxzO3rGlu0cC3bjmMFKsXv+SmZZcgp0KD22ts4uGXp5EVYGzu/0YdwZeKmddhcAccYtREJKkPfXkZuCg==}

  '@types/d3-zoom@3.0.8':
    resolution: {integrity: sha512-iqMC4/YlFCSlO8+2Ii1GGGliCAY4XdeG748w5vQUbevlbDu0zSjH/+jojorQVBK/se0j6DUFNPBGSqD3YWYnDw==}

  '@types/d3@7.4.3':
    resolution: {integrity: sha512-lZXZ9ckh5R8uiFVt8ogUNf+pIrK4EsWrx2Np75WvF/eTpJ0FMHNhjXk8CKEx/+gpHbNQyJWehbFaTvqmHWB3ww==}

  '@types/debug@4.1.12':
    resolution: {integrity: sha512-vIChWdVG3LG1SMxEvI/AK+FWJthlrqlTu7fbrlywTkkaONwk/UAGaULXRlf8vkzFBLVm0zkMdCquhL5aOjhXPQ==}

  '@types/deep-eql@4.0.2':
    resolution: {integrity: sha512-c9h9dVVMigMPc4bwTvC5dxqtqJZwQPePsWjPlpSOnojbor6pGqdk541lfA7AqFQr5pB1BRdq0juY9db81BwyFw==}

  '@types/estree-jsx@1.0.5':
    resolution: {integrity: sha512-52CcUVNFyfb1A2ALocQw/Dd1BQFNmSdkuC3BkZ6iqhdMfQz7JWOFRuJFloOzjk+6WijU56m9oKXFAXc7o3Towg==}

  '@types/estree@1.0.8':
    resolution: {integrity: sha512-dWHzHa2WqEXI/O1E9OjrocMTKJl2mSrEolh1Iomrv6U+JuNwaHXsXx9bLu5gG7BUWFIN0skIQJQ/L1rIex4X6w==}

  '@types/express-serve-static-core@5.0.6':
    resolution: {integrity: sha512-3xhRnjJPkULekpSzgtoNYYcTWgEZkp4myc+Saevii5JPnHNvHMRlBSHDbs7Bh1iPPoVTERHEZXyhyLbMEsExsA==}

  '@types/express@5.0.3':
    resolution: {integrity: sha512-wGA0NX93b19/dZC1J18tKWVIYWyyF2ZjT9vin/NRu0qzzvfVzWjs04iq2rQ3H65vCTQYlRqs3YHfY7zjdV+9Kw==}

  '@types/fs-extra@11.0.4':
    resolution: {integrity: sha512-yTbItCNreRooED33qjunPthRcSjERP1r4MqCZc7wv0u2sUkzTFp45tgUfS5+r7FrZPdmCCNflLhVSP/o+SemsQ==}

  '@types/geojson@7946.0.16':
    resolution: {integrity: sha512-6C8nqWur3j98U6+lXDfTUWIfgvZU+EumvpHKcYjujKH7woYyLj2sUmff0tRhrqM7BohUw7Pz3ZB1jj2gW9Fvmg==}

  '@types/hast@3.0.4':
    resolution: {integrity: sha512-WPs+bbQw5aCj+x6laNGWLH3wviHtoCv/P3+otBhbOhJgG8qtpdAMlTCxLtsTWA7LH1Oh/bFCHsBn0TPS5m30EQ==}

  '@types/http-errors@2.0.5':
    resolution: {integrity: sha512-r8Tayk8HJnX0FztbZN7oVqGccWgw98T/0neJphO91KkmOzug1KkofZURD4UaD5uH8AqcFLfdPErnBod0u71/qg==}

  '@types/inquirer@9.0.8':
    resolution: {integrity: sha512-CgPD5kFGWsb8HJ5K7rfWlifao87m4ph8uioU7OTncJevmE/VLIqAAjfQtko578JZg7/f69K4FgqYym3gNr7DeA==}

  '@types/json-schema@7.0.15':
    resolution: {integrity: sha512-5+fP8P8MFNC+AyZCDxrB2pkZFPGzqQWUzpSeuuVLvm8VMcorNYavBqoFcxK8bQz4Qsbn4oUEEem4wDLfcysGHA==}

  '@types/json5@0.0.29':
    resolution: {integrity: sha512-dRLjCWHYg4oaA77cxO64oO+7JwCwnIzkZPdrrC71jQmQtlhM556pwKo5bUzqvZndkVbeFLIIi+9TC40JNF5hNQ==}

  '@types/jsonfile@6.1.4':
    resolution: {integrity: sha512-D5qGUYwjvnNNextdU59/+fI+spnwtTFmyQP0h+PfIOSkNfpU6AOICUOkm4i0OnSk+NyjdPJrxCDro0sJsWlRpQ==}

  '@types/mdast@4.0.4':
    resolution: {integrity: sha512-kGaNbPh1k7AFzgpud/gMdvIm5xuECykRR+JnWKQno9TAXVa6WIVCGTPvYGekIDL4uwCZQSYbUxNBSb1aUo79oA==}

  '@types/mdx@2.0.13':
    resolution: {integrity: sha512-+OWZQfAYyio6YkJb3HLxDrvnx6SWWDbC0zVPfBRzUk0/nqoDyf6dNxQi3eArPe8rJ473nobTMQ/8Zk+LxJ+Yuw==}

  '@types/mime@1.3.5':
    resolution: {integrity: sha512-/pyBZWSLD2n0dcHE3hq8s8ZvcETHtEuF+3E7XVt0Ig2nvsVQXdghHVcEkIWjy9A0wKfTn97a/PSDYohKIlnP/w==}

  '@types/minimist@1.2.5':
    resolution: {integrity: sha512-hov8bUuiLiyFPGyFPE1lwWhmzYbirOXQNNo40+y3zow8aFVTeyn3VWL0VFFfdNddA8S4Vf0Tc062rzyNr7Paag==}

  '@types/ms@2.1.0':
    resolution: {integrity: sha512-GsCCIZDE/p3i96vtEqx+7dBUGXrc7zeSK3wwPHIaRThS+9OhWIXRqzs4d6k1SVU8g91DrNRWxWUGhp5KXQb2VA==}

  '@types/node@18.19.112':
    resolution: {integrity: sha512-i+Vukt9POdS/MBI7YrrkkI5fMfwFtOjphSmt4WXYLfwqsfr6z/HdCx7LqT9M7JktGob8WNgj8nFB4TbGNE4Cog==}

  '@types/node@20.19.1':
    resolution: {integrity: sha512-jJD50LtlD2dodAEO653i3YF04NWak6jN3ky+Ri3Em3mGR39/glWiboM/IePaRbgwSfqM1TpGXfAg8ohn/4dTgA==}

  '@types/node@24.0.1':
    resolution: {integrity: sha512-MX4Zioh39chHlDJbKmEgydJDS3tspMP/lnQC67G3SWsTnb9NeYVWOjkxpOSy4oMfPs4StcWHwBrvUb4ybfnuaw==}

  '@types/node@24.0.3':
    resolution: {integrity: sha512-R4I/kzCYAdRLzfiCabn9hxWfbuHS573x+r0dJMkkzThEa7pbrcDWK+9zu3e7aBOouf+rQAciqPFMnxwr0aWgKg==}

  '@types/normalize-package-data@2.4.4':
    resolution: {integrity: sha512-37i+OaWTh9qeK4LSHPsyRC7NahnGotNuZvjLSgcPzblpHB3rrCJxAOgI5gCdKm7coonsaX1Of0ILiTcnZjbfxA==}

  '@types/qs@6.14.0':
    resolution: {integrity: sha512-eOunJqu0K1923aExK6y8p6fsihYEn/BYuQ4g0CxAAgFc4b/ZLN4CrsRZ55srTdqoiLzU2B2evC+apEIxprEzkQ==}

  '@types/range-parser@1.2.7':
    resolution: {integrity: sha512-hKormJbkJqzQGhziax5PItDUTMAM9uE2XXQmM37dyd4hVM+5aVl7oVxMVUiVQn2oCQFN/LKCZdvSM0pFRqbSmQ==}

  '@types/react-dom@18.3.7':
    resolution: {integrity: sha512-MEe3UeoENYVFXzoXEWsvcpg6ZvlrFNlOQ7EOsvhI3CfAXwzPfO8Qwuxd40nepsYKqyyVQnTdEfv68q91yLcKrQ==}
    peerDependencies:
      '@types/react': ^18.0.0

  '@types/react-dom@19.1.6':
    resolution: {integrity: sha512-4hOiT/dwO8Ko0gV1m/TJZYk3y0KBnY9vzDh7W+DH17b2HFSOGgdj33dhihPeuy3l0q23+4e+hoXHV6hCC4dCXw==}
    peerDependencies:
      '@types/react': ^19.0.0

  '@types/react@19.1.8':
    resolution: {integrity: sha512-AwAfQ2Wa5bCx9WP8nZL2uMZWod7J7/JSplxbTmBQ5ms6QpqNYm672H0Vu9ZVKVngQ+ii4R/byguVEUZQyeg44g==}

  '@types/send@0.17.5':
    resolution: {integrity: sha512-z6F2D3cOStZvuk2SaP6YrwkNO65iTZcwA2ZkSABegdkAh/lf+Aa/YQndZVfmEXT5vgAp6zv06VQ3ejSVjAny4w==}

  '@types/serve-static@1.15.8':
    resolution: {integrity: sha512-roei0UY3LhpOJvjbIP6ZZFngyLKl5dskOtDhxY5THRSpO+ZI+nzJ+m5yUMzGrp89YRa7lvknKkMYjqQFGwA7Sg==}

  '@types/through@0.0.33':
    resolution: {integrity: sha512-HsJ+z3QuETzP3cswwtzt2vEIiHBk/dCcHGhbmG5X3ecnwFD/lPrMpliGXxSCg03L9AhrdwA4Oz/qfspkDW+xGQ==}

  '@types/trusted-types@2.0.7':
    resolution: {integrity: sha512-ScaPdn1dQczgbl0QFTeTOmVHFULt394XJgOQNoyVhZ6r2vLnMLJfBPd53SB52T/3G36VI1/g2MZaX0cwDuXsfw==}

  '@types/unist@2.0.11':
    resolution: {integrity: sha512-CmBKiL6NNo/OqgmMn95Fk9Whlp2mtvIv+KNpQKN2F4SjvrEesubTRWGYSg+BnWZOnlCaSTU1sMpsBOzgbYhnsA==}

  '@types/unist@3.0.3':
    resolution: {integrity: sha512-ko/gIFJRv177XgZsZcBwnqJN5x/Gien8qNOn0D5bQU/zAzVf9Zt3BlcUiLqhV9y4ARk0GbT3tnUiPNgnTXzc/Q==}

  '@types/uuid@9.0.8':
    resolution: {integrity: sha512-jg+97EGIcY9AGHJJRaaPVgetKDsrTgbRjQ5Msgjh/DQKEFl0DtyRr/VCOyD1T2R1MNeWPK/u7JoGhlDZnKBAfA==}

  '@types/whatwg-mimetype@3.0.2':
    resolution: {integrity: sha512-c2AKvDT8ToxLIOUlN51gTiHXflsfIFisS4pO7pDPoKouJCESkhZnEy623gwP9laCy5lnLDAw1vAzu2vM2YLOrA==}

  '@typescript-eslint/eslint-plugin@8.34.1':
    resolution: {integrity: sha512-STXcN6ebF6li4PxwNeFnqF8/2BNDvBupf2OPx2yWNzr6mKNGF7q49VM00Pz5FaomJyqvbXpY6PhO+T9w139YEQ==}
    engines: {node: ^18.18.0 || ^20.9.0 || >=21.1.0}
    peerDependencies:
      '@typescript-eslint/parser': ^8.34.1
      eslint: ^8.57.0 || ^9.0.0
      typescript: '>=4.8.4 <5.9.0'

  '@typescript-eslint/eslint-plugin@8.35.0':
    resolution: {integrity: sha512-ijItUYaiWuce0N1SoSMrEd0b6b6lYkYt99pqCPfybd+HKVXtEvYhICfLdwp42MhiI5mp0oq7PKEL+g1cNiz/Eg==}
    engines: {node: ^18.18.0 || ^20.9.0 || >=21.1.0}
    peerDependencies:
      '@typescript-eslint/parser': ^8.35.0
      eslint: ^8.57.0 || ^9.0.0
      typescript: '>=4.8.4 <5.9.0'

  '@typescript-eslint/parser@6.21.0':
    resolution: {integrity: sha512-tbsV1jPne5CkFQCgPBcDOt30ItF7aJoZL997JSF7MhGQqOeT3svWRYxiqlfA5RUdlHN6Fi+EI9bxqbdyAUZjYQ==}
    engines: {node: ^16.0.0 || >=18.0.0}
    peerDependencies:
      eslint: ^7.0.0 || ^8.0.0
      typescript: '*'
    peerDependenciesMeta:
      typescript:
        optional: true

  '@typescript-eslint/parser@8.34.1':
    resolution: {integrity: sha512-4O3idHxhyzjClSMJ0a29AcoK0+YwnEqzI6oz3vlRf3xw0zbzt15MzXwItOlnr5nIth6zlY2RENLsOPvhyrKAQA==}
    engines: {node: ^18.18.0 || ^20.9.0 || >=21.1.0}
    peerDependencies:
      eslint: ^8.57.0 || ^9.0.0
      typescript: '>=4.8.4 <5.9.0'

  '@typescript-eslint/parser@8.35.0':
    resolution: {integrity: sha512-6sMvZePQrnZH2/cJkwRpkT7DxoAWh+g6+GFRK6bV3YQo7ogi3SX5rgF6099r5Q53Ma5qeT7LGmOmuIutF4t3lA==}
    engines: {node: ^18.18.0 || ^20.9.0 || >=21.1.0}
    peerDependencies:
      eslint: ^8.57.0 || ^9.0.0
      typescript: '>=4.8.4 <5.9.0'

  '@typescript-eslint/project-service@8.34.1':
    resolution: {integrity: sha512-nuHlOmFZfuRwLJKDGQOVc0xnQrAmuq1Mj/ISou5044y1ajGNp2BNliIqp7F2LPQ5sForz8lempMFCovfeS1XoA==}
    engines: {node: ^18.18.0 || ^20.9.0 || >=21.1.0}
    peerDependencies:
      typescript: '>=4.8.4 <5.9.0'

  '@typescript-eslint/project-service@8.35.0':
    resolution: {integrity: sha512-41xatqRwWZuhUMF/aZm2fcUsOFKNcG28xqRSS6ZVr9BVJtGExosLAm5A1OxTjRMagx8nJqva+P5zNIGt8RIgbQ==}
    engines: {node: ^18.18.0 || ^20.9.0 || >=21.1.0}
    peerDependencies:
      typescript: '>=4.8.4 <5.9.0'

  '@typescript-eslint/scope-manager@6.21.0':
    resolution: {integrity: sha512-OwLUIWZJry80O99zvqXVEioyniJMa+d2GrqpUTqi5/v5D5rOrppJVBPa0yKCblcigC0/aYAzxxqQ1B+DS2RYsg==}
    engines: {node: ^16.0.0 || >=18.0.0}

  '@typescript-eslint/scope-manager@8.34.1':
    resolution: {integrity: sha512-beu6o6QY4hJAgL1E8RaXNC071G4Kso2MGmJskCFQhRhg8VOH/FDbC8soP8NHN7e/Hdphwp8G8cE6OBzC8o41ZA==}
    engines: {node: ^18.18.0 || ^20.9.0 || >=21.1.0}

  '@typescript-eslint/scope-manager@8.35.0':
    resolution: {integrity: sha512-+AgL5+mcoLxl1vGjwNfiWq5fLDZM1TmTPYs2UkyHfFhgERxBbqHlNjRzhThJqz+ktBqTChRYY6zwbMwy0591AA==}
    engines: {node: ^18.18.0 || ^20.9.0 || >=21.1.0}

  '@typescript-eslint/tsconfig-utils@8.34.1':
    resolution: {integrity: sha512-K4Sjdo4/xF9NEeA2khOb7Y5nY6NSXBnod87uniVYW9kHP+hNlDV8trUSFeynA2uxWam4gIWgWoygPrv9VMWrYg==}
    engines: {node: ^18.18.0 || ^20.9.0 || >=21.1.0}
    peerDependencies:
      typescript: '>=4.8.4 <5.9.0'

  '@typescript-eslint/tsconfig-utils@8.35.0':
    resolution: {integrity: sha512-04k/7247kZzFraweuEirmvUj+W3bJLI9fX6fbo1Qm2YykuBvEhRTPl8tcxlYO8kZZW+HIXfkZNoasVb8EV4jpA==}
    engines: {node: ^18.18.0 || ^20.9.0 || >=21.1.0}
    peerDependencies:
      typescript: '>=4.8.4 <5.9.0'

  '@typescript-eslint/type-utils@8.34.1':
    resolution: {integrity: sha512-Tv7tCCr6e5m8hP4+xFugcrwTOucB8lshffJ6zf1mF1TbU67R+ntCc6DzLNKM+s/uzDyv8gLq7tufaAhIBYeV8g==}
    engines: {node: ^18.18.0 || ^20.9.0 || >=21.1.0}
    peerDependencies:
      eslint: ^8.57.0 || ^9.0.0
      typescript: '>=4.8.4 <5.9.0'

  '@typescript-eslint/type-utils@8.35.0':
    resolution: {integrity: sha512-ceNNttjfmSEoM9PW87bWLDEIaLAyR+E6BoYJQ5PfaDau37UGca9Nyq3lBk8Bw2ad0AKvYabz6wxc7DMTO2jnNA==}
    engines: {node: ^18.18.0 || ^20.9.0 || >=21.1.0}
    peerDependencies:
      eslint: ^8.57.0 || ^9.0.0
      typescript: '>=4.8.4 <5.9.0'

  '@typescript-eslint/types@6.21.0':
    resolution: {integrity: sha512-1kFmZ1rOm5epu9NZEZm1kckCDGj5UJEf7P1kliH4LKu/RkwpsfqqGmY2OOcUs18lSlQBKLDYBOGxRVtrMN5lpg==}
    engines: {node: ^16.0.0 || >=18.0.0}

  '@typescript-eslint/types@8.34.1':
    resolution: {integrity: sha512-rjLVbmE7HR18kDsjNIZQHxmv9RZwlgzavryL5Lnj2ujIRTeXlKtILHgRNmQ3j4daw7zd+mQgy+uyt6Zo6I0IGA==}
    engines: {node: ^18.18.0 || ^20.9.0 || >=21.1.0}

  '@typescript-eslint/types@8.35.0':
    resolution: {integrity: sha512-0mYH3emanku0vHw2aRLNGqe7EXh9WHEhi7kZzscrMDf6IIRUQ5Jk4wp1QrledE/36KtdZrVfKnE32eZCf/vaVQ==}
    engines: {node: ^18.18.0 || ^20.9.0 || >=21.1.0}

  '@typescript-eslint/typescript-estree@6.21.0':
    resolution: {integrity: sha512-6npJTkZcO+y2/kr+z0hc4HwNfrrP4kNYh57ek7yCNlrBjWQ1Y0OS7jiZTkgumrvkX5HkEKXFZkkdFNkaW2wmUQ==}
    engines: {node: ^16.0.0 || >=18.0.0}
    peerDependencies:
      typescript: '*'
    peerDependenciesMeta:
      typescript:
        optional: true

  '@typescript-eslint/typescript-estree@8.34.1':
    resolution: {integrity: sha512-rjCNqqYPuMUF5ODD+hWBNmOitjBWghkGKJg6hiCHzUvXRy6rK22Jd3rwbP2Xi+R7oYVvIKhokHVhH41BxPV5mA==}
    engines: {node: ^18.18.0 || ^20.9.0 || >=21.1.0}
    peerDependencies:
      typescript: '>=4.8.4 <5.9.0'

  '@typescript-eslint/typescript-estree@8.35.0':
    resolution: {integrity: sha512-F+BhnaBemgu1Qf8oHrxyw14wq6vbL8xwWKKMwTMwYIRmFFY/1n/9T/jpbobZL8vp7QyEUcC6xGrnAO4ua8Kp7w==}
    engines: {node: ^18.18.0 || ^20.9.0 || >=21.1.0}
    peerDependencies:
      typescript: '>=4.8.4 <5.9.0'

  '@typescript-eslint/utils@8.34.1':
    resolution: {integrity: sha512-mqOwUdZ3KjtGk7xJJnLbHxTuWVn3GO2WZZuM+Slhkun4+qthLdXx32C8xIXbO1kfCECb3jIs3eoxK3eryk7aoQ==}
    engines: {node: ^18.18.0 || ^20.9.0 || >=21.1.0}
    peerDependencies:
      eslint: ^8.57.0 || ^9.0.0
      typescript: '>=4.8.4 <5.9.0'

  '@typescript-eslint/utils@8.35.0':
    resolution: {integrity: sha512-nqoMu7WWM7ki5tPgLVsmPM8CkqtoPUG6xXGeefM5t4x3XumOEKMoUZPdi+7F+/EotukN4R9OWdmDxN80fqoZeg==}
    engines: {node: ^18.18.0 || ^20.9.0 || >=21.1.0}
    peerDependencies:
      eslint: ^8.57.0 || ^9.0.0
      typescript: '>=4.8.4 <5.9.0'

  '@typescript-eslint/visitor-keys@6.21.0':
    resolution: {integrity: sha512-JJtkDduxLi9bivAB+cYOVMtbkqdPOhZ+ZI5LC47MIRrDV4Yn2o+ZnW10Nkmr28xRpSpdJ6Sm42Hjf2+REYXm0A==}
    engines: {node: ^16.0.0 || >=18.0.0}

  '@typescript-eslint/visitor-keys@8.34.1':
    resolution: {integrity: sha512-xoh5rJ+tgsRKoXnkBPFRLZ7rjKM0AfVbC68UZ/ECXoDbfggb9RbEySN359acY1vS3qZ0jVTVWzbtfapwm5ztxw==}
    engines: {node: ^18.18.0 || ^20.9.0 || >=21.1.0}

  '@typescript-eslint/visitor-keys@8.35.0':
    resolution: {integrity: sha512-zTh2+1Y8ZpmeQaQVIc/ZZxsx8UzgKJyNg1PTvjzC7WMhPSVS8bfDX34k1SrwOf016qd5RU3az2UxUNue3IfQ5g==}
    engines: {node: ^18.18.0 || ^20.9.0 || >=21.1.0}

  '@ungap/structured-clone@1.3.0':
    resolution: {integrity: sha512-WmoN8qaIAo7WTYWbAZuG8PYEhn5fkz7dZrqTBZ7dtt//lL2Gwms1IcnQ5yHqjDfX8Ft5j4YzDM23f87zBfDe9g==}

  '@unrs/resolver-binding-android-arm-eabi@1.9.0':
    resolution: {integrity: sha512-h1T2c2Di49ekF2TE8ZCoJkb+jwETKUIPDJ/nO3tJBKlLFPu+fyd93f0rGP/BvArKx2k2HlRM4kqkNarj3dvZlg==}
    cpu: [arm]
    os: [android]

  '@unrs/resolver-binding-android-arm64@1.9.0':
    resolution: {integrity: sha512-sG1NHtgXtX8owEkJ11yn34vt0Xqzi3k9TJ8zppDmyG8GZV4kVWw44FHwKwHeEFl07uKPeC4ZoyuQaGh5ruJYPA==}
    cpu: [arm64]
    os: [android]

  '@unrs/resolver-binding-darwin-arm64@1.9.0':
    resolution: {integrity: sha512-nJ9z47kfFnCxN1z/oYZS7HSNsFh43y2asePzTEZpEvK7kGyuShSl3RRXnm/1QaqFL+iP+BjMwuB+DYUymOkA5A==}
    cpu: [arm64]
    os: [darwin]

  '@unrs/resolver-binding-darwin-x64@1.9.0':
    resolution: {integrity: sha512-TK+UA1TTa0qS53rjWn7cVlEKVGz2B6JYe0C++TdQjvWYIyx83ruwh0wd4LRxYBM5HeuAzXcylA9BH2trARXJTw==}
    cpu: [x64]
    os: [darwin]

  '@unrs/resolver-binding-freebsd-x64@1.9.0':
    resolution: {integrity: sha512-6uZwzMRFcD7CcCd0vz3Hp+9qIL2jseE/bx3ZjaLwn8t714nYGwiE84WpaMCYjU+IQET8Vu/+BNAGtYD7BG/0yA==}
    cpu: [x64]
    os: [freebsd]

  '@unrs/resolver-binding-linux-arm-gnueabihf@1.9.0':
    resolution: {integrity: sha512-bPUBksQfrgcfv2+mm+AZinaKq8LCFvt5PThYqRotqSuuZK1TVKkhbVMS/jvSRfYl7jr3AoZLYbDkItxgqMKRkg==}
    cpu: [arm]
    os: [linux]

  '@unrs/resolver-binding-linux-arm-musleabihf@1.9.0':
    resolution: {integrity: sha512-uT6E7UBIrTdCsFQ+y0tQd3g5oudmrS/hds5pbU3h4s2t/1vsGWbbSKhBSCD9mcqaqkBwoqlECpUrRJCmldl8PA==}
    cpu: [arm]
    os: [linux]

  '@unrs/resolver-binding-linux-arm64-gnu@1.9.0':
    resolution: {integrity: sha512-vdqBh911wc5awE2bX2zx3eflbyv8U9xbE/jVKAm425eRoOVv/VseGZsqi3A3SykckSpF4wSROkbQPvbQFn8EsA==}
    cpu: [arm64]
    os: [linux]

  '@unrs/resolver-binding-linux-arm64-musl@1.9.0':
    resolution: {integrity: sha512-/8JFZ/SnuDr1lLEVsxsuVwrsGquTvT51RZGvyDB/dOK3oYK2UqeXzgeyq6Otp8FZXQcEYqJwxb9v+gtdXn03eQ==}
    cpu: [arm64]
    os: [linux]

  '@unrs/resolver-binding-linux-ppc64-gnu@1.9.0':
    resolution: {integrity: sha512-FkJjybtrl+rajTw4loI3L6YqSOpeZfDls4SstL/5lsP2bka9TiHUjgMBjygeZEis1oC8LfJTS8FSgpKPaQx2tQ==}
    cpu: [ppc64]
    os: [linux]

  '@unrs/resolver-binding-linux-riscv64-gnu@1.9.0':
    resolution: {integrity: sha512-w/NZfHNeDusbqSZ8r/hp8iL4S39h4+vQMc9/vvzuIKMWKppyUGKm3IST0Qv0aOZ1rzIbl9SrDeIqK86ZpUK37w==}
    cpu: [riscv64]
    os: [linux]

  '@unrs/resolver-binding-linux-riscv64-musl@1.9.0':
    resolution: {integrity: sha512-bEPBosut8/8KQbUixPry8zg/fOzVOWyvwzOfz0C0Rw6dp+wIBseyiHKjkcSyZKv/98edrbMknBaMNJfA/UEdqw==}
    cpu: [riscv64]
    os: [linux]

  '@unrs/resolver-binding-linux-s390x-gnu@1.9.0':
    resolution: {integrity: sha512-LDtMT7moE3gK753gG4pc31AAqGUC86j3AplaFusc717EUGF9ZFJ356sdQzzZzkBk1XzMdxFyZ4f/i35NKM/lFA==}
    cpu: [s390x]
    os: [linux]

  '@unrs/resolver-binding-linux-x64-gnu@1.9.0':
    resolution: {integrity: sha512-WmFd5KINHIXj8o1mPaT8QRjA9HgSXhN1gl9Da4IZihARihEnOylu4co7i/yeaIpcfsI6sYs33cNZKyHYDh0lrA==}
    cpu: [x64]
    os: [linux]

  '@unrs/resolver-binding-linux-x64-musl@1.9.0':
    resolution: {integrity: sha512-CYuXbANW+WgzVRIl8/QvZmDaZxrqvOldOwlbUjIM4pQ46FJ0W5cinJ/Ghwa/Ng1ZPMJMk1VFdsD/XwmCGIXBWg==}
    cpu: [x64]
    os: [linux]

  '@unrs/resolver-binding-wasm32-wasi@1.9.0':
    resolution: {integrity: sha512-6Rp2WH0OoitMYR57Z6VE8Y6corX8C6QEMWLgOV6qXiJIeZ1F9WGXY/yQ8yDC4iTraotyLOeJ2Asea0urWj2fKQ==}
    engines: {node: '>=14.0.0'}
    cpu: [wasm32]

  '@unrs/resolver-binding-win32-arm64-msvc@1.9.0':
    resolution: {integrity: sha512-rknkrTRuvujprrbPmGeHi8wYWxmNVlBoNW8+4XF2hXUnASOjmuC9FNF1tGbDiRQWn264q9U/oGtixyO3BT8adQ==}
    cpu: [arm64]
    os: [win32]

  '@unrs/resolver-binding-win32-ia32-msvc@1.9.0':
    resolution: {integrity: sha512-Ceymm+iBl+bgAICtgiHyMLz6hjxmLJKqBim8tDzpX61wpZOx2bPK6Gjuor7I2RiUynVjvvkoRIkrPyMwzBzF3A==}
    cpu: [ia32]
    os: [win32]

  '@unrs/resolver-binding-win32-x64-msvc@1.9.0':
    resolution: {integrity: sha512-k59o9ZyeyS0hAlcaKFezYSH2agQeRFEB7KoQLXl3Nb3rgkqT1NY9Vwy+SqODiLmYnEjxWJVRE/yq2jFVqdIxZw==}
    cpu: [x64]
    os: [win32]

  '@vitejs/plugin-react@4.5.2':
    resolution: {integrity: sha512-QNVT3/Lxx99nMQWJWF7K4N6apUEuT0KlZA3mx/mVaoGj3smm/8rc8ezz15J1pcbcjDK0V15rpHetVfya08r76Q==}
    engines: {node: ^14.18.0 || >=16.0.0}
    peerDependencies:
      vite: ^4.2.0 || ^5.0.0 || ^6.0.0 || ^7.0.0-beta.0

  '@vitest/coverage-v8@3.2.4':
    resolution: {integrity: sha512-EyF9SXU6kS5Ku/U82E259WSnvg6c8KTjppUncuNdm5QHpe17mwREHnjDzozC8x9MZ0xfBUFSaLkRv4TMA75ALQ==}
    peerDependencies:
      '@vitest/browser': 3.2.4
      vitest: 3.2.4
    peerDependenciesMeta:
      '@vitest/browser':
        optional: true

  '@vitest/expect@3.2.4':
    resolution: {integrity: sha512-Io0yyORnB6sikFlt8QW5K7slY4OjqNX9jmJQ02QDda8lyM6B5oNgVWoSoKPac8/kgnCUzuHQKrSLtu/uOqqrig==}

  '@vitest/mocker@3.2.4':
    resolution: {integrity: sha512-46ryTE9RZO/rfDd7pEqFl7etuyzekzEhUbTW3BvmeO/BcCMEgq59BKhek3dXDWgAj4oMK6OZi+vRr1wPW6qjEQ==}
    peerDependencies:
      msw: ^2.4.9
      vite: ^5.0.0 || ^6.0.0 || ^7.0.0-0
    peerDependenciesMeta:
      msw:
        optional: true
      vite:
        optional: true

  '@vitest/pretty-format@3.2.4':
    resolution: {integrity: sha512-IVNZik8IVRJRTr9fxlitMKeJeXFFFN0JaB9PHPGQ8NKQbGpfjlTx9zO4RefN8gp7eqjNy8nyK3NZmBzOPeIxtA==}

  '@vitest/runner@3.2.4':
    resolution: {integrity: sha512-oukfKT9Mk41LreEW09vt45f8wx7DordoWUZMYdY/cyAk7w5TWkTRCNZYF7sX7n2wB7jyGAl74OxgwhPgKaqDMQ==}

  '@vitest/snapshot@3.2.4':
    resolution: {integrity: sha512-dEYtS7qQP2CjU27QBC5oUOxLE/v5eLkGqPE0ZKEIDGMs4vKWe7IjgLOeauHsR0D5YuuycGRO5oSRXnwnmA78fQ==}

  '@vitest/spy@3.2.4':
    resolution: {integrity: sha512-vAfasCOe6AIK70iP5UD11Ac4siNUNJ9i/9PZ3NKx07sG6sUxeag1LWdNrMWeKKYBLlzuK+Gn65Yd5nyL6ds+nw==}

  '@vitest/utils@3.2.4':
    resolution: {integrity: sha512-fB2V0JFrQSMsCo9HiSq3Ezpdv4iYaXRG1Sx8edX3MwxfyNn83mKiGzOcH+Fkxt4MHxr3y42fQi1oeAInqgX2QA==}

  abstract-logging@2.0.1:
    resolution: {integrity: sha512-2BjRTZxTPvheOvGbBslFSYOUkr+SjPtOnrLP33f+VIWLzezQpZcqVg7ja3L4dBXmzzgwT+a029jRx5PCi3JuiA==}

  accepts@2.0.0:
    resolution: {integrity: sha512-5cvg6CtKwfgdmVqY1WIiXKc3Q1bkRqGLi+2W/6ao+6Y7gu/RCwRuAhGEzh5B4KlszSuTLgZYuqFqo5bImjNKng==}
    engines: {node: '>= 0.6'}

  acorn-jsx@5.3.2:
    resolution: {integrity: sha512-rq9s+JNhf0IChjtDXxllJ7g41oZk5SlXtp0LHwyA5cejwn7vKmKp4pPri6YEePv2PU65sAsegbXtIinmDFDXgQ==}
    peerDependencies:
      acorn: ^6.0.0 || ^7.0.0 || ^8.0.0

  acorn@8.15.0:
    resolution: {integrity: sha512-NZyJarBfL7nWwIq+FDL6Zp/yHEhePMNnnJ0y3qfieCrmNvYct8uvtiV41UvlSe6apAfk0fY1FbWx+NwfmpvtTg==}
    engines: {node: '>=0.4.0'}
    hasBin: true

  ajv-formats@3.0.1:
    resolution: {integrity: sha512-8iUql50EUR+uUcdRQ3HDqa6EVyo3docL8g5WJ3FNcWmu62IbkGUue/pEyLBW8VGKKucTPgqeks4fIU1DA4yowQ==}
    peerDependencies:
      ajv: ^8.0.0
    peerDependenciesMeta:
      ajv:
        optional: true

  ajv@6.12.6:
    resolution: {integrity: sha512-j3fVLgvTo527anyYyJOGTYJbG+vnnQYvE0m5mmkc1TK+nxAppkCLMIL0aZ4dblVCNoGShhm+kzE4ZUykBoMg4g==}

  ajv@8.17.1:
    resolution: {integrity: sha512-B/gBuNg5SiMTrPkC+A2+cW0RszwxYmn6VYxB/inlBStS5nx6xHIt/ehKRhIMhqusl7a8LjQoZnjCs5vhwxOQ1g==}

  ansi-escapes@4.3.2:
    resolution: {integrity: sha512-gKXj5ALrKWQLsYG9jlTRmR/xKluxHV+Z9QEwNIgCfM1/uwPMCuzVVnh5mwTd+OuBZcwSIMbqssNWRm1lE51QaQ==}
    engines: {node: '>=8'}

  ansi-regex@5.0.1:
    resolution: {integrity: sha512-quJQXlTSUGL2LH9SUXo8VwsY4soanhgo6LNSm84E1LBcE8s3O0wpdiRzyR9z/ZZJMlMWv37qOOb9pdJlMUEKFQ==}
    engines: {node: '>=8'}

  ansi-regex@6.1.0:
    resolution: {integrity: sha512-7HSX4QQb4CspciLpVFwyRe79O3xsIZDDLER21kERQ71oaPodF8jL725AgJMFAYbooIqolJoRLuM81SpeUkpkvA==}
    engines: {node: '>=12'}

  ansi-styles@4.3.0:
    resolution: {integrity: sha512-zbB9rCJAT1rbjiVDb2hqKFHNYLxgtk8NURxZ3IZwD3F6NtxbXZQCnnSi1Lkx+IDohdPlFp222wVALIheZJQSEg==}
    engines: {node: '>=8'}

  ansi-styles@5.2.0:
    resolution: {integrity: sha512-Cxwpt2SfTzTtXcfOlzGEee8O+c+MmUgGrNiBcXnuWxuFJHe6a5Hz7qwhwe5OgaSYI0IJvkLqWX1ASG+cJOkEiA==}
    engines: {node: '>=10'}

  ansi-styles@6.2.1:
    resolution: {integrity: sha512-bN798gFfQX+viw3R7yrGWRqnrN2oRkEkUjjl4JNn4E8GxxbjtG3FbrEIIY3l8/hrwUwIeCZvi4QuOTP4MErVug==}
    engines: {node: '>=12'}

  ansis@4.1.0:
    resolution: {integrity: sha512-BGcItUBWSMRgOCe+SVZJ+S7yTRG0eGt9cXAHev72yuGcY23hnLA7Bky5L/xLyPINoSN95geovfBkqoTlNZYa7w==}
    engines: {node: '>=14'}

  any-promise@1.3.0:
    resolution: {integrity: sha512-7UvmKalWRt1wgjL1RrGxoSJW/0QZFIegpeGvZG9kjp8vrRu55XTHbwnqq2GpXm9uLbcuhxm3IqX9OB4MZR1b2A==}

  anymatch@3.1.3:
    resolution: {integrity: sha512-KMReFUr0B4t+D+OBkjR3KYqvocp2XaSzO55UcB6mgQMd3KbcE+mWTyvVV7D/zsdEbNnV6acZUutkiHQXvTr1Rw==}
    engines: {node: '>= 8'}

  arg@5.0.2:
    resolution: {integrity: sha512-PYjyFOLKQ9y57JvQ6QLo8dAgNqswh8M1RMJYdQduT6xbWSgK36P/Z/v+p888pM69jMMfS8Xd8F6I1kQ/I9HUGg==}

  argparse@2.0.1:
    resolution: {integrity: sha512-8+9WqebbFzpX9OR+Wa6O29asIogeRMzcGtAINdpMHHyAg10f05aSFVBbcEqGf/PXw1EjAZ+q2/bEBg3DvurK3Q==}

  aria-hidden@1.2.6:
    resolution: {integrity: sha512-ik3ZgC9dY/lYVVM++OISsaYDeg1tb0VtP5uL3ouh1koGOaUMDPpbFIei4JkFimWUFPn90sbMNMXQAIVOlnYKJA==}
    engines: {node: '>=10'}

  aria-query@5.1.3:
    resolution: {integrity: sha512-R5iJ5lkuHybztUfuOAznmboyjWq8O6sqNqtK7CLOqdydi54VNbORp49mb14KbWgG1QD3JFO9hJdZ+y4KutfdOQ==}

  aria-query@5.3.2:
    resolution: {integrity: sha512-COROpnaoap1E2F000S62r6A60uHZnmlvomhfyT2DlTcrY1OrBKn2UhH7qn5wTC9zMvD0AY7csdPSNwKP+7WiQw==}
    engines: {node: '>= 0.4'}

  array-buffer-byte-length@1.0.2:
    resolution: {integrity: sha512-LHE+8BuR7RYGDKvnrmcuSq3tDcKv9OFEXQt/HpbZhY7V6h0zlUXutnAD82GiFx9rdieCMjkvtcsPqBwgUl1Iiw==}
    engines: {node: '>= 0.4'}

  array-includes@3.1.9:
    resolution: {integrity: sha512-FmeCCAenzH0KH381SPT5FZmiA/TmpndpcaShhfgEN9eCVjnFBqq3l1xrI42y8+PPLI6hypzou4GXw00WHmPBLQ==}
    engines: {node: '>= 0.4'}

  array-union@2.1.0:
    resolution: {integrity: sha512-HGyxoOTYUyCM6stUe6EJgnd4EoewAI7zMdfqO+kGjnlZmBDz/cR5pf8r/cR4Wq60sL/p0IkcjUEEPwS3GFrIyw==}
    engines: {node: '>=8'}

  array.prototype.findlast@1.2.5:
    resolution: {integrity: sha512-CVvd6FHg1Z3POpBLxO6E6zr+rSKEQ9L6rZHAaY7lLfhKsWYUBBOuMs0e9o24oopj6H+geRCX0YJ+TJLBK2eHyQ==}
    engines: {node: '>= 0.4'}

  array.prototype.findlastindex@1.2.6:
    resolution: {integrity: sha512-F/TKATkzseUExPlfvmwQKGITM3DGTK+vkAsCZoDc5daVygbJBnjEUCbgkAvVFsgfXfX4YIqZ/27G3k3tdXrTxQ==}
    engines: {node: '>= 0.4'}

  array.prototype.flat@1.3.3:
    resolution: {integrity: sha512-rwG/ja1neyLqCuGZ5YYrznA62D4mZXg0i1cIskIUKSiqF3Cje9/wXAls9B9s1Wa2fomMsIv8czB8jZcPmxCXFg==}
    engines: {node: '>= 0.4'}

  array.prototype.flatmap@1.3.3:
    resolution: {integrity: sha512-Y7Wt51eKJSyi80hFrJCePGGNo5ktJCslFuboqJsbf57CCPcm5zztluPlc4/aD8sWsKvlwatezpV4U1efk8kpjg==}
    engines: {node: '>= 0.4'}

  array.prototype.tosorted@1.1.4:
    resolution: {integrity: sha512-p6Fx8B7b7ZhL/gmUsAy0D15WhvDccw3mnGNbZpi3pmeJdxtWsj2jEaI4Y6oo3XiHfzuSgPwKc04MYt6KgvC/wA==}
    engines: {node: '>= 0.4'}

  arraybuffer.prototype.slice@1.0.4:
    resolution: {integrity: sha512-BNoCY6SXXPQ7gF2opIP4GBE+Xw7U+pHMYKuzjgCN3GwiaIR09UUeKfheyIry77QtrCBlC0KK0q5/TER/tYh3PQ==}
    engines: {node: '>= 0.4'}

  arrify@1.0.1:
    resolution: {integrity: sha512-3CYzex9M9FGQjCGMGyi6/31c8GJbgb0qGyrx5HWxPd0aCwh4cB2YjMb2Xf9UuoogrMrlO9cTqnB5rI5GHZTcUA==}
    engines: {node: '>=0.10.0'}

  assertion-error@2.0.1:
    resolution: {integrity: sha512-Izi8RQcffqCeNVgFigKli1ssklIbpHnCYc6AknXGYoB6grJqyeby7jv12JUQgmTAnIDnbck1uxksT4dzN3PWBA==}
    engines: {node: '>=12'}

  ast-kit@2.1.0:
    resolution: {integrity: sha512-ROM2LlXbZBZVk97crfw8PGDOBzzsJvN2uJCmwswvPUNyfH14eg90mSN3xNqsri1JS1G9cz0VzeDUhxJkTrr4Ew==}
    engines: {node: '>=20.18.0'}

  ast-types-flow@0.0.8:
    resolution: {integrity: sha512-OH/2E5Fg20h2aPrbe+QL8JZQFko0YZaF+j4mnQ7BGhfavO7OpSLa8a0y9sBwomHdSbkhTS8TQNayBfnW5DwbvQ==}

  ast-v8-to-istanbul@0.3.3:
    resolution: {integrity: sha512-MuXMrSLVVoA6sYN/6Hke18vMzrT4TZNbZIj/hvh0fnYFpO+/kFXcLIaiPwXXWaQUPg4yJD8fj+lfJ7/1EBconw==}

  astring@1.9.0:
    resolution: {integrity: sha512-LElXdjswlqjWrPpJFg1Fx4wpkOCxj1TDHlSV4PlaRxHGWko024xICaa97ZkMfs6DRKlCguiAI+rbXv5GWwXIkg==}
    hasBin: true

  async-function@1.0.0:
    resolution: {integrity: sha512-hsU18Ae8CDTR6Kgu9DYf0EbCr/a5iGL0rytQDobUcdpYOKokk8LEjVphnXkDkgpi0wYVsqrXuP0bZxJaTqdgoA==}
    engines: {node: '>= 0.4'}

  atomic-sleep@1.0.0:
    resolution: {integrity: sha512-kNOjDqAh7px0XWNI+4QbzoiR/nTkHAWNud2uvnJquD1/x5a7EQZMJT0AczqK0Qn67oY/TTQ1LbUKajZpp3I9tQ==}
    engines: {node: '>=8.0.0'}

  attr-accept@2.2.5:
    resolution: {integrity: sha512-0bDNnY/u6pPwHDMoF0FieU354oBi0a8rD9FcsLwzcGWbc8KS8KPIi7y+s13OlVY+gMWc/9xEMUgNE6Qm8ZllYQ==}
    engines: {node: '>=4'}

  available-typed-arrays@1.0.7:
    resolution: {integrity: sha512-wvUjBtSGN7+7SjNpq/9M2Tg350UZD3q62IFZLbRAR1bSMlCo1ZaeW+BJ+D090e4hIIZLBcTDWe4Mh4jvUDajzQ==}
    engines: {node: '>= 0.4'}

  avvio@9.1.0:
    resolution: {integrity: sha512-fYASnYi600CsH/j9EQov7lECAniYiBFiiAtBNuZYLA2leLe9qOvZzqYHFjtIj6gD2VMoMLP14834LFWvr4IfDw==}

  aws4fetch@1.0.20:
    resolution: {integrity: sha512-/djoAN709iY65ETD6LKCtyyEI04XIBP5xVvfmNxsEP0uJB5tyaGBztSryRr4HqMStr9R06PisQE7m9zDTXKu6g==}

  axe-core@4.10.3:
    resolution: {integrity: sha512-Xm7bpRXnDSX2YE2YFfBk2FnF0ep6tmG7xPh8iHee8MIcrgq762Nkce856dYtJYLkuIoYZvGfTs/PbZhideTcEg==}
    engines: {node: '>=4'}

  axobject-query@4.1.0:
    resolution: {integrity: sha512-qIj0G9wZbMGNLjLmg1PT6v2mE9AH2zlnADJD/2tC6E00hgmhUOfEB6greHPAfLRSufHqROIUTkw6E+M3lH0PTQ==}
    engines: {node: '>= 0.4'}

  bail@2.0.2:
    resolution: {integrity: sha512-0xO6mYd7JB2YesxDKplafRpsiOzPt9V02ddPCLbY1xYGPOX24NTyN50qnUxgCPcSoYMhKpAuBTjQoRZCAkUDRw==}

  balanced-match@1.0.2:
    resolution: {integrity: sha512-3oSeUO0TMV67hN1AmbXsK4yaqU7tjiHlbxRDZOpH0KW9+CeX4bRAaX0Anxt0tx2MrpRpWwQaPwIlISEJhYU5Pw==}

  base64-js@1.5.1:
    resolution: {integrity: sha512-AKpaYlHn8t4SVbOHCy+b5+KKgvR4vrsD8vbvrbiQJps7fKDTkjkDry6ji0rUJjC0kzbNePLwzxq8iypo41qeWA==}

  binary-extensions@2.3.0:
    resolution: {integrity: sha512-Ceh+7ox5qe7LJuLHoY0feh3pHuUDHAcRUeyL2VYghZwfpkNIy/+8Ocg0a3UuSoYzavmylwuLWQOf3hl0jjMMIw==}
    engines: {node: '>=8'}

  birpc@2.4.0:
    resolution: {integrity: sha512-5IdNxTyhXHv2UlgnPHQ0h+5ypVmkrYHzL8QT+DwFZ//2N/oNV8Ch+BCRmTJ3x6/z9Axo/cXYBc9eprsUVK/Jsg==}

  bl@4.1.0:
    resolution: {integrity: sha512-1W07cM9gS6DcLperZfFSj+bWLtaPGSOHWhPiGzXmvVJbRLdG82sH/Kn8EtW1VqWVA54AKf2h5k5BbnIbwF3h6w==}

  bl@5.1.0:
    resolution: {integrity: sha512-tv1ZJHLfTDnXE6tMHv73YgSJaWR2AFuPwMntBe7XL/GBFHnT0CLnsHMogfk5+GzCDC5ZWarSCYaIGATZt9dNsQ==}

  body-parser@2.2.0:
    resolution: {integrity: sha512-02qvAaxv8tp7fBa/mw1ga98OGm+eCbqzJOKoRt70sLmfEEi+jyBYVTDGfCL/k06/4EMk/z01gCe7HoCH/f2LTg==}
    engines: {node: '>=18'}

  bowser@2.11.0:
    resolution: {integrity: sha512-AlcaJBi/pqqJBIQ8U9Mcpc9i8Aqxn88Skv5d+xBX006BY5u8N3mGLHa5Lgppa7L/HfwgwLgZ6NYs+Ag6uUmJRA==}

  brace-expansion@1.1.12:
    resolution: {integrity: sha512-9T9UjW3r0UW5c1Q7GTwllptXwhvYmEzFhzMfZ9H7FQWt+uZePjZPjBP/W1ZEyZ1twGWom5/56TF4lPcqjnDHcg==}

  brace-expansion@2.0.2:
    resolution: {integrity: sha512-Jt0vHyM+jmUBqojB7E1NIYadt0vI0Qxjxd2TErW94wDz+E2LAm5vKMXXwg6ZZBTHPuUlDgQHKXvjGBdfcF1ZDQ==}

  braces@3.0.3:
    resolution: {integrity: sha512-yQbXgO/OSZVD2IsiLlro+7Hf6Q18EJrKSEsdoMzKePKXct3gvD8oLcOQdIzGupr5Fj+EDe8gO/lxc1BzfMpxvA==}
    engines: {node: '>=8'}

  browserslist@4.25.0:
    resolution: {integrity: sha512-PJ8gYKeS5e/whHBh8xrwYK+dAvEj7JXtz6uTucnMRB8OiGTsKccFekoRrjajPBHV8oOY+2tI4uxeceSimKwMFA==}
    engines: {node: ^6 || ^7 || ^8 || ^9 || ^10 || ^11 || ^12 || >=13.7}
    hasBin: true

  buffer-from@1.1.2:
    resolution: {integrity: sha512-E+XQCRwSbaaiChtv6k6Dwgc+bx+Bs6vuKJHHl5kox/BaKbhiXzqQOwK4cO22yElGp2OCmjwVhT3HmxgyPGnJfQ==}

  buffer@5.7.1:
    resolution: {integrity: sha512-EHcyIPBQ4BSGlvjB16k5KgAJ27CIsHY/2JBmCRReo48y9rQ3MaUzWX3KVlBa4U7MyX02HdVj0K7C3WaB3ju7FQ==}

  buffer@6.0.3:
    resolution: {integrity: sha512-FTiCpNxtwiZZHEZbcbTIcZjERVICn9yq/pDFkTl95/AxzD1naBctN7YO68riM/gLSDY7sdrMby8hofADYuuqOA==}

  busboy@1.6.0:
    resolution: {integrity: sha512-8SFQbg/0hQ9xy3UNTB0YEnsNBbWfhf7RtnzpL7TkBiTBRfrQ9Fxcnz7VJsleJpyp6rVLvXiuORqjlHi5q+PYuA==}
    engines: {node: '>=10.16.0'}

  bytes@3.1.2:
    resolution: {integrity: sha512-/Nf7TyzTx6S3yRJObOAV7956r8cr2+Oj8AC5dt8wSP3BQAoeX58NoHyCU8P8zGkNXStjTSi6fzO6F0pBdcYbEg==}
    engines: {node: '>= 0.8'}

  cac@6.7.14:
    resolution: {integrity: sha512-b6Ilus+c3RrdDk+JhLKUAQfzzgLEPy6wcXqS7f/xe1EETvsDP6GORG7SFuOs6cID5YkqchW/LXZbX5bc8j7ZcQ==}
    engines: {node: '>=8'}

  call-bind-apply-helpers@1.0.2:
    resolution: {integrity: sha512-Sp1ablJ0ivDkSzjcaJdxEunN5/XvksFJ2sMBFfq6x0ryhQV/2b/KwFe21cMpmHtPOSij8K99/wSfoEuTObmuMQ==}
    engines: {node: '>= 0.4'}

  call-bind@1.0.8:
    resolution: {integrity: sha512-oKlSFMcMwpUg2ednkhQ454wfWiU/ul3CkJe/PEHcTKuiX6RpbehUiFMXu13HalGZxfUwCQzZG747YXBn1im9ww==}
    engines: {node: '>= 0.4'}

  call-bound@1.0.4:
    resolution: {integrity: sha512-+ys997U96po4Kx/ABpBCqhA9EuxJaQWDQg7295H4hBphv3IZg0boBKuwYpt4YXp6MZ5AmZQnU/tyMTlRpaSejg==}
    engines: {node: '>= 0.4'}

  callsites@3.1.0:
    resolution: {integrity: sha512-P8BjAsXvZS+VIDUI11hHCQEv74YT67YUi5JJFNWIqL235sBmjX4+qx9Muvls5ivyNENctx46xQLQ3aTuE7ssaQ==}
    engines: {node: '>=6'}

  camelcase-css@2.0.1:
    resolution: {integrity: sha512-QOSvevhslijgYwRx6Rv7zKdMF8lbRmx+uQGx2+vDc+KI/eBnsy9kit5aj23AgGu3pa4t9AgwbnXWqS+iOY+2aA==}
    engines: {node: '>= 6'}

  camelcase-keys@7.0.2:
    resolution: {integrity: sha512-Rjs1H+A9R+Ig+4E/9oyB66UC5Mj9Xq3N//vcLf2WzgdTi/3gUu3Z9KoqmlrEG4VuuLK8wJHofxzdQXz/knhiYg==}
    engines: {node: '>=12'}

  camelcase@6.3.0:
    resolution: {integrity: sha512-Gmy6FhYlCY7uOElZUSbxo2UCDH8owEk996gkbrpsgGtrJLM3J7jGxl9Ic7Qwwj4ivOE5AWZWRMecDdF7hqGjFA==}
    engines: {node: '>=10'}

  caniuse-lite@1.0.30001726:
    resolution: {integrity: sha512-VQAUIUzBiZ/UnlM28fSp2CRF3ivUn1BWEvxMcVTNwpw91Py1pGbPIyIKtd+tzct9C3ouceCVdGAXxZOpZAsgdw==}

  ccount@2.0.1:
    resolution: {integrity: sha512-eyrF0jiFpY+3drT6383f1qhkbGsLSifNAjA61IUjZjmLCWjItY6LB9ft9YhoDgwfmclB2zhu51Lc7+95b8NRAg==}

  chai@5.2.0:
    resolution: {integrity: sha512-mCuXncKXk5iCLhfhwTc0izo0gtEmpz5CtG2y8GiOINBlMVS6v8TMRc5TaLWKS6692m9+dVVfzgeVxR5UxWHTYw==}
    engines: {node: '>=12'}

  chalk@4.1.2:
    resolution: {integrity: sha512-oKnbhFyRIXpUuez8iBMmyEa4nbj4IOQyuhc/wy9kY7/WVPcwIO9VA668Pu8RkO7+0G76SLROeyw9CpQ061i4mA==}
    engines: {node: '>=10'}

  chalk@5.4.1:
    resolution: {integrity: sha512-zgVZuo2WcZgfUEmsn6eO3kINexW8RAE4maiQ8QNs8CtpPCSyMiYsULR3HQYkm3w8FIA3SberyMJMSldGsW+U3w==}
    engines: {node: ^12.17.0 || ^14.13 || >=16.0.0}

  character-entities-html4@2.1.0:
    resolution: {integrity: sha512-1v7fgQRj6hnSwFpq1Eu0ynr/CDEw0rXo2B61qXrLNdHZmPKgb7fqS1a2JwF0rISo9q77jDI8VMEHoApn8qDoZA==}

  character-entities-legacy@3.0.0:
    resolution: {integrity: sha512-RpPp0asT/6ufRm//AJVwpViZbGM/MkjQFxJccQRHmISF/22NBtsHqAWmL+/pmkPWoIUJdWyeVleTl1wydHATVQ==}

  character-entities@2.0.2:
    resolution: {integrity: sha512-shx7oQ0Awen/BRIdkjkvz54PnEEI/EjwXDSIZp86/KKdbafHh1Df/RYGBhn4hbe2+uKC9FnT5UCEdyPz3ai9hQ==}

  character-reference-invalid@2.0.1:
    resolution: {integrity: sha512-iBZ4F4wRbyORVsu0jPV7gXkOsGYjGHPmAyv+HiHG8gi5PtC9KI2j1+v8/tlibRvjoWX027ypmG/n0HtO5t7unw==}

  chardet@0.7.0:
    resolution: {integrity: sha512-mT8iDcrh03qDGRRmoA2hmBJnxpllMR+0/0qlzjqZES6NdiWDcZkCNAk4rPFZ9Q85r27unkiNNg8ZOiwZXBHwcA==}

  check-error@2.1.1:
    resolution: {integrity: sha512-OAlb+T7V4Op9OwdkjmguYRqncdlx5JiofwOAUkmTF+jNdHwzTaTs4sRAGpzLF3oOz5xAyDGrPgeIDFQmDOTiJw==}
    engines: {node: '>= 16'}

  chevrotain-allstar@0.3.1:
    resolution: {integrity: sha512-b7g+y9A0v4mxCW1qUhf3BSVPg+/NvGErk/dOkrDaHA0nQIQGAtrOjlX//9OQtRlSCy+x9rfB5N8yC71lH1nvMw==}
    peerDependencies:
      chevrotain: ^11.0.0

  chevrotain@11.0.3:
    resolution: {integrity: sha512-ci2iJH6LeIkvP9eJW6gpueU8cnZhv85ELY8w8WiFtNjMHA5ad6pQLaJo9mEly/9qUyCpvqX8/POVUTf18/HFdw==}

  chokidar@3.6.0:
    resolution: {integrity: sha512-7VT13fmjotKpGipCW9JEQAusEPE+Ei8nl6/g4FBAmIm0GOOLMua9NDDo/DWp0ZAxCr3cPq5ZpBqmPAQgDda2Pw==}
    engines: {node: '>= 8.10.0'}

  chokidar@4.0.3:
    resolution: {integrity: sha512-Qgzu8kfBvo+cA4962jnP1KkS6Dop5NS6g7R5LFYJr4b8Ub94PPQXUksCw9PvXoeXPRRddRNC5C1JQUR2SMGtnA==}
    engines: {node: '>= 14.16.0'}

  chownr@3.0.0:
    resolution: {integrity: sha512-+IxzY9BZOQd/XuYPRmrvEVjF/nqj5kgT4kEq7VofrDoM1MxoRjEWkrCC3EtLi59TVawxTAn+orJwFQcrqEN1+g==}
    engines: {node: '>=18'}

  class-variance-authority@0.7.1:
    resolution: {integrity: sha512-Ka+9Trutv7G8M6WT6SeiRWz792K5qEqIGEGzXKhAE6xOWAY6pPH8U+9IY3oCMv6kqTmLsv7Xh/2w2RigkePMsg==}

  cli-cursor@3.1.0:
    resolution: {integrity: sha512-I/zHAwsKf9FqGoXM4WWRACob9+SNukZTd94DWF57E4toouRulbCxcUh6RKUEOQlYTHJnzkPMySvPNaaSLNfLZw==}
    engines: {node: '>=8'}

  cli-cursor@4.0.0:
    resolution: {integrity: sha512-VGtlMu3x/4DOtIUwEkRezxUZ2lBacNJCHash0N0WeZDBS+7Ux1dm3XWAgWYxLJFMMdOeXMHXorshEFhbMSGelg==}
    engines: {node: ^12.20.0 || ^14.13.1 || >=16.0.0}

  cli-spinners@2.9.2:
    resolution: {integrity: sha512-ywqV+5MmyL4E7ybXgKys4DugZbX0FC6LnwrhjuykIjnK9k8OQacQ7axGKnjDXWNhns0xot3bZI5h55H8yo9cJg==}
    engines: {node: '>=6'}

  cli-width@4.1.0:
    resolution: {integrity: sha512-ouuZd4/dm2Sw5Gmqy6bGyNNNe1qt9RpmxveLSO7KcgsTnU7RXfsw+/bukWGo1abgBiMAic068rclZsO4IWmmxQ==}
    engines: {node: '>= 12'}

  client-only@0.0.1:
    resolution: {integrity: sha512-IV3Ou0jSMzZrd3pZ48nLkT9DA7Ag1pnPzaiQhpW7c3RbcqqzvzzVu+L8gfqMp/8IM2MQtSiqaCxrrcfu8I8rMA==}

  clone@1.0.4:
    resolution: {integrity: sha512-JQHZ2QMW6l3aH/j6xCqQThY/9OH4D/9ls34cgkUBiEeocRTU04tHfKPBsUK1PqZCUQM7GiA0IIXJSuXHI64Kbg==}
    engines: {node: '>=0.8'}

  clsx@2.1.1:
    resolution: {integrity: sha512-eYm0QWBtUrBWZWG0d386OGAw16Z995PiOVo2B7bjWSbHedGl5e0ZWaq65kOGgUSNesEIDkB9ISbTg/JK9dhCZA==}
    engines: {node: '>=6'}

  collapse-white-space@2.1.0:
    resolution: {integrity: sha512-loKTxY1zCOuG4j9f6EPnuyyYkf58RnhhWTvRoZEokgB+WbdXehfjFviyOVYkqzEWz1Q5kRiZdBYS5SwxbQYwzw==}

  color-convert@2.0.1:
    resolution: {integrity: sha512-RRECPsj7iu/xb5oKYcsFHSppFNnsj/52OVTRKb4zP5onXwVF3zVmmToNcOfGC+CRDpfK/U584fMg38ZHCaElKQ==}
    engines: {node: '>=7.0.0'}

  color-name@1.1.4:
    resolution: {integrity: sha512-dOy+3AuW3a2wNbZHIuMZpTcgjGuLU/uBL/ubcZF9OXbDo8ff4O8yVp5Bf0efS8uEoYo5q4Fx7dY9OgQGXgAsQA==}

  color-string@1.9.1:
    resolution: {integrity: sha512-shrVawQFojnZv6xM40anx4CkoDP+fZsw/ZerEMsW/pyzsRbElpsL/DBVW7q3ExxwusdNXI3lXpuhEZkzs8p5Eg==}

  color@4.2.3:
    resolution: {integrity: sha512-1rXeuUUiGGrykh+CeBdu5Ie7OJwinCgQY0bc7GCRxy5xVHy+moaqkpL/jqQq0MtQOeYcrqEz4abc5f0KtU7W4A==}
    engines: {node: '>=12.5.0'}

  comma-separated-tokens@2.0.3:
    resolution: {integrity: sha512-Fu4hJdvzeylCfQPp9SGWidpzrMs7tTrlu6Vb8XGaRGck8QSNZJJp538Wrb60Lax4fPwR64ViY468OIUTbRlGZg==}

  commander@11.1.0:
    resolution: {integrity: sha512-yPVavfyCcRhmorC7rWlkHn15b4wDVgVmBA7kV4QVBsF7kv/9TKJAbAXVTxvTnwP8HHKjRCJDClKbciiYS7p0DQ==}
    engines: {node: '>=16'}

  commander@2.20.3:
    resolution: {integrity: sha512-GpVkmM8vF2vQUkj2LvZmD35JxeJOLCwJ9cUkugyk2nuhbv3+mJvpLYYt+0+USMxE+oj+ey/lJEnhZw75x/OMcQ==}

  commander@4.1.1:
    resolution: {integrity: sha512-NOKm8xhkzAjzFx8B2v5OAHT+u5pRQc2UCa2Vq9jYL/31o2wi9mxBA7LIFs3sV5VSC49z6pEhfbMULvShKj26WA==}
    engines: {node: '>= 6'}

  commander@7.2.0:
    resolution: {integrity: sha512-QrWXB+ZQSVPmIWIhtEO9H+gwHaMGYiF5ChvoJ+K9ZGHG/sVsa6yiesAD1GC/x46sET00Xlwo1u49RVVVzvcSkw==}
    engines: {node: '>= 10'}

  commander@8.3.0:
    resolution: {integrity: sha512-OkTL9umf+He2DZkUq8f8J9of7yL6RJKI24dVITBmNfZBmri9zYZQrKkuXiKhyfPSu8tUhnVBB1iKXevvnlR4Ww==}
    engines: {node: '>= 12'}

  compute-scroll-into-view@3.1.1:
    resolution: {integrity: sha512-VRhuHOLoKYOy4UbilLbUzbYg93XLjv2PncJC50EuTWPA3gaja1UjBsUP/D/9/juV3vQFr6XBEzn9KCAHdUvOHw==}

  concat-map@0.0.1:
    resolution: {integrity: sha512-/Srv4dswyQNBfohGpz9o6Yb3Gz3SrUDqBH5rTuhGR7ahtlbYKnVxw2bCFMRljaA7EXHaXZ8wsHdodFvbkhKmqg==}

  confbox@0.1.8:
    resolution: {integrity: sha512-RMtmw0iFkeR4YV+fUOSucriAQNb9g8zFR52MWCtl+cCZOFRNL6zeB395vPzFhEjjn4fMxXudmELnl/KF/WrK6w==}

  confbox@0.2.2:
    resolution: {integrity: sha512-1NB+BKqhtNipMsov4xI/NnhCKp9XG9NamYp5PVm9klAT0fsrNPjaFICsCFhNhwZJKNh7zB/3q8qXz0E9oaMNtQ==}

  content-disposition@1.0.0:
    resolution: {integrity: sha512-Au9nRL8VNUut/XSzbQA38+M78dzP4D+eqg3gfJHMIHHYa3bg067xj1KxMUWj+VULbiZMowKngFFbKczUrNJ1mg==}
    engines: {node: '>= 0.6'}

  content-type@1.0.5:
    resolution: {integrity: sha512-nTjqfcBFEipKdXCv4YDQWCfmcLZKm81ldF0pAopTvyrFGVbcR6P/VAAd5G7N+0tTr8QqiU0tFadD6FK4NtJwOA==}
    engines: {node: '>= 0.6'}

  convert-source-map@2.0.0:
    resolution: {integrity: sha512-Kvp459HrV2FEJ1CAsi1Ku+MY3kasH19TFykTz2xWmMeq6bk2NU3XXvfJ+Q61m0xktWwt+1HSYf3JZsTms3aRJg==}

  cookie-signature@1.2.2:
    resolution: {integrity: sha512-D76uU73ulSXrD1UXF4KE2TMxVVwhsnCgfAyTg9k8P6KGZjlXKrOLe4dJQKI3Bxi5wjesZoFXJWElNWBjPZMbhg==}
    engines: {node: '>=6.6.0'}

  cookie@0.7.2:
    resolution: {integrity: sha512-yki5XnKuf750l50uGTllt6kKILY4nQ1eNIQatoXEByZ5dWgnKqbnqmTrBE5B4N7lrMJKQ2ytWMiTO2o0v6Ew/w==}
    engines: {node: '>= 0.6'}

  cookie@1.0.2:
    resolution: {integrity: sha512-9Kr/j4O16ISv8zBBhJoi4bXOYNTkFLOqSL3UDB0njXxCXNezjeyVrJyGOWtgfs/q2km1gwBcfH8q1yEGoMYunA==}
    engines: {node: '>=18'}

  core-js@3.43.0:
    resolution: {integrity: sha512-N6wEbTTZSYOY2rYAn85CuvWWkCK6QweMn7/4Nr3w+gDBeBhk/x4EJeY6FPo4QzDoJZxVTv8U7CMvgWk6pOHHqA==}

  cose-base@1.0.3:
    resolution: {integrity: sha512-s9whTXInMSgAp/NVXVNuVxVKzGH2qck3aQlVHxDCdAEPgtMKwc4Wq6/QKhgdEdgbLSi9rBTAcPoRa6JpiG4ksg==}

  cose-base@2.2.0:
    resolution: {integrity: sha512-AzlgcsCbUMymkADOJtQm3wO9S3ltPfYOFD5033keQn9NJzIbtnZj+UdBJe7DYml/8TdbtHJW3j58SOnKhWY/5g==}

  cross-spawn@7.0.6:
    resolution: {integrity: sha512-uV2QOWP2nWzsy2aMp8aRibhi9dlzF5Hgh5SHaB9OiTGEyDTiJJyx0uy51QXdyWbtAHNua4XJzUKca3OzKUd3vA==}
    engines: {node: '>= 8'}

  cssesc@3.0.0:
    resolution: {integrity: sha512-/Tb/JcjK111nNScGob5MNtsntNM1aCNUDipB/TkwZFhyDrrE47SOx/18wF2bbjgc3ZzCSKW1T5nt5EbFoAz/Vg==}
    engines: {node: '>=4'}
    hasBin: true

  csstype@3.1.3:
    resolution: {integrity: sha512-M1uQkMl8rQK/szD0LNhtqxIPLpimGm8sOBwU7lLnCpSbTyY3yeU1Vc7l4KT5zT4s/yOxHH5O7tIuuLOCnLADRw==}

  cytoscape-cose-bilkent@4.1.0:
    resolution: {integrity: sha512-wgQlVIUJF13Quxiv5e1gstZ08rnZj2XaLHGoFMYXz7SkNfCDOOteKBE6SYRfA9WxxI/iBc3ajfDoc6hb/MRAHQ==}
    peerDependencies:
      cytoscape: ^3.2.0

  cytoscape-fcose@2.2.0:
    resolution: {integrity: sha512-ki1/VuRIHFCzxWNrsshHYPs6L7TvLu3DL+TyIGEsRcvVERmxokbf5Gdk7mFxZnTdiGtnA4cfSmjZJMviqSuZrQ==}
    peerDependencies:
      cytoscape: ^3.2.0

  cytoscape@3.32.0:
    resolution: {integrity: sha512-5JHBC9n75kz5851jeklCPmZWcg3hUe6sjqJvyk3+hVqFaKcHwHgxsjeN1yLmggoUc6STbtm9/NQyabQehfjvWQ==}
    engines: {node: '>=0.10'}

  d3-array@2.12.1:
    resolution: {integrity: sha512-B0ErZK/66mHtEsR1TkPEEkwdy+WDesimkM5gpZr5Dsg54BiTA5RXtYW5qTLIAcekaS9xfZrzBLF/OAkB3Qn1YQ==}

  d3-array@3.2.4:
    resolution: {integrity: sha512-tdQAmyA18i4J7wprpYq8ClcxZy3SC31QMeByyCFyRt7BVHdREQZ5lpzoe5mFEYZUWe+oq8HBvk9JjpibyEV4Jg==}
    engines: {node: '>=12'}

  d3-axis@3.0.0:
    resolution: {integrity: sha512-IH5tgjV4jE/GhHkRV0HiVYPDtvfjHQlQfJHs0usq7M30XcSBvOotpmH1IgkcXsO/5gEQZD43B//fc7SRT5S+xw==}
    engines: {node: '>=12'}

  d3-brush@3.0.0:
    resolution: {integrity: sha512-ALnjWlVYkXsVIGlOsuWH1+3udkYFI48Ljihfnh8FZPF2QS9o+PzGLBslO0PjzVoHLZ2KCVgAM8NVkXPJB2aNnQ==}
    engines: {node: '>=12'}

  d3-chord@3.0.1:
    resolution: {integrity: sha512-VE5S6TNa+j8msksl7HwjxMHDM2yNK3XCkusIlpX5kwauBfXuyLAtNg9jCp/iHH61tgI4sb6R/EIMWCqEIdjT/g==}
    engines: {node: '>=12'}

  d3-color@3.1.0:
    resolution: {integrity: sha512-zg/chbXyeBtMQ1LbD/WSoW2DpC3I0mpmPdW+ynRTj/x2DAWYrIY7qeZIHidozwV24m4iavr15lNwIwLxRmOxhA==}
    engines: {node: '>=12'}

  d3-contour@4.0.2:
    resolution: {integrity: sha512-4EzFTRIikzs47RGmdxbeUvLWtGedDUNkTcmzoeyg4sP/dvCexO47AaQL7VKy/gul85TOxw+IBgA8US2xwbToNA==}
    engines: {node: '>=12'}

  d3-delaunay@6.0.4:
    resolution: {integrity: sha512-mdjtIZ1XLAM8bm/hx3WwjfHt6Sggek7qH043O8KEjDXN40xi3vx/6pYSVTwLjEgiXQTbvaouWKynLBiUZ6SK6A==}
    engines: {node: '>=12'}

  d3-dispatch@3.0.1:
    resolution: {integrity: sha512-rzUyPU/S7rwUflMyLc1ETDeBj0NRuHKKAcvukozwhshr6g6c5d8zh4c2gQjY2bZ0dXeGLWc1PF174P2tVvKhfg==}
    engines: {node: '>=12'}

  d3-drag@3.0.0:
    resolution: {integrity: sha512-pWbUJLdETVA8lQNJecMxoXfH6x+mO2UQo8rSmZ+QqxcbyA3hfeprFgIT//HW2nlHChWeIIMwS2Fq+gEARkhTkg==}
    engines: {node: '>=12'}

  d3-dsv@3.0.1:
    resolution: {integrity: sha512-UG6OvdI5afDIFP9w4G0mNq50dSOsXHJaRE8arAS5o9ApWnIElp8GZw1Dun8vP8OyHOZ/QJUKUJwxiiCCnUwm+Q==}
    engines: {node: '>=12'}
    hasBin: true

  d3-ease@3.0.1:
    resolution: {integrity: sha512-wR/XK3D3XcLIZwpbvQwQ5fK+8Ykds1ip7A2Txe0yxncXSdq1L9skcG7blcedkOX+ZcgxGAmLX1FrRGbADwzi0w==}
    engines: {node: '>=12'}

  d3-fetch@3.0.1:
    resolution: {integrity: sha512-kpkQIM20n3oLVBKGg6oHrUchHM3xODkTzjMoj7aWQFq5QEM+R6E4WkzT5+tojDY7yjez8KgCBRoj4aEr99Fdqw==}
    engines: {node: '>=12'}

  d3-force@3.0.0:
    resolution: {integrity: sha512-zxV/SsA+U4yte8051P4ECydjD/S+qeYtnaIyAs9tgHCqfguma/aAQDjo85A9Z6EKhBirHRJHXIgJUlffT4wdLg==}
    engines: {node: '>=12'}

  d3-format@3.1.0:
    resolution: {integrity: sha512-YyUI6AEuY/Wpt8KWLgZHsIU86atmikuoOmCfommt0LYHiQSPjvX2AcFc38PX0CBpr2RCyZhjex+NS/LPOv6YqA==}
    engines: {node: '>=12'}

  d3-geo@3.1.1:
    resolution: {integrity: sha512-637ln3gXKXOwhalDzinUgY83KzNWZRKbYubaG+fGVuc/dxO64RRljtCTnf5ecMyE1RIdtqpkVcq0IbtU2S8j2Q==}
    engines: {node: '>=12'}

  d3-hierarchy@3.1.2:
    resolution: {integrity: sha512-FX/9frcub54beBdugHjDCdikxThEqjnR93Qt7PvQTOHxyiNCAlvMrHhclk3cD5VeAaq9fxmfRp+CnWw9rEMBuA==}
    engines: {node: '>=12'}

  d3-interpolate@3.0.1:
    resolution: {integrity: sha512-3bYs1rOD33uo8aqJfKP3JWPAibgw8Zm2+L9vBKEHJ2Rg+viTR7o5Mmv5mZcieN+FRYaAOWX5SJATX6k1PWz72g==}
    engines: {node: '>=12'}

  d3-path@1.0.9:
    resolution: {integrity: sha512-VLaYcn81dtHVTjEHd8B+pbe9yHWpXKZUC87PzoFmsFrJqgFwDe/qxfp5MlfsfM1V5E/iVt0MmEbWQ7FVIXh/bg==}

  d3-path@3.1.0:
    resolution: {integrity: sha512-p3KP5HCf/bvjBSSKuXid6Zqijx7wIfNW+J/maPs+iwR35at5JCbLUT0LzF1cnjbCHWhqzQTIN2Jpe8pRebIEFQ==}
    engines: {node: '>=12'}

  d3-polygon@3.0.1:
    resolution: {integrity: sha512-3vbA7vXYwfe1SYhED++fPUQlWSYTTGmFmQiany/gdbiWgU/iEyQzyymwL9SkJjFFuCS4902BSzewVGsHHmHtXg==}
    engines: {node: '>=12'}

  d3-quadtree@3.0.1:
    resolution: {integrity: sha512-04xDrxQTDTCFwP5H6hRhsRcb9xxv2RzkcsygFzmkSIOJy3PeRJP7sNk3VRIbKXcog561P9oU0/rVH6vDROAgUw==}
    engines: {node: '>=12'}

  d3-random@3.0.1:
    resolution: {integrity: sha512-FXMe9GfxTxqd5D6jFsQ+DJ8BJS4E/fT5mqqdjovykEB2oFbTMDVdg1MGFxfQW+FBOGoB++k8swBrgwSHT1cUXQ==}
    engines: {node: '>=12'}

  d3-sankey@0.12.3:
    resolution: {integrity: sha512-nQhsBRmM19Ax5xEIPLMY9ZmJ/cDvd1BG3UVvt5h3WRxKg5zGRbvnteTyWAbzeSvlh3tW7ZEmq4VwR5mB3tutmQ==}

  d3-scale-chromatic@3.1.0:
    resolution: {integrity: sha512-A3s5PWiZ9YCXFye1o246KoscMWqf8BsD9eRiJ3He7C9OBaxKhAd5TFCdEx/7VbKtxxTsu//1mMJFrEt572cEyQ==}
    engines: {node: '>=12'}

  d3-scale@4.0.2:
    resolution: {integrity: sha512-GZW464g1SH7ag3Y7hXjf8RoUuAFIqklOAq3MRl4OaWabTFJY9PN/E1YklhXLh+OQ3fM9yS2nOkCoS+WLZ6kvxQ==}
    engines: {node: '>=12'}

  d3-selection@3.0.0:
    resolution: {integrity: sha512-fmTRWbNMmsmWq6xJV8D19U/gw/bwrHfNXxrIN+HfZgnzqTHp9jOmKMhsTUjXOJnZOdZY9Q28y4yebKzqDKlxlQ==}
    engines: {node: '>=12'}

  d3-shape@1.3.7:
    resolution: {integrity: sha512-EUkvKjqPFUAZyOlhY5gzCxCeI0Aep04LwIRpsZ/mLFelJiUfnK56jo5JMDSE7yyP2kLSb6LtF+S5chMk7uqPqw==}

  d3-shape@3.2.0:
    resolution: {integrity: sha512-SaLBuwGm3MOViRq2ABk3eLoxwZELpH6zhl3FbAoJ7Vm1gofKx6El1Ib5z23NUEhF9AsGl7y+dzLe5Cw2AArGTA==}
    engines: {node: '>=12'}

  d3-time-format@4.1.0:
    resolution: {integrity: sha512-dJxPBlzC7NugB2PDLwo9Q8JiTR3M3e4/XANkreKSUxF8vvXKqm1Yfq4Q5dl8budlunRVlUUaDUgFt7eA8D6NLg==}
    engines: {node: '>=12'}

  d3-time@3.1.0:
    resolution: {integrity: sha512-VqKjzBLejbSMT4IgbmVgDjpkYrNWUYJnbCGo874u7MMKIWsILRX+OpX/gTk8MqjpT1A/c6HY2dCA77ZN0lkQ2Q==}
    engines: {node: '>=12'}

  d3-timer@3.0.1:
    resolution: {integrity: sha512-ndfJ/JxxMd3nw31uyKoY2naivF+r29V+Lc0svZxe1JvvIRmi8hUsrMvdOwgS1o6uBHmiz91geQ0ylPP0aj1VUA==}
    engines: {node: '>=12'}

  d3-transition@3.0.1:
    resolution: {integrity: sha512-ApKvfjsSR6tg06xrL434C0WydLr7JewBB3V+/39RMHsaXTOG0zmt/OAXeng5M5LBm0ojmxJrpomQVZ1aPvBL4w==}
    engines: {node: '>=12'}
    peerDependencies:
      d3-selection: 2 - 3

  d3-zoom@3.0.0:
    resolution: {integrity: sha512-b8AmV3kfQaqWAuacbPuNbL6vahnOJflOhexLzMMNLga62+/nh0JzvJ0aO/5a5MVgUFGS7Hu1P9P03o3fJkDCyw==}
    engines: {node: '>=12'}

  d3@7.9.0:
    resolution: {integrity: sha512-e1U46jVP+w7Iut8Jt8ri1YsPOvFpg46k+K8TpCb0P+zjCkjkPnV7WzfDJzMHy1LnA+wj5pLT1wjO901gLXeEhA==}
    engines: {node: '>=12'}

  dagre-d3-es@7.0.11:
    resolution: {integrity: sha512-tvlJLyQf834SylNKax8Wkzco/1ias1OPw8DcUMDE7oUIoSEW25riQVuiu/0OWEFqT0cxHT3Pa9/D82Jr47IONw==}

  damerau-levenshtein@1.0.8:
    resolution: {integrity: sha512-sdQSFB7+llfUcQHUQO3+B8ERRj0Oa4w9POWMI/puGtuf7gFywGmkaLCElnudfTiKZV+NvHqL0ifzdrI8Ro7ESA==}

  data-view-buffer@1.0.2:
    resolution: {integrity: sha512-EmKO5V3OLXh1rtK2wgXRansaK1/mtVdTUEiEI0W8RkvgT05kfxaH29PliLnpLP73yYO6142Q72QNa8Wx/A5CqQ==}
    engines: {node: '>= 0.4'}

  data-view-byte-length@1.0.2:
    resolution: {integrity: sha512-tuhGbE6CfTM9+5ANGf+oQb72Ky/0+s3xKUpHvShfiz2RxMFgFPjsXuRLBVMtvMs15awe45SRb83D6wH4ew6wlQ==}
    engines: {node: '>= 0.4'}

  data-view-byte-offset@1.0.1:
    resolution: {integrity: sha512-BS8PfmtDGnrgYdOonGZQdLZslWIeCGFP9tpan0hi1Co2Zr2NKADsvGYA8XxuG/4UWgJ6Cjtv+YJnB6MM69QGlQ==}
    engines: {node: '>= 0.4'}

  dayjs@1.11.13:
    resolution: {integrity: sha512-oaMBel6gjolK862uaPQOVTA7q3TZhuSvuMQAAglQDOWYO9A91IrAOUJEyKVlqJlHE0vq5p5UXxzdPfMH/x6xNg==}

  debug@3.2.7:
    resolution: {integrity: sha512-CFjzYYAi4ThfiQvizrFQevTTXHtnCqWfe7x1AhgEscTz6ZbLbfoLRLPugTQyBth6f8ZERVUSyWHFD/7Wu4t1XQ==}
    peerDependencies:
      supports-color: '*'
    peerDependenciesMeta:
      supports-color:
        optional: true

  debug@4.4.1:
    resolution: {integrity: sha512-KcKCqiftBJcZr++7ykoDIEwSa3XWowTfNPo92BYxjXiyYEVrUQh2aLyhxBCwww+heortUFxEJYcRzosstTEBYQ==}
    engines: {node: '>=6.0'}
    peerDependencies:
      supports-color: '*'
    peerDependenciesMeta:
      supports-color:
        optional: true

  decamelize-keys@1.1.1:
    resolution: {integrity: sha512-WiPxgEirIV0/eIOMcnFBA3/IJZAZqKnwAwWyvvdi4lsr1WCN22nhdf/3db3DoZcUjTV2SqfzIwNyp6y2xs3nmg==}
    engines: {node: '>=0.10.0'}

  decamelize@1.2.0:
    resolution: {integrity: sha512-z2S+W9X73hAUUki+N+9Za2lBlun89zigOyGrsax+KUQ6wKW4ZoWpEYBkGhQjwAjjDCkWxhY0VKEhk8wzY7F5cA==}
    engines: {node: '>=0.10.0'}

  decamelize@5.0.1:
    resolution: {integrity: sha512-VfxadyCECXgQlkoEAjeghAr5gY3Hf+IKjKb+X8tGVDtveCjN+USwprd2q3QXBR9T1+x2DG0XZF5/w+7HAtSaXA==}
    engines: {node: '>=10'}

  decode-named-character-reference@1.2.0:
    resolution: {integrity: sha512-c6fcElNV6ShtZXmsgNgFFV5tVX2PaV4g+MOAkb8eXHvn6sryJBrZa9r0zV6+dtTyoCKxtDy5tyQ5ZwQuidtd+Q==}

  deep-eql@5.0.2:
    resolution: {integrity: sha512-h5k/5U50IJJFpzfL6nO9jaaumfjO/f2NjK/oYB2Djzm4p9L+3T9qWpZqZ2hAbLPuuYq9wrU08WQyBTL5GbPk5Q==}
    engines: {node: '>=6'}

  deep-equal@2.2.3:
    resolution: {integrity: sha512-ZIwpnevOurS8bpT4192sqAowWM76JDKSHYzMLty3BZGSswgq6pBaH3DhCSW5xVAZICZyKdOBPjwww5wfgT/6PA==}
    engines: {node: '>= 0.4'}

  deep-is@0.1.4:
    resolution: {integrity: sha512-oIPzksmTg4/MriiaYGO+okXDT7ztn/w3Eptv/+gSIdMdKsJo0u4CfYNFJPy+4SKMuCqGw2wxnA+URMg3t8a/bQ==}

  defaults@1.0.4:
    resolution: {integrity: sha512-eFuaLoy/Rxalv2kr+lqMlUnrDWV+3j4pljOIJgLIhI058IQfWJ7vXhyEIHu+HtC738klGALYxOKDO0bQP3tg8A==}

  define-data-property@1.1.4:
    resolution: {integrity: sha512-rBMvIzlpA8v6E+SJZoo++HAYqsLrkg7MSfIinMPFhmkorw7X+dOXVJQs+QT69zGkzMyfDnIMN2Wid1+NbL3T+A==}
    engines: {node: '>= 0.4'}

  define-properties@1.2.1:
    resolution: {integrity: sha512-8QmQKqEASLd5nx0U1B1okLElbUuuttJ/AnYmRXbbbGDWh6uS208EjD4Xqq/I9wK7u0v6O08XhTWnt5XtEbR6Dg==}
    engines: {node: '>= 0.4'}

  defu@6.1.4:
    resolution: {integrity: sha512-mEQCMmwJu317oSz8CwdIOdwf3xMif1ttiM8LTufzc3g6kR+9Pe236twL8j3IYT1F7GfRgGcW6MWxzZjLIkuHIg==}

  delaunator@5.0.1:
    resolution: {integrity: sha512-8nvh+XBe96aCESrGOqMp/84b13H9cdKbG5P2ejQCh4d4sK9RL4371qou9drQjMhvnPmhWl5hnmqbEE0fXr9Xnw==}

  depd@2.0.0:
    resolution: {integrity: sha512-g7nH6P6dyDioJogAAGprGpCtVImJhpPk/roCzdb3fIh61/s/nPsfR6onyMwkCAR/OlC3yBC0lESvUoQEAssIrw==}
    engines: {node: '>= 0.8'}

  dequal@2.0.3:
    resolution: {integrity: sha512-0je+qPKHEMohvfRTCEo3CrPG6cAzAYgmzKyxRiYSSDkS6eGJdyVJm7WaYA5ECaAD9wLB2T4EEeymA5aFVcYXCA==}
    engines: {node: '>=6'}

  detect-libc@2.0.4:
    resolution: {integrity: sha512-3UDv+G9CsCKO1WKMGw9fwq/SWJYbI0c5Y7LU1AXYoDdbhE2AHQ6N6Nb34sG8Fj7T5APy8qXDCKuuIHd1BR0tVA==}
    engines: {node: '>=8'}

  detect-node-es@1.1.0:
    resolution: {integrity: sha512-ypdmJU/TbBby2Dxibuv7ZLW3Bs1QEmM7nHjEANfohJLvE0XVujisn1qPJcZxg+qDucsr+bP6fLD1rPS3AhJ7EQ==}

  detect-package-manager@3.0.2:
    resolution: {integrity: sha512-8JFjJHutStYrfWwzfretQoyNGoZVW1Fsrp4JO9spa7h/fBfwgTMEIy4/LBzRDGsxwVPHU0q+T9YvwLDJoOApLQ==}
    engines: {node: '>=12'}

  devlop@1.1.0:
    resolution: {integrity: sha512-RWmIqhcFf1lRYBvNmr7qTNuyCt/7/ns2jbpp1+PalgE/rDQcBT0fioSMUpJ93irlUhC5hrg4cYqe6U+0ImW0rA==}

  didyoumean@1.2.2:
    resolution: {integrity: sha512-gxtyfqMg7GKyhQmb056K7M3xszy/myH8w+B4RT+QXBQsvAOdc3XymqDDPHx1BgPgsdAA5SIifona89YtRATDzw==}

  diff@8.0.2:
    resolution: {integrity: sha512-sSuxWU5j5SR9QQji/o2qMvqRNYRDOcBTgsJ/DeCf4iSN4gW+gNMXM7wFIP+fdXZxoNiAnHUTGjCr+TSWXdRDKg==}
    engines: {node: '>=0.3.1'}

  dir-glob@3.0.1:
    resolution: {integrity: sha512-WkrWp9GR4KXfKGYzOLmTuGVi1UWFfws377n9cc55/tb6DuqyF6pcQ5AbiHEshaDpY9v6oaSr2XCDidGmMwdzIA==}
    engines: {node: '>=8'}

  dlv@1.1.3:
    resolution: {integrity: sha512-+HlytyjlPKnIG8XuRG8WvmBP8xs8P71y+SKKS6ZXWoEgLuePxtDoUEiH7WkdePWrQ5JBpE6aoVqfZfJUQkjXwA==}

  doctrine@2.1.0:
    resolution: {integrity: sha512-35mSku4ZXK0vfCuHEDAwt55dg2jNajHZ1odvF+8SSr82EsZY4QmXfuWso8oEd8zRhVObSN18aM0CjSdoBX7zIw==}
    engines: {node: '>=0.10.0'}

  dom-accessibility-api@0.5.16:
    resolution: {integrity: sha512-X7BJ2yElsnOJ30pZF4uIIDfBEVgF4XEBxL9Bxhy6dnrm5hkzqmsWHGTiHqRiITNhMyFLyAiWndIJP7Z1NTteDg==}

  dompurify@3.2.6:
    resolution: {integrity: sha512-/2GogDQlohXPZe6D6NOgQvXLPSYBqIWMnZ8zzOhn09REE4eyAzb+Hed3jhoM9OkuaJ8P6ZGTTVWQKAi8ieIzfQ==}

  dotenv@16.0.3:
    resolution: {integrity: sha512-7GO6HghkA5fYG9TYnNxi14/7K9f5occMlp3zXAuSxn7CKCxt9xbNWG7yF8hTCSUchlfWSe3uLmlPfigevRItzQ==}
    engines: {node: '>=12'}

  dotenv@16.5.0:
    resolution: {integrity: sha512-m/C+AwOAr9/W1UOIZUo232ejMNnJAJtYQjUbHoNTBNTJSvqzzDh7vnrei3o3r3m9blf6ZoDkvcw0VmozNRFJxg==}
    engines: {node: '>=12'}

  dts-resolver@2.1.1:
    resolution: {integrity: sha512-3BiGFhB6mj5Kv+W2vdJseQUYW+SKVzAFJL6YNP6ursbrwy1fXHRotfHi3xLNxe4wZl/K8qbAFeCDjZLjzqxxRw==}
    engines: {node: '>=20.18.0'}
    peerDependencies:
      oxc-resolver: '>=11.0.0'
    peerDependenciesMeta:
      oxc-resolver:
        optional: true

  dunder-proto@1.0.1:
    resolution: {integrity: sha512-KIN/nDJBQRcXw0MLVhZE9iQHmG68qAVIBg9CqmUYjmQIhgij9U5MFvrqkUL5FbtyyzZuOeOt0zdeRe4UY7ct+A==}
    engines: {node: '>= 0.4'}

  duplexer@0.1.2:
    resolution: {integrity: sha512-jtD6YG370ZCIi/9GTaJKQxWTZD045+4R4hTk/x1UyoqadyJ9x9CgSi1RlVDQF8U2sxLLSnFkCaMihqljHIWgMg==}

  eastasianwidth@0.2.0:
    resolution: {integrity: sha512-I88TYZWc9XiYHRQ4/3c5rjjfgkjhLyW2luGIheGERbNQ6OY7yTybanSpDXZa8y7VUP9YmDcYa+eyq4ca7iLqWA==}

  ee-first@1.1.1:
    resolution: {integrity: sha512-WMwm9LhRUo+WUaRN+vRuETqG89IgZphVSNkdFgeb6sS/E4OrDIN7t48CAewSHXc6C8lefD8KKfr5vY61brQlow==}

  electron-to-chromium@1.5.170:
    resolution: {integrity: sha512-GP+M7aeluQo9uAyiTCxgIj/j+PrWhMlY7LFVj8prlsPljd0Fdg9AprlfUi+OCSFWy9Y5/2D/Jrj9HS8Z4rpKWA==}

  emoji-regex@10.4.0:
    resolution: {integrity: sha512-EC+0oUMY1Rqm4O6LLrgjtYDvcVYTy7chDnM4Q7030tP4Kwj3u/pR6gP9ygnp2CJMK5Gq+9Q2oqmrFJAz01DXjw==}

  emoji-regex@8.0.0:
    resolution: {integrity: sha512-MSjYzcWNOA0ewAHpz0MxpYFvwg6yjy1NG3xteoqz644VCo/RPgnr1/GGt+ic3iJTzQ8Eu3TdM14SawnVUmGE6A==}

  emoji-regex@9.2.2:
    resolution: {integrity: sha512-L18DaJsXSUk2+42pv8mLs5jJT2hqFkFE4j21wOmgbUqsZ2hL72NsUU785g9RXgo3s0ZNgVl42TiHp3ZtOv/Vyg==}

  empathic@1.1.0:
    resolution: {integrity: sha512-rsPft6CK3eHtrlp9Y5ALBb+hfK+DWnA4WFebbazxjWyx8vSm3rZeoM3z9irsjcqO3PYRzlfv27XIB4tz2DV7RA==}
    engines: {node: '>=14'}

  encodeurl@2.0.0:
    resolution: {integrity: sha512-Q0n9HRi4m6JuGIV1eFlmvJB7ZEVxu93IrMyiMsGC0lrMJMWzRgx6WGquyfQgZVb31vhGgXnfmPNNXmxnOkRBrg==}
    engines: {node: '>= 0.8'}

  enhanced-resolve@5.18.1:
    resolution: {integrity: sha512-ZSW3ma5GkcQBIpwZTSRAI8N71Uuwgs93IezB7mf7R60tC8ZbJideoDNKjHn2O9KIlx6rkGTTEk1xUCK2E1Y2Yg==}
    engines: {node: '>=10.13.0'}

  error-ex@1.3.2:
    resolution: {integrity: sha512-7dFHNmqeFSEt2ZBsCriorKnn3Z2pj+fd9kmI6QoWw4//DL+icEBfc0U7qJCisqrTsKTjw4fNFy2pW9OqStD84g==}

  es-abstract@1.24.0:
    resolution: {integrity: sha512-WSzPgsdLtTcQwm4CROfS5ju2Wa1QQcVeT37jFjYzdFz1r9ahadC8B8/a4qxJxM+09F18iumCdRmlr96ZYkQvEg==}
    engines: {node: '>= 0.4'}

  es-define-property@1.0.1:
    resolution: {integrity: sha512-e3nRfgfUZ4rNGL232gUgX06QNyyez04KdjFrF+LTRoOXmrOgFKDg4BCdsjW8EnT69eqdYGmRpJwiPVYNrCaW3g==}
    engines: {node: '>= 0.4'}

  es-errors@1.3.0:
    resolution: {integrity: sha512-Zf5H2Kxt2xjTvbJvP2ZWLEICxA6j+hAmMzIlypy4xcBg1vKVnx89Wy0GbS+kf5cwCVFFzdCFh2XSCFNULS6csw==}
    engines: {node: '>= 0.4'}

  es-get-iterator@1.1.3:
    resolution: {integrity: sha512-sPZmqHBe6JIiTfN5q2pEi//TwxmAFHwj/XEuYjTuse78i8KxaqMTTzxPoFKuzRpDpTJ+0NAbpfenkmH2rePtuw==}

  es-iterator-helpers@1.2.1:
    resolution: {integrity: sha512-uDn+FE1yrDzyC0pCo961B2IHbdM8y/ACZsKD4dG6WqrjV53BADjwa7D+1aom2rsNVfLyDgU/eigvlJGJ08OQ4w==}
    engines: {node: '>= 0.4'}

  es-module-lexer@1.7.0:
    resolution: {integrity: sha512-jEQoCwk8hyb2AZziIOLhDqpm5+2ww5uIE6lkO/6jcOCusfk6LhMHpXXfBLXTZ7Ydyt0j4VoUQv6uGNYbdW+kBA==}

  es-object-atoms@1.1.1:
    resolution: {integrity: sha512-FGgH2h8zKNim9ljj7dankFPcICIK9Cp5bm+c2gQSYePhpaG5+esrLODihIorn+Pe6FGJzWhXQotPv73jTaldXA==}
    engines: {node: '>= 0.4'}

  es-set-tostringtag@2.1.0:
    resolution: {integrity: sha512-j6vWzfrGVfyXxge+O0x5sh6cvxAog0a/4Rdd2K36zCMV5eJ+/+tOAngRO8cODMNWbVRdVlmGZQL2YS3yR8bIUA==}
    engines: {node: '>= 0.4'}

  es-shim-unscopables@1.1.0:
    resolution: {integrity: sha512-d9T8ucsEhh8Bi1woXCf+TIKDIROLG5WCkxg8geBCbvk22kzwC5G2OnXVMO6FUsvQlgUUXQ2itephWDLqDzbeCw==}
    engines: {node: '>= 0.4'}

  es-to-primitive@1.3.0:
    resolution: {integrity: sha512-w+5mJ3GuFL+NjVtJlvydShqE1eN3h3PbI7/5LAsYJP/2qtuMXjfL2LpHSRqo4b4eSF5K/DH1JXKUAHSB2UW50g==}
    engines: {node: '>= 0.4'}

  esast-util-from-estree@2.0.0:
    resolution: {integrity: sha512-4CyanoAudUSBAn5K13H4JhsMH6L9ZP7XbLVe/dKybkxMO7eDyLsT8UHl9TRNrU2Gr9nz+FovfSIjuXWJ81uVwQ==}

  esast-util-from-js@2.0.1:
    resolution: {integrity: sha512-8Ja+rNJ0Lt56Pcf3TAmpBZjmx8ZcK5Ts4cAzIOjsjevg9oSXJnl6SUQ2EevU8tv3h6ZLWmoKL5H4fgWvdvfETw==}

  esbuild@0.25.5:
    resolution: {integrity: sha512-P8OtKZRv/5J5hhz0cUAdu/cLuPIKXpQl1R9pZtvmHWQvrAUVd0UNIPT4IB4W3rNOqVO0rlqHmCIbSwxh/c9yUQ==}
    engines: {node: '>=18'}
    hasBin: true

  escalade@3.2.0:
    resolution: {integrity: sha512-WUj2qlxaQtO4g6Pq5c29GTcWGDyd8itL8zTlipgECz3JesAiiOKotd8JU6otB3PACgG6xkJUyVhboMS+bje/jA==}
    engines: {node: '>=6'}

  escape-html@1.0.3:
    resolution: {integrity: sha512-NiSupZ4OeuGwr68lGIeym/ksIZMJodUGOSCZ/FSnTxcrekbvqrgdUxlJOMpijaKZVjAJrWrGs/6Jy8OMuyj9ow==}

  escape-string-regexp@4.0.0:
    resolution: {integrity: sha512-TtpcNJ3XAzx3Gq8sWRzJaVajRs0uVxA2YAkdb1jm2YkPz4G6egUFAyA3n5vtEIZefPk5Wa4UXbKuS5fKkJWdgA==}
    engines: {node: '>=10'}

  escape-string-regexp@5.0.0:
    resolution: {integrity: sha512-/veY75JbMK4j1yjvuUxuVsiS/hr/4iHs9FTT6cgTexxdE0Ly/glccBAkloH/DofkjRbZU3bnoj38mOmhkZ0lHw==}
    engines: {node: '>=12'}

  eslint-config-next@13.5.11:
    resolution: {integrity: sha512-jImZvfc4htMMsiW3nCY/UOxXrI4DbEI4JrdWOEfSNkMipi4j3ZukUhvv4TGQnP6d6lvPTh6uHisQbMl3Ozga1w==}
    peerDependencies:
      eslint: ^7.23.0 || ^8.0.0
      typescript: '>=3.3.1'
    peerDependenciesMeta:
      typescript:
        optional: true

  eslint-config-next@15.3.3:
    resolution: {integrity: sha512-QJLv/Ouk2vZnxL4b67njJwTLjTf7uZRltI0LL4GERYR4qMF5z08+gxkfODAeaK7TiC6o+cER91bDaEnwrTWV6Q==}
    peerDependencies:
      eslint: ^7.23.0 || ^8.0.0 || ^9.0.0
      typescript: '>=3.3.1'
    peerDependenciesMeta:
      typescript:
        optional: true

  eslint-config-prettier@10.1.5:
    resolution: {integrity: sha512-zc1UmCpNltmVY34vuLRV61r1K27sWuX39E+uyUnY8xS2Bex88VV9cugG+UZbRSRGtGyFboj+D8JODyme1plMpw==}
    hasBin: true
    peerDependencies:
      eslint: '>=7.0.0'

  eslint-config-turbo@1.13.4:
    resolution: {integrity: sha512-+we4eWdZlmlEn7LnhXHCIPX/wtujbHCS7XjQM/TN09BHNEl2fZ8id4rHfdfUKIYTSKyy8U/nNyJ0DNoZj5Q8bw==}
    peerDependencies:
      eslint: '>6.6.0'

  eslint-import-resolver-node@0.3.9:
    resolution: {integrity: sha512-WFj2isz22JahUv+B788TlO3N6zL3nNJGU8CcZbPZvVEkBPaJdCV4vy5wyghty5ROFbCRnm132v8BScu5/1BQ8g==}

  eslint-import-resolver-typescript@3.10.1:
    resolution: {integrity: sha512-A1rHYb06zjMGAxdLSkN2fXPBwuSaQ0iO5M/hdyS0Ajj1VBaRp0sPD3dn1FhME3c/JluGFbwSxyCfqdSbtQLAHQ==}
    engines: {node: ^14.18.0 || >=16.0.0}
    peerDependencies:
      eslint: '*'
      eslint-plugin-import: '*'
      eslint-plugin-import-x: '*'
    peerDependenciesMeta:
      eslint-plugin-import:
        optional: true
      eslint-plugin-import-x:
        optional: true

  eslint-module-utils@2.12.0:
    resolution: {integrity: sha512-wALZ0HFoytlyh/1+4wuZ9FJCD/leWHQzzrxJ8+rebyReSLk7LApMyd3WJaLVoN+D5+WIdJyDK1c6JnE65V4Zyg==}
    engines: {node: '>=4'}
    peerDependencies:
      '@typescript-eslint/parser': '*'
      eslint: '*'
      eslint-import-resolver-node: '*'
      eslint-import-resolver-typescript: '*'
      eslint-import-resolver-webpack: '*'
    peerDependenciesMeta:
      '@typescript-eslint/parser':
        optional: true
      eslint:
        optional: true
      eslint-import-resolver-node:
        optional: true
      eslint-import-resolver-typescript:
        optional: true
      eslint-import-resolver-webpack:
        optional: true

  eslint-plugin-import@2.31.0:
    resolution: {integrity: sha512-ixmkI62Rbc2/w8Vfxyh1jQRTdRTF52VxwRVHl/ykPAmqG+Nb7/kNn+byLP0LxPgI7zWA16Jt82SybJInmMia3A==}
    engines: {node: '>=4'}
    peerDependencies:
      '@typescript-eslint/parser': '*'
      eslint: ^2 || ^3 || ^4 || ^5 || ^6 || ^7.2.0 || ^8 || ^9
    peerDependenciesMeta:
      '@typescript-eslint/parser':
        optional: true

  eslint-plugin-jsx-a11y@6.10.2:
    resolution: {integrity: sha512-scB3nz4WmG75pV8+3eRUQOHZlNSUhFNq37xnpgRkCCELU3XMvXAxLk1eqWWyE22Ki4Q01Fnsw9BA3cJHDPgn2Q==}
    engines: {node: '>=4.0'}
    peerDependencies:
      eslint: ^3 || ^4 || ^5 || ^6 || ^7 || ^8 || ^9

  eslint-plugin-prettier@5.5.0:
    resolution: {integrity: sha512-8qsOYwkkGrahrgoUv76NZi23koqXOGiiEzXMrT8Q7VcYaUISR+5MorIUxfWqYXN0fN/31WbSrxCxFkVQ43wwrA==}
    engines: {node: ^14.18.0 || >=16.0.0}
    peerDependencies:
      '@types/eslint': '>=8.0.0'
      eslint: '>=8.0.0'
      eslint-config-prettier: '>= 7.0.0 <10.0.0 || >=10.1.0'
      prettier: '>=3.0.0'
    peerDependenciesMeta:
      '@types/eslint':
        optional: true
      eslint-config-prettier:
        optional: true

  eslint-plugin-react-hooks@5.0.0-canary-7118f5dd7-20230705:
    resolution: {integrity: sha512-AZYbMo/NW9chdL7vk6HQzQhT+PvTAEVqWk9ziruUoW2kAOcN5qNyelv70e0F1VNQAbvutOC9oc+xfWycI9FxDw==}
    engines: {node: '>=10'}
    peerDependencies:
      eslint: ^3.0.0 || ^4.0.0 || ^5.0.0 || ^6.0.0 || ^7.0.0 || ^8.0.0-0

  eslint-plugin-react-hooks@5.2.0:
    resolution: {integrity: sha512-+f15FfK64YQwZdJNELETdn5ibXEUQmW1DZL6KXhNnc2heoy/sg9VJJeT7n8TlMWouzWqSWavFkIhHyIbIAEapg==}
    engines: {node: '>=10'}
    peerDependencies:
      eslint: ^3.0.0 || ^4.0.0 || ^5.0.0 || ^6.0.0 || ^7.0.0 || ^8.0.0-0 || ^9.0.0

  eslint-plugin-react@7.28.0:
    resolution: {integrity: sha512-IOlFIRHzWfEQQKcAD4iyYDndHwTQiCMcJVJjxempf203jnNLUnW34AXLrV33+nEXoifJE2ZEGmcjKPL8957eSw==}
    engines: {node: '>=4'}
    peerDependencies:
      eslint: ^3 || ^4 || ^5 || ^6 || ^7 || ^8

  eslint-plugin-react@7.37.5:
    resolution: {integrity: sha512-Qteup0SqU15kdocexFNAJMvCJEfa2xUKNV4CC1xsVMrIIqEy3SQ/rqyxCWNzfrd3/ldy6HMlD2e0JDVpDg2qIA==}
    engines: {node: '>=4'}
    peerDependencies:
      eslint: ^3 || ^4 || ^5 || ^6 || ^7 || ^8 || ^9.7

  eslint-plugin-turbo@1.13.4:
    resolution: {integrity: sha512-82GfMzrewI/DJB92Bbch239GWbGx4j1zvjk1lqb06lxIlMPnVwUHVwPbAnLfyLG3JuhLv9whxGkO/q1CL18JTg==}
    peerDependencies:
      eslint: '>6.6.0'

  eslint-scope@8.4.0:
    resolution: {integrity: sha512-sNXOfKCn74rt8RICKMvJS7XKV/Xk9kA7DyJr8mJik3S7Cwgy3qlkkmyS2uQB3jiJg6VNdZd/pDBJu0nvG2NlTg==}
    engines: {node: ^18.18.0 || ^20.9.0 || >=21.1.0}

  eslint-visitor-keys@3.4.3:
    resolution: {integrity: sha512-wpc+LXeiyiisxPlEkUzU6svyS1frIO3Mgxj1fdy7Pm8Ygzguax2N3Fa/D/ag1WqbOprdI+uY6wMUl8/a2G+iag==}
    engines: {node: ^12.22.0 || ^14.17.0 || >=16.0.0}

  eslint-visitor-keys@4.2.1:
    resolution: {integrity: sha512-Uhdk5sfqcee/9H/rCOJikYz67o0a2Tw2hGRPOG2Y1R2dg7brRe1uG0yaNQDHu+TO/uQPF/5eCapvYSmHUjt7JQ==}
    engines: {node: ^18.18.0 || ^20.9.0 || >=21.1.0}

  eslint@9.30.0:
    resolution: {integrity: sha512-iN/SiPxmQu6EVkf+m1qpBxzUhE12YqFLOSySuOyVLJLEF9nzTf+h/1AJYc1JWzCnktggeNrjvQGLngDzXirU6g==}
    engines: {node: ^18.18.0 || ^20.9.0 || >=21.1.0}
    hasBin: true
    peerDependencies:
      jiti: '*'
    peerDependenciesMeta:
      jiti:
        optional: true

  espree@10.4.0:
    resolution: {integrity: sha512-j6PAQ2uUr79PZhBjP5C5fhl8e39FmRnOjsD5lGnWrFU8i2G776tBK7+nP8KuQUTTyAZUwfQqXAgrVH5MbH9CYQ==}
    engines: {node: ^18.18.0 || ^20.9.0 || >=21.1.0}

  esquery@1.6.0:
    resolution: {integrity: sha512-ca9pw9fomFcKPvFLXhBKUK90ZvGibiGOvRJNbjljY7s7uq/5YO4BOzcYtJqExdx99rF6aAcnRxHmcUHcz6sQsg==}
    engines: {node: '>=0.10'}

  esrecurse@4.3.0:
    resolution: {integrity: sha512-KmfKL3b6G+RXvP8N1vr3Tq1kL/oCFgn2NYXEtqP8/L3pKapUA4G8cFVaoF3SU323CD4XypR/ffioHmkti6/Tag==}
    engines: {node: '>=4.0'}

  estraverse@5.3.0:
    resolution: {integrity: sha512-MMdARuVEQziNTeJD8DgMqmhwR11BRQ/cBP+pLtYdSTnf3MIO8fFeiINEbX36ZdNlfU/7A9f3gUw49B3oQsvwBA==}
    engines: {node: '>=4.0'}

  estree-util-attach-comments@3.0.0:
    resolution: {integrity: sha512-cKUwm/HUcTDsYh/9FgnuFqpfquUbwIqwKM26BVCGDPVgvaCl/nDCCjUfiLlx6lsEZ3Z4RFxNbOQ60pkaEwFxGw==}

  estree-util-build-jsx@3.0.1:
    resolution: {integrity: sha512-8U5eiL6BTrPxp/CHbs2yMgP8ftMhR5ww1eIKoWRMlqvltHF8fZn5LRDvTKuxD3DUn+shRbLGqXemcP51oFCsGQ==}

  estree-util-is-identifier-name@3.0.0:
    resolution: {integrity: sha512-hFtqIDZTIUZ9BXLb8y4pYGyk6+wekIivNVTcmvk8NoOh+VeRn5y6cEHzbURrWbfp1fIqdVipilzj+lfaadNZmg==}

  estree-util-scope@1.0.0:
    resolution: {integrity: sha512-2CAASclonf+JFWBNJPndcOpA8EMJwa0Q8LUFJEKqXLW6+qBvbFZuF5gItbQOs/umBUkjviCSDCbBwU2cXbmrhQ==}

  estree-util-to-js@2.0.0:
    resolution: {integrity: sha512-WDF+xj5rRWmD5tj6bIqRi6CkLIXbbNQUcxQHzGysQzvHmdYG2G7p/Tf0J0gpxGgkeMZNTIjT/AoSvC9Xehcgdg==}

  estree-util-value-to-estree@3.4.0:
    resolution: {integrity: sha512-Zlp+gxis+gCfK12d3Srl2PdX2ybsEA8ZYy6vQGVQTNNYLEGRQQ56XB64bjemN8kxIKXP1nC9ip4Z+ILy9LGzvQ==}

  estree-util-visit@2.0.0:
    resolution: {integrity: sha512-m5KgiH85xAhhW8Wta0vShLcUvOsh3LLPI2YVwcbio1l7E09NTLL1EyMZFM1OyWowoH0skScNbhOPl4kcBgzTww==}

  estree-walker@3.0.3:
    resolution: {integrity: sha512-7RUKfXgSMMkzt6ZuXmqapOurLGPPfgj6l9uRZ7lRGolvk0y2yocc35LdcxKC5PQZdn2DMqioAQ2NoWcrTKmm6g==}

  esutils@2.0.3:
    resolution: {integrity: sha512-kVscqXk4OCp68SZ0dkgEKVi6/8ij300KBWTJq32P/dYeWTSwK41WyTxalN1eRmA5Z9UU/LX9D7FWSmV9SAYx6g==}
    engines: {node: '>=0.10.0'}

  etag@1.8.1:
    resolution: {integrity: sha512-aIL5Fx7mawVa300al2BnEE4iNvo1qETxLrPI/o05L7z6go7fCw1J6EQmbK4FmJ2AS7kgVF/KEZWufBfdClMcPg==}
    engines: {node: '>= 0.6'}

  execa@5.1.1:
    resolution: {integrity: sha512-8uSpZZocAZRBAPIEINJj3Lo9HyGitllczc27Eh5YYojjMFMn8yHMDMaUHE2Jqfq05D/wucwI4JGURyXt1vchyg==}
    engines: {node: '>=10'}

  execa@9.6.0:
    resolution: {integrity: sha512-jpWzZ1ZhwUmeWRhS7Qv3mhpOhLfwI+uAX4e5fOcXqwMR7EcJ0pj2kV1CVzHVMX/LphnKWD3LObjZCoJ71lKpHw==}
    engines: {node: ^18.19.0 || >=20.5.0}

  expect-type@1.2.1:
    resolution: {integrity: sha512-/kP8CAwxzLVEeFrMm4kMmy4CCDlpipyA7MYLVrdJIkV0fYF0UaigQHRsxHiuY/GEea+bh4KSv3TIlgr+2UL6bw==}
    engines: {node: '>=12.0.0'}

  express@5.1.0:
    resolution: {integrity: sha512-DT9ck5YIRU+8GYzzU5kT3eHGA5iL+1Zd0EutOmTE9Dtk+Tvuzd23VBU+ec7HPNSTxXYO55gPV/hq4pSBJDjFpA==}
    engines: {node: '>= 18'}

  exsolve@1.0.7:
    resolution: {integrity: sha512-VO5fQUzZtI6C+vx4w/4BWJpg3s/5l+6pRQEHzFRM8WFi4XffSP1Z+4qi7GbjWbvRQEbdIco5mIMq+zX4rPuLrw==}

  extend@3.0.2:
    resolution: {integrity: sha512-fjquC59cD7CyW6urNXK0FBufkZcoiGG80wTuPujX590cB5Ttln20E2UB4S/WARVqhXffZl2LNgS+gQdPIIim/g==}

  external-editor@3.1.0:
    resolution: {integrity: sha512-hMQ4CX1p1izmuLYyZqLMO/qGNw10wSv9QDCPfzXfyFrOaCSSoRfqE1Kf1s5an66J5JZC62NewG+mK49jOCtQew==}
    engines: {node: '>=4'}

  fast-decode-uri-component@1.0.1:
    resolution: {integrity: sha512-WKgKWg5eUxvRZGwW8FvfbaH7AXSh2cL+3j5fMGzUMCxWBJ3dV3a7Wz8y2f/uQ0e3B6WmodD3oS54jTQ9HVTIIg==}

  fast-deep-equal@3.1.3:
    resolution: {integrity: sha512-f3qQ9oQy9j2AhBe/H9VC91wLmKBCCU/gDOnKNAYG5hswO7BLKj09Hc5HYNz9cGI++xlpDCIgDaitVs03ATR84Q==}

  fast-diff@1.3.0:
    resolution: {integrity: sha512-VxPP4NqbUjj6MaAOafWeUn2cXWLcCtljklUtZf0Ind4XQ+QPtmA0b18zZy0jIQx+ExRVCR/ZQpBmik5lXshNsw==}

  fast-glob@3.3.1:
    resolution: {integrity: sha512-kNFPyjhh5cKjrUltxs+wFx+ZkbRaxxmZ+X0ZU31SOsxCEtP9VPgtq2teZw1DebupL5GmDaNQ6yKMMVcM41iqDg==}
    engines: {node: '>=8.6.0'}

  fast-glob@3.3.3:
    resolution: {integrity: sha512-7MptL8U0cqcFdzIzwOTHoilX9x5BrNqye7Z/LuC7kCMRio1EMSyqRK3BEAUD7sXRq4iT4AzTVuZdhgQ2TCvYLg==}
    engines: {node: '>=8.6.0'}

  fast-json-stable-stringify@2.1.0:
    resolution: {integrity: sha512-lhd/wF+Lk98HZoTCtlVraHtfh5XYijIjalXck7saUtuanSDyLMxnHhSXEDJqHxD7msR8D0uCmqlkwjCV8xvwHw==}

  fast-json-stringify@6.0.1:
    resolution: {integrity: sha512-s7SJE83QKBZwg54dIbD5rCtzOBVD43V1ReWXXYqBgwCwHLYAAT0RQc/FmrQglXqWPpz6omtryJQOau5jI4Nrvg==}

  fast-levenshtein@2.0.6:
    resolution: {integrity: sha512-DCXu6Ifhqcks7TZKY3Hxp3y6qphY5SJZmrWMDrKcERSOXWQdMhU9Ig/PYrzyw/ul9jOIyh0N4M0tbC5hodg8dw==}

  fast-querystring@1.1.2:
    resolution: {integrity: sha512-g6KuKWmFXc0fID8WWH0jit4g0AGBoJhCkJMb1RmbsSEUNvQ+ZC8D6CUZ+GtF8nMzSPXnhiePyyqqipzNNEnHjg==}

  fast-redact@3.5.0:
    resolution: {integrity: sha512-dwsoQlS7h9hMeYUq1W++23NDcBLV4KqONnITDV9DjfS3q1SgDGVrBdvvTLUotWtPSD7asWDV9/CmsZPy8Hf70A==}
    engines: {node: '>=6'}

  fast-uri@3.0.6:
    resolution: {integrity: sha512-Atfo14OibSv5wAp4VWNsFYE1AchQRTv9cBGWET4pZWHzYshFSS9NQI6I57rdKn9croWVMbYFbLhJ+yJvmZIIHw==}

  fast-xml-parser@4.4.1:
    resolution: {integrity: sha512-xkjOecfnKGkSsOwtZ5Pz7Us/T6mrbPQrq0nh+aCO5V9nk5NLWmasAHumTKjiPJPWANe+kAZ84Jc8ooJkzZ88Sw==}
    hasBin: true

  fastify@5.4.0:
    resolution: {integrity: sha512-I4dVlUe+WNQAhKSyv15w+dwUh2EPiEl4X2lGYMmNSgF83WzTMAPKGdWEv5tPsCQOb+SOZwz8Vlta2vF+OeDgRw==}

  fastq@1.19.1:
    resolution: {integrity: sha512-GwLTyxkCXjXbxqIhTsMI2Nui8huMPtnxg7krajPJAjnEG/iiOS7i+zCtWGZR9G0NBKbXKh6X9m9UIsYX/N6vvQ==}

  fdir@6.4.6:
    resolution: {integrity: sha512-hiFoqpyZcfNm1yc4u8oWCf9A2c4D3QjCrks3zmoVKVxpQRzmPNar1hUJcBG2RQHvEVGDN+Jm81ZheVLAQMK6+w==}
    peerDependencies:
      picomatch: ^3 || ^4
    peerDependenciesMeta:
      picomatch:
        optional: true

  fflate@0.4.8:
    resolution: {integrity: sha512-FJqqoDBR00Mdj9ppamLa/Y7vxm+PRmNWA67N846RvsoYVMKB4q3y/de5PA7gUmRMYK/8CMz2GDZQmCRN1wBcWA==}

  figures@6.1.0:
    resolution: {integrity: sha512-d+l3qxjSesT4V7v2fh+QnmFnUWv9lSpjarhShNTgBOfA0ttejbQUAlHLitbjkoRiDulW0OPoQPYIGhIC8ohejg==}
    engines: {node: '>=18'}

  file-entry-cache@8.0.0:
    resolution: {integrity: sha512-XXTUwCvisa5oacNGRP9SfNtYBNAMi+RPwBFmblZEF7N7swHYQS6/Zfk7SRwx4D5j3CH211YNRco1DEMNVfZCnQ==}
    engines: {node: '>=16.0.0'}

  file-selector@2.1.2:
    resolution: {integrity: sha512-QgXo+mXTe8ljeqUFaX3QVHc5osSItJ/Km+xpocx0aSqWGMSCf6qYs/VnzZgS864Pjn5iceMRFigeAV7AfTlaig==}
    engines: {node: '>= 12'}

  fill-range@7.1.1:
    resolution: {integrity: sha512-YsGpe3WHLK8ZYi4tWDg2Jy3ebRz2rXowDxnld4bkQB00cc/1Zw9AWnC0i9ztDJitivtQvaI9KaLyKrc+hBW0yg==}
    engines: {node: '>=8'}

  finalhandler@2.1.0:
    resolution: {integrity: sha512-/t88Ty3d5JWQbWYgaOGCCYfXRwV1+be02WqYYlL6h0lEiUAMPM8o8qKGO01YIkOHzka2up08wvgYD0mDiI+q3Q==}
    engines: {node: '>= 0.8'}

  find-my-way@9.3.0:
    resolution: {integrity: sha512-eRoFWQw+Yv2tuYlK2pjFS2jGXSxSppAs3hSQjfxVKxM5amECzIgYYc1FEI8ZmhSh/Ig+FrKEz43NLRKJjYCZVg==}
    engines: {node: '>=20'}

  find-up@5.0.0:
    resolution: {integrity: sha512-78/PXT1wlLLDgTzDs7sjq9hzz0vXD+zn+7wypEe4fXQxCmdmqfGsEPQxmiCSQI3ajFV91bVSsvNtrJRiW6nGng==}
    engines: {node: '>=10'}

  flat-cache@4.0.1:
    resolution: {integrity: sha512-f7ccFPK3SXFHpx15UIGyRJ/FJQctuKZ0zVuN3frBo4HnK3cay9VEW0R6yPYFHC0AgqhukPzKjq22t5DmAyqGyw==}
    engines: {node: '>=16'}

  flatted@3.3.3:
    resolution: {integrity: sha512-GX+ysw4PBCz0PzosHDepZGANEuFCMLrnRTiEy9McGjmkCQYwRq4A/X786G/fjM/+OjsWSU1ZrY5qyARZmO/uwg==}

  for-each@0.3.5:
    resolution: {integrity: sha512-dKx12eRCVIzqCxFGplyFKJMPvLEWgmNtUrpTiJIR5u97zEhRG8ySrtboPHZXx7daLxQVrl643cTzbab2tkQjxg==}
    engines: {node: '>= 0.4'}

  foreground-child@3.3.1:
    resolution: {integrity: sha512-gIXjKqtFuWEgzFRJA9WCQeSJLZDjgJUOMCMzxtvFq/37KojM1BFGufqsCy0r4qSQmYLsZYMeyRqzIWOMup03sw==}
    engines: {node: '>=14'}

  forwarded@0.2.0:
    resolution: {integrity: sha512-buRG0fpBtRHSTCOASe6hD258tEubFoRLb4ZNA6NxMVHNw2gOcwHo9wyablzMzOA5z9xA9L1KNjk/Nt6MT9aYow==}
    engines: {node: '>= 0.6'}

  fresh@2.0.0:
    resolution: {integrity: sha512-Rx/WycZ60HOaqLKAi6cHRKKI7zxWbJ31MhntmtwMoaTeF7XFH9hhBp8vITaMidfljRQ6eYWCKkaTK+ykVJHP2A==}
    engines: {node: '>= 0.8'}

  fs-extra@11.3.0:
    resolution: {integrity: sha512-Z4XaCL6dUDHfP/jT25jJKMmtxvuwbkrD1vNSMFlo9lNLY2c5FHYSQgHPRZUjAB26TpDEoW9HCOgplrdbaPV/ew==}
    engines: {node: '>=14.14'}

  fs.realpath@1.0.0:
    resolution: {integrity: sha512-OO0pH2lK6a0hZnAdau5ItzHPI6pUlvI7jMVnxUQRtw4owF2wk8lOSabtGDCTP4Ggrg2MbGnWO9X8K1t4+fGMDw==}

  fsevents@2.3.3:
    resolution: {integrity: sha512-5xoDfX+fL7faATnagmWPpbFtwh/R77WmMMqqHGS65C3vvB0YHrgF+B1YmZ3441tMj5n63k0212XNoJwzlhffQw==}
    engines: {node: ^8.16.0 || ^10.6.0 || >=11.0.0}
    os: [darwin]

  fumadocs-core@15.5.3:
    resolution: {integrity: sha512-FGOrPqUpovSkc25s7EzNvYO0Oi1mlAJz9GxJ3jb8W1v5rmtWgjVhpjs5vBNMQtKDpQuO0GjkHN5iMQVbW0DvjQ==}
    peerDependencies:
      '@oramacloud/client': 1.x.x || 2.x.x
      '@types/react': '*'
      algoliasearch: 5.x.x
      next: 14.x.x || 15.x.x
      react: 18.x.x || 19.x.x
      react-dom: 18.x.x || 19.x.x
    peerDependenciesMeta:
      '@oramacloud/client':
        optional: true
      '@types/react':
        optional: true
      algoliasearch:
        optional: true
      next:
        optional: true
      react:
        optional: true
      react-dom:
        optional: true

  fumadocs-mdx@11.6.9:
    resolution: {integrity: sha512-Gm29CFOpvBe8m8r4Es0U6xsVvGaKEMiACsJeUYr6QdZiTYKXkl9a+gI6kkOfPJ/Aoyb561mh3Q0JSONX37GT5w==}
    hasBin: true
    peerDependencies:
      '@fumadocs/mdx-remote': ^1.2.0
      fumadocs-core: ^14.0.0 || ^15.0.0
      next: ^15.3.0
      vite: 6.x.x
    peerDependenciesMeta:
      '@fumadocs/mdx-remote':
        optional: true
      next:
        optional: true
      vite:
        optional: true

  fumadocs-ui@15.5.3:
    resolution: {integrity: sha512-5SmN1j7HBQ9XuboAicfFqoNLPpN37Iwz0+cCLt6cOOequurTjfPfYCjvlKzP5q0GxDjrpU2vEQX/9JMa25bC6w==}
    peerDependencies:
      '@types/react': '*'
      next: 14.x.x || 15.x.x
      react: 18.x.x || 19.x.x
      react-dom: 18.x.x || 19.x.x
      tailwindcss: ^3.4.14 || ^4.0.0
    peerDependenciesMeta:
      '@types/react':
        optional: true
      next:
        optional: true
      tailwindcss:
        optional: true

  function-bind@1.1.2:
    resolution: {integrity: sha512-7XHNxH7qX9xG5mIwxkhumTox/MIRNcOgDrxWsMt2pAr23WHp6MrRlN7FBSFpCpr+oVO0F744iUgR82nJMfG2SA==}

  function.prototype.name@1.1.8:
    resolution: {integrity: sha512-e5iwyodOHhbMr/yNrc7fDYG4qlbIvI5gajyzPnb5TCwyhjApznQh1BMFou9b30SevY43gCJKXycoCBjMbsuW0Q==}
    engines: {node: '>= 0.4'}

  functions-have-names@1.2.3:
    resolution: {integrity: sha512-xckBUXyTIqT97tq2x2AMb+g163b5JFysYk0x4qxNFwbfQkmNZoiRHb6sPzI9/QV33WeuvVYBUIiD4NzNIyqaRQ==}

  gensync@1.0.0-beta.2:
    resolution: {integrity: sha512-3hN7NaskYvMDLQY55gnW3NQ+mesEAepTqlg+VEbj7zzqEMBVNhzcGYYeqFo/TlYz6eQiFcp1HcsCZO+nGgS8zg==}
    engines: {node: '>=6.9.0'}

  get-intrinsic@1.3.0:
    resolution: {integrity: sha512-9fSjSaos/fRIVIp+xSJlE6lfwhES7LNtKaCBIamHsjr2na1BiABJPo0mOjjz8GJDURarmCPGqaiVg5mfjb98CQ==}
    engines: {node: '>= 0.4'}

  get-nonce@1.0.1:
    resolution: {integrity: sha512-FJhYRoDaiatfEkUK8HKlicmu/3SGFD51q3itKDGoSTysQJBnfOcxU5GxnhE1E6soB76MbT0MBtnKJuXyAx+96Q==}
    engines: {node: '>=6'}

  get-proto@1.0.1:
    resolution: {integrity: sha512-sTSfBjoXBp89JvIKIefqw7U2CCebsc74kiY6awiGogKtoSGbgjYE/G/+l9sF3MWFPNc9IcoOC4ODfKHfxFmp0g==}
    engines: {node: '>= 0.4'}

  get-stdin@9.0.0:
    resolution: {integrity: sha512-dVKBjfWisLAicarI2Sf+JuBE/DghV4UzNAVe9yhEJuzeREd3JhOTE9cUaJTeSa77fsbQUK3pcOpJfM59+VKZaA==}
    engines: {node: '>=12'}

  get-stream@6.0.1:
    resolution: {integrity: sha512-ts6Wi+2j3jQjqi70w5AlN8DFnkSwC+MqmxEzdEALB2qXZYV3X/b1CTfgPLGJNMeAWxdPfU8FO1ms3NUfaHCPYg==}
    engines: {node: '>=10'}

  get-stream@9.0.1:
    resolution: {integrity: sha512-kVCxPF3vQM/N0B1PmoqVUqgHP+EeVjmZSQn+1oCRPxd2P21P2F19lIgbR3HBosbB1PUhOAoctJnfEn2GbN2eZA==}
    engines: {node: '>=18'}

  get-symbol-description@1.1.0:
    resolution: {integrity: sha512-w9UMqWwJxHNOvoNzSJ2oPF5wvYcvP7jUvYzhp67yEhTi17ZDBBC1z9pTdGuzjD+EFIqLSYRweZjqfiPzQ06Ebg==}
    engines: {node: '>= 0.4'}

  get-tsconfig@4.10.1:
    resolution: {integrity: sha512-auHyJ4AgMz7vgS8Hp3N6HXSmlMdUyhSUrfBF16w153rxtLIEOE+HGqaBppczZvnHLqQJfiHotCYpNhl0lUROFQ==}

  github-slugger@2.0.0:
    resolution: {integrity: sha512-IaOQ9puYtjrkq7Y0Ygl9KDZnrf/aiUJYUpVf89y8kyaxbRG7Y1SrX/jaumrv81vc61+kiMempujsM3Yw7w5qcw==}

  glob-parent@5.1.2:
    resolution: {integrity: sha512-AOIgSQCepiJYwP3ARnGx+5VnTu2HBYdzbGP45eLw1vr3zB3vZLeyed1sC9hnbcOc9/SrMyM5RPQrkGz4aS9Zow==}
    engines: {node: '>= 6'}

  glob-parent@6.0.2:
    resolution: {integrity: sha512-XxwI8EOhVQgWp6iDL+3b0r86f4d6AX6zSU55HfB4ydCEuXLXc5FcYeOu+nnGftS4TEju/11rt4KJPTMgbfmv4A==}
    engines: {node: '>=10.13.0'}

  glob@10.4.5:
    resolution: {integrity: sha512-7Bv8RF0k6xjo7d4A/PxYLbUCfb6c+Vpd2/mB2yRDlew7Jb5hEXiCD9ibfO7wpk8i4sevK6DFny9h7EYbM3/sHg==}
    hasBin: true

  glob@7.1.7:
    resolution: {integrity: sha512-OvD9ENzPLbegENnYP5UUfJIirTg4+XwMWGaQfQTY0JenxNvvIKP3U3/tAQSPIu/lHxXYSZmpXlUHeqAIdKzBLQ==}
    deprecated: Glob versions prior to v9 are no longer supported

  globals@11.12.0:
    resolution: {integrity: sha512-WOBp/EEGUiIsJSp7wcv/y6MO+lV9UoncWqxuFfm8eBwzWNgyfBd6Gz+IeKQ9jCmyhoH99g15M3T+QaVHFjizVA==}
    engines: {node: '>=4'}

  globals@14.0.0:
    resolution: {integrity: sha512-oahGvuMGQlPw/ivIYBjVSrWAfWLBeku5tpPE2fOPLi+WHffIWbuh2tCjhyQhTBPMf5E9jDEH4FOmTYgYwbKwtQ==}
    engines: {node: '>=18'}

  globals@15.15.0:
    resolution: {integrity: sha512-7ACyT3wmyp3I61S4fG682L0VA2RGD9otkqGJIwNUMF1SWUombIIk+af1unuDYgMm082aHYwD+mzJvv9Iu8dsgg==}
    engines: {node: '>=18'}

  globalthis@1.0.4:
    resolution: {integrity: sha512-DpLKbNU4WylpxJykQujfCcwYWiV/Jhm50Goo0wrVILAv5jOr9d+H+UR3PhSCD2rCCEIg0uc+G+muBTwD54JhDQ==}
    engines: {node: '>= 0.4'}

  globby@11.1.0:
    resolution: {integrity: sha512-jhIXaOzy1sb8IyocaruWSn1TjmnBVs8Ayhcy83rmxNJ8q2uWKCAj3CnJY+KpGSXCueAPc0i05kVvVKtP1t9S3g==}
    engines: {node: '>=10'}

  gopd@1.2.0:
    resolution: {integrity: sha512-ZUKRh6/kUFoAiTAtTYPZJ3hw9wNxx+BIBOijnlG9PnrJsCcSjs1wyyD6vJpaYtgnzDrKYRSqf3OO6Rfa93xsRg==}
    engines: {node: '>= 0.4'}

  graceful-fs@4.2.11:
    resolution: {integrity: sha512-RbJ5/jmFcNNCcDV5o9eTnBLJ/HszWV0P73bc+Ff4nS/rJj+YaS6IGyiOL0VoBYX+l1Wrl3k63h/KrH+nhJ0XvQ==}

  graphemer@1.4.0:
    resolution: {integrity: sha512-EtKwoO6kxCL9WO5xipiHTZlSzBm7WLT627TqC/uVRd0HKmq8NXyebnNYxDoBi7wt8eTWrUrKXCOVaFq9x1kgag==}

  gzip-size-cli@5.1.0:
    resolution: {integrity: sha512-XBC1Ia0IWm0/cbiU33fPfNL6uFCq7IjngRkFCelullMBcEna9Re4DNPfpsRgREDpOR5FGNupBfdb377uI5o7iQ==}
    engines: {node: '>=12'}
    hasBin: true

  gzip-size@7.0.0:
    resolution: {integrity: sha512-O1Ld7Dr+nqPnmGpdhzLmMTQ4vAsD+rHwMm1NLUmoUFFymBOMKxCCrtDxqdBRYXdeEPEi3SyoR4TizJLQrnKBNA==}
    engines: {node: ^12.20.0 || ^14.13.1 || >=16.0.0}

  hachure-fill@0.5.2:
    resolution: {integrity: sha512-3GKBOn+m2LX9iq+JC1064cSFprJY4jL1jCXTcpnfER5HYE2l/4EfWSGzkPa/ZDBmYI0ZOEj5VHV/eKnPGkHuOg==}

  handlebars@4.7.8:
    resolution: {integrity: sha512-vafaFqs8MZkRrSX7sFVUdo3ap/eNiLnb4IakshzvP56X5Nr1iGKAIqdX6tMlm6HcNRIkr6AxO5jFEoJzzpT8aQ==}
    engines: {node: '>=0.4.7'}
    hasBin: true

  happy-dom@18.0.1:
    resolution: {integrity: sha512-qn+rKOW7KWpVTtgIUi6RVmTBZJSe2k0Db0vh1f7CWrWclkkc7/Q+FrOfkZIb2eiErLyqu5AXEzE7XthO9JVxRA==}
    engines: {node: '>=20.0.0'}

  hard-rejection@2.1.0:
    resolution: {integrity: sha512-VIZB+ibDhx7ObhAe7OVtoEbuP4h/MuOTHJ+J8h/eBXotJYl0fBgR72xDFCKgIh22OJZIOVNxBMWuhAr10r8HdA==}
    engines: {node: '>=6'}

  has-bigints@1.1.0:
    resolution: {integrity: sha512-R3pbpkcIqv2Pm3dUwgjclDRVmWpTJW2DcMzcIhEXEx1oh/CEMObMm3KLmRJOdvhM7o4uQBnwr8pzRK2sJWIqfg==}
    engines: {node: '>= 0.4'}

  has-flag@4.0.0:
    resolution: {integrity: sha512-EykJT/Q1KjTWctppgIAgfSO0tKVuZUjhgMr17kqTumMl6Afv3EISleU7qZUzoXDFTAHTDC4NOoG/ZxU3EvlMPQ==}
    engines: {node: '>=8'}

  has-property-descriptors@1.0.2:
    resolution: {integrity: sha512-55JNKuIW+vq4Ke1BjOTjM2YctQIvCT7GFzHwmfZPGo5wnrgkid0YQtnAleFSqumZm4az3n2BS+erby5ipJdgrg==}

  has-proto@1.2.0:
    resolution: {integrity: sha512-KIL7eQPfHQRC8+XluaIw7BHUwwqL19bQn4hzNgdr+1wXoU0KKj6rufu47lhY7KbJR2C6T6+PfyN0Ea7wkSS+qQ==}
    engines: {node: '>= 0.4'}

  has-symbols@1.1.0:
    resolution: {integrity: sha512-1cDNdwJ2Jaohmb3sg4OmKaMBwuC48sYni5HUw2DvsC8LjGTLK9h+eb1X6RyuOHe4hT0ULCW68iomhjUoKUqlPQ==}
    engines: {node: '>= 0.4'}

  has-tostringtag@1.0.2:
    resolution: {integrity: sha512-NqADB8VjPFLM2V0VvHUewwwsw0ZWBaIdgo+ieHtK3hasLz4qeCRjYcqfB6AQrBggRKppKF8L52/VqdVsO47Dlw==}
    engines: {node: '>= 0.4'}

  hasown@2.0.2:
    resolution: {integrity: sha512-0hJU9SCPvmMzIBdZFqNPXWa6dqh7WdH0cII9y+CyS8rG3nL48Bclra9HmKhVVUHyPWNH5Y7xDwAB7bfgSjkUMQ==}
    engines: {node: '>= 0.4'}

  hast-util-to-estree@3.1.3:
    resolution: {integrity: sha512-48+B/rJWAp0jamNbAAf9M7Uf//UVqAoMmgXhBdxTDJLGKY+LRnZ99qcG+Qjl5HfMpYNzS5v4EAwVEF34LeAj7w==}

  hast-util-to-html@9.0.5:
    resolution: {integrity: sha512-OguPdidb+fbHQSU4Q4ZiLKnzWo8Wwsf5bZfbvu7//a9oTYoqD/fWpe96NuHkoS9h0ccGOTe0C4NGXdtS0iObOw==}

  hast-util-to-jsx-runtime@2.3.6:
    resolution: {integrity: sha512-zl6s8LwNyo1P9uw+XJGvZtdFF1GdAkOg8ujOw+4Pyb76874fLps4ueHXDhXWdk6YHQ6OgUtinliG7RsYvCbbBg==}

  hast-util-to-string@3.0.1:
    resolution: {integrity: sha512-XelQVTDWvqcl3axRfI0xSeoVKzyIFPwsAGSLIsKdJKQMXDYJS4WYrBNF/8J7RdhIcFI2BOHgAifggsvsxp/3+A==}

  hast-util-whitespace@3.0.0:
    resolution: {integrity: sha512-88JUN06ipLwsnv+dVn+OIYOvAuvBMy/Qoi6O7mQHxdPXpjy+Cd6xRkWwux7DKO+4sYILtLBRIKgsdpS2gQc7qw==}

  hookable@5.5.3:
    resolution: {integrity: sha512-Yc+BQe8SvoXH1643Qez1zqLRmbA5rCL+sSmk6TVos0LWVfNIB7PGncdlId77WzLGSIB5KaWgTaNTs2lNVEI6VQ==}

  hosted-git-info@4.1.0:
    resolution: {integrity: sha512-kyCuEOWjJqZuDbRHzL8V93NzQhwIB71oFWSyzVo+KPZI+pnQPPxucdkrOZvkLRnrf5URsQM+IJ09Dw29cRALIA==}
    engines: {node: '>=10'}

  html-escaper@2.0.2:
    resolution: {integrity: sha512-H2iMtd0I4Mt5eYiapRdIDjp+XzelXQ0tFE4JS7YFwFevXXMmOp9myNrUvCg0D6ws8iqkRPBfKHgbwig1SmlLfg==}

  html-void-elements@3.0.0:
    resolution: {integrity: sha512-bEqo66MRXsUGxWHV5IP0PUiAWwoEjba4VCzg0LjFJBpchPaTfyfCKTG6bc5F8ucKec3q5y6qOdGyYTSBEvhCrg==}

  http-errors@2.0.0:
    resolution: {integrity: sha512-FtwrG/euBzaEjYeRqOgly7G0qviiXoJWnvEH2Z1plBdXgbyjv34pHTSb9zoeHMyDy33+DWy5Wt9Wo+TURtOYSQ==}
    engines: {node: '>= 0.8'}

  human-signals@2.1.0:
    resolution: {integrity: sha512-B4FFZ6q/T2jhhksgkbEW3HBvWIfDW85snkQgawt07S7J5QXTk6BkNV+0yAeZrM5QpMAdYlocGoljn0sJ/WQkFw==}
    engines: {node: '>=10.17.0'}

  human-signals@8.0.1:
    resolution: {integrity: sha512-eKCa6bwnJhvxj14kZk5NCPc6Hb6BdsU9DZcOnmQKSnO1VKrfV0zCvtttPZUsBvjmNDn8rpcJfpwSYnHBjc95MQ==}
    engines: {node: '>=18.18.0'}

  iconv-lite@0.4.24:
    resolution: {integrity: sha512-v3MXnZAcvnywkTUEZomIActle7RXXeedOR31wwl7VlyoXO4Qi9arvSenNQWne1TcRwhCL1HwLI21bEqdpj8/rA==}
    engines: {node: '>=0.10.0'}

  iconv-lite@0.6.3:
    resolution: {integrity: sha512-4fCk79wshMdzMp2rH06qWrJE4iolqLhCUH+OiuIgU++RB0+94NlDL81atO7GX55uUKueo0txHNtvEyI6D7WdMw==}
    engines: {node: '>=0.10.0'}

  ieee754@1.2.1:
    resolution: {integrity: sha512-dcyqhDvX1C46lXZcVqCpK+FtMRQVdIMN6/Df5js2zouUsqG7I6sFxitIC+7KYK29KdXOLHdu9zL4sFnoVQnqaA==}

  ignore@5.3.2:
    resolution: {integrity: sha512-hsBTNUqQTDwkWtcdYI2i06Y/nUBEsNEDJKjWdigLvegy8kDuJAS8uRlpkkcQpyEXL0Z/pjDy5HBmMjRCJ2gq+g==}
    engines: {node: '>= 4'}

  ignore@7.0.5:
    resolution: {integrity: sha512-Hs59xBNfUIunMFgWAbGX5cq6893IbWg4KnrjbYwX3tx0ztorVgTDA6B2sxf8ejHJ4wz8BqGUMYlnzNBer5NvGg==}
    engines: {node: '>= 4'}

  image-size@2.0.2:
    resolution: {integrity: sha512-IRqXKlaXwgSMAMtpNzZa1ZAe8m+Sa1770Dhk8VkSsP9LS+iHD62Zd8FQKs8fbPiagBE7BzoFX23cxFnwshpV6w==}
    engines: {node: '>=16.x'}
    hasBin: true

  import-fresh@3.3.1:
    resolution: {integrity: sha512-TR3KfrTZTYLPB6jUjfx6MF9WcWrHL9su5TObK4ZkYgBdWKPOFoSoQIdEuTuR82pmtxH2spWG9h6etwfr1pLBqQ==}
    engines: {node: '>=6'}

  imurmurhash@0.1.4:
    resolution: {integrity: sha512-JmXMZ6wuvDmLiHEml9ykzqO6lwFbof0GG4IkcGaENdCRDDmMVnny7s5HsIgHCbaq0w2MyPhDqkhTUgS2LU2PHA==}
    engines: {node: '>=0.8.19'}

  indent-string@5.0.0:
    resolution: {integrity: sha512-m6FAo/spmsW2Ab2fU35JTYwtOKa2yAwXSwgjSv1TJzh4Mh7mC3lzAOVLBprb72XsTrgkEIsl7YrFNAiDiRhIGg==}
    engines: {node: '>=12'}

  inflight@1.0.6:
    resolution: {integrity: sha512-k92I/b08q4wvFscXCLvqfsHCrjrF7yiXsQuIVvVE7N82W3+aqpzuUdBbfhWcy/FZR3/4IgflMgKLOsvPDrGCJA==}
    deprecated: This module is not supported, and leaks memory. Do not use it. Check out lru-cache if you want a good and tested way to coalesce async requests by a key value, which is much more comprehensive and powerful.

  inherits@2.0.4:
    resolution: {integrity: sha512-k/vGaX4/Yla3WzyMCvTQOXYeIHvqOKtnqBduzTHpzpQZzAskKMhZ2K+EnBiSM9zGSoIFeMpXKxa4dYeZIQqewQ==}

  inline-style-parser@0.2.4:
    resolution: {integrity: sha512-0aO8FkhNZlj/ZIbNi7Lxxr12obT7cL1moPfE4tg1LkX7LlLfC6DeX4l2ZEud1ukP9jNQyNnfzQVqwbwmAATY4Q==}

  inquirer@9.3.7:
    resolution: {integrity: sha512-LJKFHCSeIRq9hanN14IlOtPSTe3lNES7TYDTE2xxdAy1LS5rYphajK1qtwvj3YmQXvvk0U2Vbmcni8P9EIQW9w==}
    engines: {node: '>=18'}

  internal-slot@1.1.0:
    resolution: {integrity: sha512-4gd7VpWNQNB4UKKCFFVcp1AVv+FMOgs9NKzjHKusc8jTMhd5eL1NqQqOpE0KzMds804/yHlglp3uxgluOqAPLw==}
    engines: {node: '>= 0.4'}

  internmap@1.0.1:
    resolution: {integrity: sha512-lDB5YccMydFBtasVtxnZ3MRBHuaoE8GKsppq+EchKL2U4nK/DmEpPHNH8MZe5HkMtpSiTSOZwfN0tzYjO/lJEw==}

  internmap@2.0.3:
    resolution: {integrity: sha512-5Hh7Y1wQbvY5ooGgPbDaL5iYLAPzMTUrjMulskHLH6wnv/A+1q5rgEaiuqEjB+oxGXIVZs1FF+R/KPN3ZSQYYg==}
    engines: {node: '>=12'}

  ipaddr.js@1.9.1:
    resolution: {integrity: sha512-0KI/607xoxSToH7GjN1FfSbLoU0+btTicjsQSWQlh/hZykN8KpmMf7uYwPW3R+akZ6R/w18ZlXSHBYXiYUPO3g==}
    engines: {node: '>= 0.10'}

  ipaddr.js@2.2.0:
    resolution: {integrity: sha512-Ag3wB2o37wslZS19hZqorUnrnzSkpOVy+IiiDEiTqNubEYpYuHWIf6K4psgN2ZWKExS4xhVCrRVfb/wfW8fWJA==}
    engines: {node: '>= 10'}

  is-alphabetical@2.0.1:
    resolution: {integrity: sha512-FWyyY60MeTNyeSRpkM2Iry0G9hpr7/9kD40mD/cGQEuilcZYS4okz8SN2Q6rLCJ8gbCt6fN+rC+6tMGS99LaxQ==}

  is-alphanumerical@2.0.1:
    resolution: {integrity: sha512-hmbYhX/9MUMF5uh7tOXyK/n0ZvWpad5caBA17GsC6vyuCqaWliRG5K1qS9inmUhEMaOBIW7/whAnSwveW/LtZw==}

  is-arguments@1.2.0:
    resolution: {integrity: sha512-7bVbi0huj/wrIAOzb8U1aszg9kdi3KN/CyU19CTI7tAoZYEZoL9yCDXpbXN+uPsuWnP02cyug1gleqq+TU+YCA==}
    engines: {node: '>= 0.4'}

  is-array-buffer@3.0.5:
    resolution: {integrity: sha512-DDfANUiiG2wC1qawP66qlTugJeL5HyzMpfr8lLK+jMQirGzNod0B12cFB/9q838Ru27sBwfw78/rdoU7RERz6A==}
    engines: {node: '>= 0.4'}

  is-arrayish@0.2.1:
    resolution: {integrity: sha512-zz06S8t0ozoDXMG+ube26zeCTNXcKIPJZJi8hBrF4idCLms4CG9QtK7qBl1boi5ODzFpjswb5JPmHCbMpjaYzg==}

  is-arrayish@0.3.2:
    resolution: {integrity: sha512-eVRqCvVlZbuw3GrM63ovNSNAeA1K16kaR/LRY/92w0zxQ5/1YzwblUX652i4Xs9RwAGjW9d9y6X88t8OaAJfWQ==}

  is-async-function@2.1.1:
    resolution: {integrity: sha512-9dgM/cZBnNvjzaMYHVoxxfPj2QXt22Ev7SuuPrs+xav0ukGB0S6d4ydZdEiM48kLx5kDV+QBPrpVnFyefL8kkQ==}
    engines: {node: '>= 0.4'}

  is-bigint@1.1.0:
    resolution: {integrity: sha512-n4ZT37wG78iz03xPRKJrHTdZbe3IicyucEtdRsV5yglwc3GyUfbAfpSeD0FJ41NbUNSt5wbhqfp1fS+BgnvDFQ==}
    engines: {node: '>= 0.4'}

  is-binary-path@2.1.0:
    resolution: {integrity: sha512-ZMERYes6pDydyuGidse7OsHxtbI7WVeUEozgR/g7rd0xUimYNlvZRE/K2MgZTjWy725IfelLeVcEM97mmtRGXw==}
    engines: {node: '>=8'}

  is-boolean-object@1.2.2:
    resolution: {integrity: sha512-wa56o2/ElJMYqjCjGkXri7it5FbebW5usLw/nPmCMs5DeZ7eziSYZhSmPRn0txqeW4LnAmQQU7FgqLpsEFKM4A==}
    engines: {node: '>= 0.4'}

  is-bun-module@2.0.0:
    resolution: {integrity: sha512-gNCGbnnnnFAUGKeZ9PdbyeGYJqewpmc2aKHUEMO5nQPWU9lOmv7jcmQIv+qHD8fXW6W7qfuCwX4rY9LNRjXrkQ==}

  is-callable@1.2.7:
    resolution: {integrity: sha512-1BC0BVFhS/p0qtw6enp8e+8OD0UrK0oFLztSjNzhcKA3WDuJxxAPXzPuPtKkjEY9UUoEWlX/8fgKeu2S8i9JTA==}
    engines: {node: '>= 0.4'}

  is-core-module@2.16.1:
    resolution: {integrity: sha512-UfoeMA6fIJ8wTYFEUjelnaGI67v6+N7qXJEvQuIGa99l4xsCruSYOVSQ0uPANn4dAzm8lkYPaKLrrijLq7x23w==}
    engines: {node: '>= 0.4'}

  is-data-view@1.0.2:
    resolution: {integrity: sha512-RKtWF8pGmS87i2D6gqQu/l7EYRlVdfzemCJN/P3UOs//x1QE7mfhvzHIApBTRf7axvT6DMGwSwBXYCT0nfB9xw==}
    engines: {node: '>= 0.4'}

  is-date-object@1.1.0:
    resolution: {integrity: sha512-PwwhEakHVKTdRNVOw+/Gyh0+MzlCl4R6qKvkhuvLtPMggI1WAHt9sOwZxQLSGpUaDnrdyDsomoRgNnCfKNSXXg==}
    engines: {node: '>= 0.4'}

  is-decimal@2.0.1:
    resolution: {integrity: sha512-AAB9hiomQs5DXWcRB1rqsxGUstbRroFOPPVAomNk/3XHR5JyEZChOyTWe2oayKnsSsr/kcGqF+z6yuH6HHpN0A==}

  is-extglob@2.1.1:
    resolution: {integrity: sha512-SbKbANkN603Vi4jEZv49LeVJMn4yGwsbzZworEoyEiutsN3nJYdbO36zfhGJ6QEDpOZIFkDtnq5JRxmvl3jsoQ==}
    engines: {node: '>=0.10.0'}

  is-finalizationregistry@1.1.1:
    resolution: {integrity: sha512-1pC6N8qWJbWoPtEjgcL2xyhQOP491EQjeUo3qTKcmV8YSDDJrOepfG8pcC7h/QgnQHYSv0mJ3Z/ZWxmatVrysg==}
    engines: {node: '>= 0.4'}

  is-fullwidth-code-point@3.0.0:
    resolution: {integrity: sha512-zymm5+u+sCsSWyD9qNaejV3DFvhCKclKdizYaJUuHA83RLjb7nSuGnddCHGv0hk+KY7BMAlsWeK4Ueg6EV6XQg==}
    engines: {node: '>=8'}

  is-generator-function@1.1.0:
    resolution: {integrity: sha512-nPUB5km40q9e8UfN/Zc24eLlzdSf9OfKByBw9CIdw4H1giPMeA0OIJvbchsCu4npfI2QcMVBsGEBHKZ7wLTWmQ==}
    engines: {node: '>= 0.4'}

  is-glob@4.0.3:
    resolution: {integrity: sha512-xelSayHH36ZgE7ZWhli7pW34hNbNl8Ojv5KVmkJD4hBdD3th8Tfk9vYasLM+mXWOZhFkgZfxhLSnrwRr4elSSg==}
    engines: {node: '>=0.10.0'}

  is-hexadecimal@2.0.1:
    resolution: {integrity: sha512-DgZQp241c8oO6cA1SbTEWiXeoxV42vlcJxgH+B3hi1AiqqKruZR3ZGF8In3fj4+/y/7rHvlOZLZtgJ/4ttYGZg==}

  is-interactive@1.0.0:
    resolution: {integrity: sha512-2HvIEKRoqS62guEC+qBjpvRubdX910WCMuJTZ+I9yvqKU2/12eSL549HMwtabb4oupdj2sMP50k+XJfB/8JE6w==}
    engines: {node: '>=8'}

  is-interactive@2.0.0:
    resolution: {integrity: sha512-qP1vozQRI+BMOPcjFzrjXuQvdak2pHNUMZoeG2eRbiSqyvbEf/wQtEOTOX1guk6E3t36RkaqiSt8A/6YElNxLQ==}
    engines: {node: '>=12'}

  is-map@2.0.3:
    resolution: {integrity: sha512-1Qed0/Hr2m+YqxnM09CjA2d/i6YZNfF6R2oRAOj36eUdS6qIV/huPJNSEpKbupewFs+ZsJlxsjjPbc0/afW6Lw==}
    engines: {node: '>= 0.4'}

  is-negative-zero@2.0.3:
    resolution: {integrity: sha512-5KoIu2Ngpyek75jXodFvnafB6DJgr3u8uuK0LEZJjrU19DrMD3EVERaR8sjz8CCGgpZvxPl9SuE1GMVPFHx1mw==}
    engines: {node: '>= 0.4'}

  is-number-object@1.1.1:
    resolution: {integrity: sha512-lZhclumE1G6VYD8VHe35wFaIif+CTy5SJIi5+3y4psDgWu4wPDoBhF8NxUOinEc7pHgiTsT6MaBb92rKhhD+Xw==}
    engines: {node: '>= 0.4'}

  is-number@7.0.0:
    resolution: {integrity: sha512-41Cifkg6e8TylSpdtTpeLVMqvSBEVzTttHvERD741+pnZ8ANv0004MRL43QKPDlK9cGvNp6NZWZUBlbGXYxxng==}
    engines: {node: '>=0.12.0'}

  is-plain-obj@1.1.0:
    resolution: {integrity: sha512-yvkRyxmFKEOQ4pNXCmJG5AEQNlXJS5LaONXo5/cLdTZdWvsZ1ioJEonLGAosKlMWE8lwUy/bJzMjcw8az73+Fg==}
    engines: {node: '>=0.10.0'}

  is-plain-obj@4.1.0:
    resolution: {integrity: sha512-+Pgi+vMuUNkJyExiMBt5IlFoMyKnr5zhJ4Uspz58WOhBF5QoIZkFyNHIbBAtHwzVAgk5RtndVNsDRN61/mmDqg==}
    engines: {node: '>=12'}

  is-promise@4.0.0:
    resolution: {integrity: sha512-hvpoI6korhJMnej285dSg6nu1+e6uxs7zG3BYAm5byqDsgJNWwxzM6z6iZiAgQR4TJ30JmBTOwqZUw3WlyH3AQ==}

  is-regex@1.2.1:
    resolution: {integrity: sha512-MjYsKHO5O7mCsmRGxWcLWheFqN9DJ/2TmngvjKXihe6efViPqc274+Fx/4fYj/r03+ESvBdTXK0V6tA3rgez1g==}
    engines: {node: '>= 0.4'}

  is-set@2.0.3:
    resolution: {integrity: sha512-iPAjerrse27/ygGLxw+EBR9agv9Y6uLeYVJMu+QNCoouJ1/1ri0mGrcWpfCqFZuzzx3WjtwxG098X+n4OuRkPg==}
    engines: {node: '>= 0.4'}

  is-shared-array-buffer@1.0.4:
    resolution: {integrity: sha512-ISWac8drv4ZGfwKl5slpHG9OwPNty4jOWPRIhBpxOoD+hqITiwuipOQ2bNthAzwA3B4fIjO4Nln74N0S9byq8A==}
    engines: {node: '>= 0.4'}

  is-stream@2.0.1:
    resolution: {integrity: sha512-hFoiJiTl63nn+kstHGBtewWSKnQLpyb155KHheA1l39uvtO9nWIop1p3udqPcUd/xbF1VLMO4n7OI6p7RbngDg==}
    engines: {node: '>=8'}

  is-stream@4.0.1:
    resolution: {integrity: sha512-Dnz92NInDqYckGEUJv689RbRiTSEHCQ7wOVeALbkOz999YpqT46yMRIGtSNl2iCL1waAZSx40+h59NV/EwzV/A==}
    engines: {node: '>=18'}

  is-string@1.1.1:
    resolution: {integrity: sha512-BtEeSsoaQjlSPBemMQIrY1MY0uM6vnS1g5fmufYOtnxLGUZM2178PKbhsk7Ffv58IX+ZtcvoGwccYsh0PglkAA==}
    engines: {node: '>= 0.4'}

  is-symbol@1.1.1:
    resolution: {integrity: sha512-9gGx6GTtCQM73BgmHQXfDmLtfjjTUDSyoxTCbp5WtoixAhfgsDirWIcVQ/IHpvI5Vgd5i/J5F7B9cN/WlVbC/w==}
    engines: {node: '>= 0.4'}

  is-typed-array@1.1.15:
    resolution: {integrity: sha512-p3EcsicXjit7SaskXHs1hA91QxgTw46Fv6EFKKGS5DRFLD8yKnohjF3hxoju94b/OcMZoQukzpPpBE9uLVKzgQ==}
    engines: {node: '>= 0.4'}

  is-unicode-supported@0.1.0:
    resolution: {integrity: sha512-knxG2q4UC3u8stRGyAVJCOdxFmv5DZiRcdlIaAQXAbSfJya+OhopNotLQrstBhququ4ZpuKbDc/8S6mgXgPFPw==}
    engines: {node: '>=10'}

  is-unicode-supported@1.3.0:
    resolution: {integrity: sha512-43r2mRvz+8JRIKnWJ+3j8JtjRKZ6GmjzfaE/qiBJnikNnYv/6bagRJ1kUhNk8R5EX/GkobD+r+sfxCPJsiKBLQ==}
    engines: {node: '>=12'}

  is-unicode-supported@2.1.0:
    resolution: {integrity: sha512-mE00Gnza5EEB3Ds0HfMyllZzbBrmLOX3vfWoj9A9PEnTfratQ/BcaJOuMhnkhjXvb2+FkY3VuHqtAGpTPmglFQ==}
    engines: {node: '>=18'}

  is-weakmap@2.0.2:
    resolution: {integrity: sha512-K5pXYOm9wqY1RgjpL3YTkF39tni1XajUIkawTLUo9EZEVUFga5gSQJF8nNS7ZwJQ02y+1YCNYcMh+HIf1ZqE+w==}
    engines: {node: '>= 0.4'}

  is-weakref@1.1.1:
    resolution: {integrity: sha512-6i9mGWSlqzNMEqpCp93KwRS1uUOodk2OJ6b+sq7ZPDSy2WuI5NFIxp/254TytR8ftefexkWn5xNiHUNpPOfSew==}
    engines: {node: '>= 0.4'}

  is-weakset@2.0.4:
    resolution: {integrity: sha512-mfcwb6IzQyOKTs84CQMrOwW4gQcaTOAWJ0zzJCl2WSPDrWk/OzDaImWFH3djXhb24g4eudZfLRozAvPGw4d9hQ==}
    engines: {node: '>= 0.4'}

  isarray@2.0.5:
    resolution: {integrity: sha512-xHjhDr3cNBK0BzdUJSPXZntQUx/mwMS5Rw4A7lPJ90XGAO6ISP/ePDNuo0vhqOZU+UD5JoodwCAAoZQd3FeAKw==}

  isexe@2.0.0:
    resolution: {integrity: sha512-RHxMLp9lnKHGHRng9QFhRCMbYAcVpn69smSGcq3f36xjgVVWThj4qqLbTLlq7Ssj8B+fIQ1EuCEGI2lKsyQeIw==}

  istanbul-lib-coverage@3.2.2:
    resolution: {integrity: sha512-O8dpsF+r0WV/8MNRKfnmrtCWhuKjxrq2w+jpzBL5UZKTi2LeVWnWOmWRxFlesJONmc+wLAGvKQZEOanko0LFTg==}
    engines: {node: '>=8'}

  istanbul-lib-report@3.0.1:
    resolution: {integrity: sha512-GCfE1mtsHGOELCU8e/Z7YWzpmybrx/+dSTfLrvY8qRmaY6zXTKWn6WQIjaAFw069icm6GVMNkgu0NzI4iPZUNw==}
    engines: {node: '>=10'}

  istanbul-lib-source-maps@5.0.6:
    resolution: {integrity: sha512-yg2d+Em4KizZC5niWhQaIomgf5WlL4vOOjZ5xGCmF8SnPE/mDWWXgvRExdcpCgh9lLRRa1/fSYp2ymmbJ1pI+A==}
    engines: {node: '>=10'}

  istanbul-reports@3.1.7:
    resolution: {integrity: sha512-BewmUXImeuRk2YY0PVbxgKAysvhRPUQE0h5QRM++nVWyubKGV0l8qQ5op8+B2DOmwSe63Jivj0BjkPQVf8fP5g==}
    engines: {node: '>=8'}

  iterator.prototype@1.1.5:
    resolution: {integrity: sha512-H0dkQoCa3b2VEeKQBOxFph+JAbcrQdE7KC0UkqwpLmv2EC4P41QXP+rqo9wYodACiG5/WM5s9oDApTU8utwj9g==}
    engines: {node: '>= 0.4'}

  jackspeak@3.4.3:
    resolution: {integrity: sha512-OGlZQpz2yfahA/Rd1Y8Cd9SIEsqvXkLVoSw/cgwhnhFMDbsQFeZYoJJ7bIZBS9BcamUW96asq/npPWugM+RQBw==}

  jiti@1.21.7:
    resolution: {integrity: sha512-/imKNG4EbWNrVjoNC/1H5/9GFy+tqjGBHCaSsN+P2RnPqjsLmv6UD3Ej+Kj8nBWaRAwyk7kK5ZUc+OEatnTR3A==}
    hasBin: true

  jiti@2.4.2:
    resolution: {integrity: sha512-rg9zJN+G4n2nfJl5MW3BMygZX56zKPNVEYYqq7adpmMh4Jn2QNEwhvQlFy6jPVdcod7txZtKHWnyZiA3a0zP7A==}
    hasBin: true

  js-tokens@4.0.0:
    resolution: {integrity: sha512-RdJUflcE3cUzKiMqQgsCu06FPu9UdIJO0beYbPhHN4k6apgJtifcoCtT9bcxOpYBtpD2kCM6Sbzg4CausW/PKQ==}

  js-tokens@9.0.1:
    resolution: {integrity: sha512-mxa9E9ITFOt0ban3j6L5MpjwegGz6lBQmM1IJkWeBZGcMxto50+eWdjC/52xDbS2vy0k7vIMK0Fe2wfL9OQSpQ==}

  js-yaml@4.1.0:
    resolution: {integrity: sha512-wpxZs9NoxZaJESJGIZTyDEaYpl0FKSA+FB9aJiyemKhMwkxQg63h4T1KJgUGHpTqPDNRcmmYLugrRjJlBtWvRA==}
    hasBin: true

  jsesc@3.1.0:
    resolution: {integrity: sha512-/sM3dO2FOzXjKQhJuo0Q173wf2KOo8t4I8vHy6lF9poUp7bKT0/NHE8fPX23PwfhnykfqnC2xRxOnVw5XuGIaA==}
    engines: {node: '>=6'}
    hasBin: true

  json-buffer@3.0.1:
    resolution: {integrity: sha512-4bV5BfR2mqfQTJm+V5tPPdf+ZpuhiIvTuAB5g8kcrXOZpTT/QwwVRWBywX1ozr6lEuPdbHxwaJlm9G6mI2sfSQ==}

  json-parse-even-better-errors@2.3.1:
    resolution: {integrity: sha512-xyFwyhro/JEof6Ghe2iz2NcXoj2sloNsWr/XsERDK/oiPCfaNhl5ONfp+jQdAZRQQ0IJWNzH9zIZF7li91kh2w==}

  json-schema-ref-resolver@2.0.1:
    resolution: {integrity: sha512-HG0SIB9X4J8bwbxCbnd5FfPEbcXAJYTi1pBJeP/QPON+w8ovSME8iRG+ElHNxZNX2Qh6eYn1GdzJFS4cDFfx0Q==}

  json-schema-traverse@0.4.1:
    resolution: {integrity: sha512-xbbCH5dCYU5T8LcEhhuh7HJ88HXuW3qsI3Y0zOZFKfZEHcpWiHU/Jxzk629Brsab/mMiHQti9wMP+845RPe3Vg==}

  json-schema-traverse@1.0.0:
    resolution: {integrity: sha512-NM8/P9n3XjXhIZn1lLhkFaACTOURQXjWhV4BA/RnOv8xvgqtqpAX9IO4mRQxSx1Rlo4tqzeqb0sOlruaOy3dug==}

  json-stable-stringify-without-jsonify@1.0.1:
    resolution: {integrity: sha512-Bdboy+l7tA3OGW6FjyFHWkP5LuByj1Tk33Ljyq0axyzdk9//JSi2u3fP1QSmd1KNwq6VOKYGlAu87CisVir6Pw==}

  json5@1.0.2:
    resolution: {integrity: sha512-g1MWMLBiz8FKi1e4w0UyVL3w+iJceWAFBAaBnnGKOpNa5f8TLktkbre1+s6oICydWAm+HRUGTmI+//xv2hvXYA==}
    hasBin: true

  json5@2.2.3:
    resolution: {integrity: sha512-XmOWe7eyHYH14cLdVPoyg+GOH3rYX++KpzrylJwSW98t3Nk+U8XOl8FWKOgwtzdb8lXGf6zYwDUzeHMWfxasyg==}
    engines: {node: '>=6'}
    hasBin: true

  jsonfile@6.1.0:
    resolution: {integrity: sha512-5dgndWOriYSm5cnYaJNhalLNDKOqFwyDB/rr1E9ZsGciGvKPs8R2xYGCacuf3z6K1YKDz182fd+fY3cn3pMqXQ==}

  jsx-ast-utils@3.3.5:
    resolution: {integrity: sha512-ZZow9HBI5O6EPgSJLUb8n2NKgmVWTwCvHGwFuJlMjvLFqlGG6pjirPhtdsseaLZjSibD8eegzmYpUZwoIlj2cQ==}
    engines: {node: '>=4.0'}

  katex@0.16.22:
    resolution: {integrity: sha512-XCHRdUw4lf3SKBaJe4EvgqIuWwkPSo9XoeO8GjQW94Bp7TWv9hNhzZjZ+OH9yf1UmLygb7DIT5GSFQiyt16zYg==}
    hasBin: true

  keyv@4.5.4:
    resolution: {integrity: sha512-oxVHkHR/EJf2CNXnWxRLW6mg7JyCCUcG0DtEGmL2ctUo1PNTin1PUil+r/+4r5MpVgC/fn1kjsx7mjSujKqIpw==}

  khroma@2.1.0:
    resolution: {integrity: sha512-Ls993zuzfayK269Svk9hzpeGUKob/sIgZzyHYdjQoAdQetRKpOLj+k/QQQ/6Qi0Yz65mlROrfd+Ev+1+7dz9Kw==}

  kind-of@6.0.3:
    resolution: {integrity: sha512-dcS1ul+9tmeD95T+x28/ehLgd9mENa3LsvDTtzm3vyBEO7RPptvAD+t44WVXaUjTBRcrpFeFlC8WCruUR456hw==}
    engines: {node: '>=0.10.0'}

  kolorist@1.8.0:
    resolution: {integrity: sha512-Y+60/zizpJ3HRH8DCss+q95yr6145JXZo46OTpFvDZWLfRCE4qChOyk1b26nMaNpfHHgxagk9dXT5OP0Tfe+dQ==}

  langium@3.3.1:
    resolution: {integrity: sha512-QJv/h939gDpvT+9SiLVlY7tZC3xB2qK57v0J04Sh9wpMb6MP1q8gB21L3WIo8T5P1MSMg3Ep14L7KkDCFG3y4w==}
    engines: {node: '>=16.0.0'}

  language-subtag-registry@0.3.23:
    resolution: {integrity: sha512-0K65Lea881pHotoGEa5gDlMxt3pctLi2RplBb7Ezh4rRdLEOtgi7n4EwK9lamnUCkKBqaeKRVebTq6BAxSkpXQ==}

  language-tags@1.0.9:
    resolution: {integrity: sha512-MbjN408fEndfiQXbFQ1vnd+1NoLDsnQW41410oQBXiyXDMYH5z505juWa4KUE1LqxRC7DgOgZDbKLxHIwm27hA==}
    engines: {node: '>=0.10'}

  layout-base@1.0.2:
    resolution: {integrity: sha512-8h2oVEZNktL4BH2JCOI90iD1yXwL6iNW7KcCKT2QZgQJR2vbqDsldCTPRU9NifTCqHZci57XvQQ15YTu+sTYPg==}

  layout-base@2.0.1:
    resolution: {integrity: sha512-dp3s92+uNI1hWIpPGH3jK2kxE2lMjdXdr+DH8ynZHpd6PUlH6x6cbuXnoMmiNumznqaNO31xu9e79F0uuZ0JFg==}

  levn@0.4.1:
    resolution: {integrity: sha512-+bT2uH4E5LGE7h/n3evcS/sQlJXCpIp6ym8OWJ5eV6+67Dsql/LaaT7qJBAt2rzfoa/5QBGBhxDix1dMt2kQKQ==}
    engines: {node: '>= 0.8.0'}

  light-my-request@6.6.0:
    resolution: {integrity: sha512-CHYbu8RtboSIoVsHZ6Ye4cj4Aw/yg2oAFimlF7mNvfDV192LR7nDiKtSIfCuLT7KokPSTn/9kfVLm5OGN0A28A==}

  lightningcss-darwin-arm64@1.30.1:
    resolution: {integrity: sha512-c8JK7hyE65X1MHMN+Viq9n11RRC7hgin3HhYKhrMyaXflk5GVplZ60IxyoVtzILeKr+xAJwg6zK6sjTBJ0FKYQ==}
    engines: {node: '>= 12.0.0'}
    cpu: [arm64]
    os: [darwin]

  lightningcss-darwin-x64@1.30.1:
    resolution: {integrity: sha512-k1EvjakfumAQoTfcXUcHQZhSpLlkAuEkdMBsI/ivWw9hL+7FtilQc0Cy3hrx0AAQrVtQAbMI7YjCgYgvn37PzA==}
    engines: {node: '>= 12.0.0'}
    cpu: [x64]
    os: [darwin]

  lightningcss-freebsd-x64@1.30.1:
    resolution: {integrity: sha512-kmW6UGCGg2PcyUE59K5r0kWfKPAVy4SltVeut+umLCFoJ53RdCUWxcRDzO1eTaxf/7Q2H7LTquFHPL5R+Gjyig==}
    engines: {node: '>= 12.0.0'}
    cpu: [x64]
    os: [freebsd]

  lightningcss-linux-arm-gnueabihf@1.30.1:
    resolution: {integrity: sha512-MjxUShl1v8pit+6D/zSPq9S9dQ2NPFSQwGvxBCYaBYLPlCWuPh9/t1MRS8iUaR8i+a6w7aps+B4N0S1TYP/R+Q==}
    engines: {node: '>= 12.0.0'}
    cpu: [arm]
    os: [linux]

  lightningcss-linux-arm64-gnu@1.30.1:
    resolution: {integrity: sha512-gB72maP8rmrKsnKYy8XUuXi/4OctJiuQjcuqWNlJQ6jZiWqtPvqFziskH3hnajfvKB27ynbVCucKSm2rkQp4Bw==}
    engines: {node: '>= 12.0.0'}
    cpu: [arm64]
    os: [linux]

  lightningcss-linux-arm64-musl@1.30.1:
    resolution: {integrity: sha512-jmUQVx4331m6LIX+0wUhBbmMX7TCfjF5FoOH6SD1CttzuYlGNVpA7QnrmLxrsub43ClTINfGSYyHe2HWeLl5CQ==}
    engines: {node: '>= 12.0.0'}
    cpu: [arm64]
    os: [linux]

  lightningcss-linux-x64-gnu@1.30.1:
    resolution: {integrity: sha512-piWx3z4wN8J8z3+O5kO74+yr6ze/dKmPnI7vLqfSqI8bccaTGY5xiSGVIJBDd5K5BHlvVLpUB3S2YCfelyJ1bw==}
    engines: {node: '>= 12.0.0'}
    cpu: [x64]
    os: [linux]

  lightningcss-linux-x64-musl@1.30.1:
    resolution: {integrity: sha512-rRomAK7eIkL+tHY0YPxbc5Dra2gXlI63HL+v1Pdi1a3sC+tJTcFrHX+E86sulgAXeI7rSzDYhPSeHHjqFhqfeQ==}
    engines: {node: '>= 12.0.0'}
    cpu: [x64]
    os: [linux]

  lightningcss-win32-arm64-msvc@1.30.1:
    resolution: {integrity: sha512-mSL4rqPi4iXq5YVqzSsJgMVFENoa4nGTT/GjO2c0Yl9OuQfPsIfncvLrEW6RbbB24WtZ3xP/2CCmI3tNkNV4oA==}
    engines: {node: '>= 12.0.0'}
    cpu: [arm64]
    os: [win32]

  lightningcss-win32-x64-msvc@1.30.1:
    resolution: {integrity: sha512-PVqXh48wh4T53F/1CCu8PIPCxLzWyCnn/9T5W1Jpmdy5h9Cwd+0YQS6/LwhHXSafuc61/xg9Lv5OrCby6a++jg==}
    engines: {node: '>= 12.0.0'}
    cpu: [x64]
    os: [win32]

  lightningcss@1.30.1:
    resolution: {integrity: sha512-xi6IyHML+c9+Q3W0S4fCQJOym42pyurFiJUHEcEyHS0CeKzia4yZDEsLlqOFykxOdHpNy0NmvVO31vcSqAxJCg==}
    engines: {node: '>= 12.0.0'}

  lilconfig@3.1.3:
    resolution: {integrity: sha512-/vlFKAoH5Cgt3Ie+JLhRbwOsCQePABiU3tJ1egGvyQ+33R/vcwM2Zl2QR/LzjsBeItPt3oSVXapn+m4nQDvpzw==}
    engines: {node: '>=14'}

  lines-and-columns@1.2.4:
    resolution: {integrity: sha512-7ylylesZQ/PV29jhEDl3Ufjo6ZX7gCqJr5F7PKrqc93v7fzSymt1BpwEU8nAUXs8qzzvqhbjhK5QZg6Mt/HkBg==}

  local-pkg@1.1.1:
    resolution: {integrity: sha512-WunYko2W1NcdfAFpuLUoucsgULmgDBRkdxHxWQ7mK0cQqwPiy8E1enjuRBrhLtZkB5iScJ1XIPdhVEFK8aOLSg==}
    engines: {node: '>=14'}

  locate-path@6.0.0:
    resolution: {integrity: sha512-iPZK6eYjbxRu3uB4/WZ3EsEIMJFMqAoopl3R+zuq0UjcAm/MO6KCweDgPfP3elTztoKP3KtnVHxTn2NHBSDVUw==}
    engines: {node: '>=10'}

  lodash-es@4.17.21:
    resolution: {integrity: sha512-mKnC+QJ9pWVzv+C4/U3rRsHapFfHvQFoFB92e52xeyGMcX6/OlIl78je1u8vePzYZSkkogMPJ2yjxxsb89cxyw==}

  lodash.merge@4.6.2:
    resolution: {integrity: sha512-0KpjqXRVvrYyCsX1swR/XTK0va6VQkQM6MNo7PqW77ByjAhoARA8EfrP1N4+KlKj8YS0ZUCtRT/YUuhyYDujIQ==}

  log-symbols@4.1.0:
    resolution: {integrity: sha512-8XPvpAA8uyhfteu8pIvQxpJZ7SYYdpUivZpGy6sFsBuKRY/7rQGavedeB8aK+Zkyq6upMFVL/9AW6vOYzfRyLg==}
    engines: {node: '>=10'}

  log-symbols@5.1.0:
    resolution: {integrity: sha512-l0x2DvrW294C9uDCoQe1VSU4gf529FkSZ6leBl4TiqZH/e+0R7hSfHQBNut2mNygDgHwvYHfFLn6Oxb3VWj2rA==}
    engines: {node: '>=12'}

  longest-streak@3.1.0:
    resolution: {integrity: sha512-9Ri+o0JYgehTaVBBDoMqIl8GXtbWg711O3srftcHhZ0dqnETqLaoIK0x17fUw9rFSlK/0NlsKe0Ahhyl5pXE2g==}

  loose-envify@1.4.0:
    resolution: {integrity: sha512-lyuxPGr/Wfhrlem2CL/UcnUc1zcqKAImBDzukY7Y5F/yQiNdko6+fRLevlw1HgMySw7f611UIY408EtxRSoK3Q==}
    hasBin: true

  loupe@3.1.4:
    resolution: {integrity: sha512-wJzkKwJrheKtknCOKNEtDK4iqg/MxmZheEMtSTYvnzRdEYaZzmgH976nenp8WdJRdx5Vc1X/9MO0Oszl6ezeXg==}

  lru-cache@10.4.3:
    resolution: {integrity: sha512-JNAzZcXrCt42VGLuYz0zfAzDfAvJWW6AfYlDBQyDV5DClI2m5sAmK+OIO7s59XfsRsWHp02jAJrRadPRGTt6SQ==}

  lru-cache@11.1.0:
    resolution: {integrity: sha512-QIXZUBJUx+2zHUdQujWejBkcD9+cs94tLn0+YL8UrCh+D5sCXZ4c7LaEH48pNwRY3MLDgqUFyhlCyjJPf1WP0A==}
    engines: {node: 20 || >=22}

  lru-cache@5.1.1:
    resolution: {integrity: sha512-KpNARQA3Iwv+jTA0utUVVbrh+Jlrr1Fv0e56GGzAFOXN7dk/FviaDW8LHmK52DlcH4WP2n6gI8vN1aesBFgo9w==}

  lru-cache@6.0.0:
    resolution: {integrity: sha512-Jo6dJ04CmSjuznwJSS3pUeWmd/H0ffTlkXXgwZi+eq1UCmqQwCh+eLsYOYCwY991i2Fah4h1BEMCx4qThGbsiA==}
    engines: {node: '>=10'}

  lucide-react@0.516.0:
    resolution: {integrity: sha512-aybBJzLHcw1CIn3rUcRkztB37dsJATtpffLNX+0/w+ws2p21nYIlOwX/B5fqxq8F/BjqVemnJX8chKwRidvROg==}
    peerDependencies:
      react: ^16.5.1 || ^17.0.0 || ^18.0.0 || ^19.0.0

  lz-string@1.5.0:
    resolution: {integrity: sha512-h5bgJWpxJNswbU7qCrV0tIKQCaS3blPDrqKWx+QxzuzL1zGUzij9XCWLrSLsJPu5t+eWA/ycetzYAO5IOMcWAQ==}
    hasBin: true

  magic-string@0.30.17:
    resolution: {integrity: sha512-sNPKHvyjVf7gyjwS4xGTaW/mCnF8wnjtifKBEhxfZ7E/S8tQ0rssrwGNn6q8JH/ohItJfSQp9mBtQYuTlH5QnA==}

  magicast@0.3.5:
    resolution: {integrity: sha512-L0WhttDl+2BOsybvEOLK7fW3UA0OQ0IQ2d6Zl2x/a6vVRs3bAY0ECOSHHeL5jD+SbOpOCUEi0y1DgHEn9Qn1AQ==}

  make-dir@4.0.0:
    resolution: {integrity: sha512-hXdUTZYIVOt1Ex//jAQi+wTZZpUpwBj/0QsOzqegb3rGMMeJiSEu5xLHnYfBrRV4RH2+OCSOO95Is/7x1WJ4bw==}
    engines: {node: '>=10'}

  map-obj@1.0.1:
    resolution: {integrity: sha512-7N/q3lyZ+LVCp7PzuxrJr4KMbBE2hW7BT7YNia330OFxIf4d3r5zVpicP2650l7CPN6RM9zOJRl3NGpqSiw3Eg==}
    engines: {node: '>=0.10.0'}

  map-obj@4.3.0:
    resolution: {integrity: sha512-hdN1wVrZbb29eBGiGjJbeP8JbKjq1urkHJ/LIP/NY48MZ1QVXUsQBV1G1zvYFHn1XE06cwjBsOI2K3Ulnj1YXQ==}
    engines: {node: '>=8'}

  markdown-extensions@2.0.0:
    resolution: {integrity: sha512-o5vL7aDWatOTX8LzaS1WMoaoxIiLRQJuIKKe2wAw6IeULDHaqbiqiggmx+pKvZDb1Sj+pE46Sn1T7lCqfFtg1Q==}
    engines: {node: '>=16'}

  markdown-table@3.0.4:
    resolution: {integrity: sha512-wiYz4+JrLyb/DqW2hkFJxP7Vd7JuTDm77fvbM8VfEQdmSMqcImWeeRbHwZjBjIFki/VaMK2BhFi7oUUZeM5bqw==}

  marked@15.0.12:
    resolution: {integrity: sha512-8dD6FusOQSrpv9Z1rdNMdlSgQOIP880DHqnohobOmYLElGEqAL/JvxvuxZO16r4HtjTlfPRDC1hbvxC9dPN2nA==}
    engines: {node: '>= 18'}
    hasBin: true

  math-intrinsics@1.1.0:
    resolution: {integrity: sha512-/IXtbwEk5HTPyEwyKX6hGkYXxM9nbj64B+ilVJnC/R6B0pH5G4V3b0pVbL7DBj4tkhBAppbQUlf6F6Xl9LHu1g==}
    engines: {node: '>= 0.4'}

  mdast-util-find-and-replace@3.0.2:
    resolution: {integrity: sha512-Tmd1Vg/m3Xz43afeNxDIhWRtFZgM2VLyaf4vSTYwudTyeuTneoL3qtWMA5jeLyz/O1vDJmmV4QuScFCA2tBPwg==}

  mdast-util-from-markdown@2.0.2:
    resolution: {integrity: sha512-uZhTV/8NBuw0WHkPTrCqDOl0zVe1BIng5ZtHoDk49ME1qqcjYmmLmOf0gELgcRMxN4w2iuIeVso5/6QymSrgmA==}

  mdast-util-gfm-autolink-literal@2.0.1:
    resolution: {integrity: sha512-5HVP2MKaP6L+G6YaxPNjuL0BPrq9orG3TsrZ9YXbA3vDw/ACI4MEsnoDpn6ZNm7GnZgtAcONJyPhOP8tNJQavQ==}

  mdast-util-gfm-footnote@2.1.0:
    resolution: {integrity: sha512-sqpDWlsHn7Ac9GNZQMeUzPQSMzR6Wv0WKRNvQRg0KqHh02fpTz69Qc1QSseNX29bhz1ROIyNyxExfawVKTm1GQ==}

  mdast-util-gfm-strikethrough@2.0.0:
    resolution: {integrity: sha512-mKKb915TF+OC5ptj5bJ7WFRPdYtuHv0yTRxK2tJvi+BDqbkiG7h7u/9SI89nRAYcmap2xHQL9D+QG/6wSrTtXg==}

  mdast-util-gfm-table@2.0.0:
    resolution: {integrity: sha512-78UEvebzz/rJIxLvE7ZtDd/vIQ0RHv+3Mh5DR96p7cS7HsBhYIICDBCu8csTNWNO6tBWfqXPWekRuj2FNOGOZg==}

  mdast-util-gfm-task-list-item@2.0.0:
    resolution: {integrity: sha512-IrtvNvjxC1o06taBAVJznEnkiHxLFTzgonUdy8hzFVeDun0uTjxxrRGVaNFqkU1wJR3RBPEfsxmU6jDWPofrTQ==}

  mdast-util-gfm@3.1.0:
    resolution: {integrity: sha512-0ulfdQOM3ysHhCJ1p06l0b0VKlhU0wuQs3thxZQagjcjPrlFRqY215uZGHHJan9GEAXd9MbfPjFJz+qMkVR6zQ==}

  mdast-util-mdx-expression@2.0.1:
    resolution: {integrity: sha512-J6f+9hUp+ldTZqKRSg7Vw5V6MqjATc+3E4gf3CFNcuZNWD8XdyI6zQ8GqH7f8169MM6P7hMBRDVGnn7oHB9kXQ==}

  mdast-util-mdx-jsx@3.2.0:
    resolution: {integrity: sha512-lj/z8v0r6ZtsN/cGNNtemmmfoLAFZnjMbNyLzBafjzikOM+glrjNHPlf6lQDOTccj9n5b0PPihEBbhneMyGs1Q==}

  mdast-util-mdx@3.0.0:
    resolution: {integrity: sha512-JfbYLAW7XnYTTbUsmpu0kdBUVe+yKVJZBItEjwyYJiDJuZ9w4eeaqks4HQO+R7objWgS2ymV60GYpI14Ug554w==}

  mdast-util-mdxjs-esm@2.0.1:
    resolution: {integrity: sha512-EcmOpxsZ96CvlP03NghtH1EsLtr0n9Tm4lPUJUBccV9RwUOneqSycg19n5HGzCf+10LozMRSObtVr3ee1WoHtg==}

  mdast-util-phrasing@4.1.0:
    resolution: {integrity: sha512-TqICwyvJJpBwvGAMZjj4J2n0X8QWp21b9l0o7eXyVJ25YNWYbJDVIyD1bZXE6WtV6RmKJVYmQAKWa0zWOABz2w==}

  mdast-util-to-hast@13.2.0:
    resolution: {integrity: sha512-QGYKEuUsYT9ykKBCMOEDLsU5JRObWQusAolFMeko/tYPufNkRffBAQjIE+99jbA87xv6FgmjLtwjh9wBWajwAA==}

  mdast-util-to-markdown@2.1.2:
    resolution: {integrity: sha512-xj68wMTvGXVOKonmog6LwyJKrYXZPvlwabaryTjLh9LuvovB/KAH+kvi8Gjj+7rJjsFi23nkUxRQv1KqSroMqA==}

  mdast-util-to-string@4.0.0:
    resolution: {integrity: sha512-0H44vDimn51F0YwvxSJSm0eCDOJTRlmN0R1yBh4HLj9wiV1Dn0QoXGbvFAWj2hSItVTlCmBF1hqKlIyUBVFLPg==}

  media-typer@1.1.0:
    resolution: {integrity: sha512-aisnrDP4GNe06UcKFnV5bfMNPBUw4jsLGaWwWfnH3v02GnBuXX2MCVn5RbrWo0j3pczUilYblq7fQ7Nw2t5XKw==}
    engines: {node: '>= 0.8'}

  meow@10.1.5:
    resolution: {integrity: sha512-/d+PQ4GKmGvM9Bee/DPa8z3mXs/pkvJE2KEThngVNOqtmljC6K7NMPxtc2JeZYTmpWb9k/TmxjeL18ez3h7vCw==}
    engines: {node: ^12.20.0 || ^14.13.1 || >=16.0.0}

  merge-descriptors@2.0.0:
    resolution: {integrity: sha512-Snk314V5ayFLhp3fkUREub6WtjBfPdCPY1Ln8/8munuLuiYhsABgBVWsozAG+MWMbVEvcdcpbi9R7ww22l9Q3g==}
    engines: {node: '>=18'}

  merge-stream@2.0.0:
    resolution: {integrity: sha512-abv/qOcuPfk3URPfDzmZU1LKmuw8kT+0nIHvKrKgFrwifol/doWcdA4ZqsWQ8ENrFKkd67Mfpo/LovbIUsbt3w==}

  merge2@1.4.1:
    resolution: {integrity: sha512-8q7VEgMJW4J8tcfVPy8g09NcQwZdbwFEqhe/WZkoIzjn/3TGDwtOCYtXGxA3O8tPzpczCCDgv+P2P5y00ZJOOg==}
    engines: {node: '>= 8'}

  mermaid@11.7.0:
    resolution: {integrity: sha512-/1/5R0rt0Z1Ak0CuznAnCF3HtQgayRXUz6SguzOwN4L+DuCobz0UxnQ+ZdTSZ3AugKVVh78tiVmsHpHWV25TCw==}

  micromark-core-commonmark@2.0.3:
    resolution: {integrity: sha512-RDBrHEMSxVFLg6xvnXmb1Ayr2WzLAWjeSATAoxwKYJV94TeNavgoIdA0a9ytzDSVzBy2YKFK+emCPOEibLeCrg==}

  micromark-extension-gfm-autolink-literal@2.1.0:
    resolution: {integrity: sha512-oOg7knzhicgQ3t4QCjCWgTmfNhvQbDDnJeVu9v81r7NltNCVmhPy1fJRX27pISafdjL+SVc4d3l48Gb6pbRypw==}

  micromark-extension-gfm-footnote@2.1.0:
    resolution: {integrity: sha512-/yPhxI1ntnDNsiHtzLKYnE3vf9JZ6cAisqVDauhp4CEHxlb4uoOTxOCJ+9s51bIB8U1N1FJ1RXOKTIlD5B/gqw==}

  micromark-extension-gfm-strikethrough@2.1.0:
    resolution: {integrity: sha512-ADVjpOOkjz1hhkZLlBiYA9cR2Anf8F4HqZUO6e5eDcPQd0Txw5fxLzzxnEkSkfnD0wziSGiv7sYhk/ktvbf1uw==}

  micromark-extension-gfm-table@2.1.1:
    resolution: {integrity: sha512-t2OU/dXXioARrC6yWfJ4hqB7rct14e8f7m0cbI5hUmDyyIlwv5vEtooptH8INkbLzOatzKuVbQmAYcbWoyz6Dg==}

  micromark-extension-gfm-tagfilter@2.0.0:
    resolution: {integrity: sha512-xHlTOmuCSotIA8TW1mDIM6X2O1SiX5P9IuDtqGonFhEK0qgRI4yeC6vMxEV2dgyr2TiD+2PQ10o+cOhdVAcwfg==}

  micromark-extension-gfm-task-list-item@2.1.0:
    resolution: {integrity: sha512-qIBZhqxqI6fjLDYFTBIa4eivDMnP+OZqsNwmQ3xNLE4Cxwc+zfQEfbs6tzAo2Hjq+bh6q5F+Z8/cksrLFYWQQw==}

  micromark-extension-gfm@3.0.0:
    resolution: {integrity: sha512-vsKArQsicm7t0z2GugkCKtZehqUm31oeGBV/KVSorWSy8ZlNAv7ytjFhvaryUiCUJYqs+NoE6AFhpQvBTM6Q4w==}

  micromark-extension-mdx-expression@3.0.1:
    resolution: {integrity: sha512-dD/ADLJ1AeMvSAKBwO22zG22N4ybhe7kFIZ3LsDI0GlsNr2A3KYxb0LdC1u5rj4Nw+CHKY0RVdnHX8vj8ejm4Q==}

  micromark-extension-mdx-jsx@3.0.2:
    resolution: {integrity: sha512-e5+q1DjMh62LZAJOnDraSSbDMvGJ8x3cbjygy2qFEi7HCeUT4BDKCvMozPozcD6WmOt6sVvYDNBKhFSz3kjOVQ==}

  micromark-extension-mdx-md@2.0.0:
    resolution: {integrity: sha512-EpAiszsB3blw4Rpba7xTOUptcFeBFi+6PY8VnJ2hhimH+vCQDirWgsMpz7w1XcZE7LVrSAUGb9VJpG9ghlYvYQ==}

  micromark-extension-mdxjs-esm@3.0.0:
    resolution: {integrity: sha512-DJFl4ZqkErRpq/dAPyeWp15tGrcrrJho1hKK5uBS70BCtfrIFg81sqcTVu3Ta+KD1Tk5vAtBNElWxtAa+m8K9A==}

  micromark-extension-mdxjs@3.0.0:
    resolution: {integrity: sha512-A873fJfhnJ2siZyUrJ31l34Uqwy4xIFmvPY1oj+Ean5PHcPBYzEsvqvWGaWcfEIr11O5Dlw3p2y0tZWpKHDejQ==}

  micromark-factory-destination@2.0.1:
    resolution: {integrity: sha512-Xe6rDdJlkmbFRExpTOmRj9N3MaWmbAgdpSrBQvCFqhezUn4AHqJHbaEnfbVYYiexVSs//tqOdY/DxhjdCiJnIA==}

  micromark-factory-label@2.0.1:
    resolution: {integrity: sha512-VFMekyQExqIW7xIChcXn4ok29YE3rnuyveW3wZQWWqF4Nv9Wk5rgJ99KzPvHjkmPXF93FXIbBp6YdW3t71/7Vg==}

  micromark-factory-mdx-expression@2.0.3:
    resolution: {integrity: sha512-kQnEtA3vzucU2BkrIa8/VaSAsP+EJ3CKOvhMuJgOEGg9KDC6OAY6nSnNDVRiVNRqj7Y4SlSzcStaH/5jge8JdQ==}

  micromark-factory-space@2.0.1:
    resolution: {integrity: sha512-zRkxjtBxxLd2Sc0d+fbnEunsTj46SWXgXciZmHq0kDYGnck/ZSGj9/wULTV95uoeYiK5hRXP2mJ98Uo4cq/LQg==}

  micromark-factory-title@2.0.1:
    resolution: {integrity: sha512-5bZ+3CjhAd9eChYTHsjy6TGxpOFSKgKKJPJxr293jTbfry2KDoWkhBb6TcPVB4NmzaPhMs1Frm9AZH7OD4Cjzw==}

  micromark-factory-whitespace@2.0.1:
    resolution: {integrity: sha512-Ob0nuZ3PKt/n0hORHyvoD9uZhr+Za8sFoP+OnMcnWK5lngSzALgQYKMr9RJVOWLqQYuyn6ulqGWSXdwf6F80lQ==}

  micromark-util-character@2.1.1:
    resolution: {integrity: sha512-wv8tdUTJ3thSFFFJKtpYKOYiGP2+v96Hvk4Tu8KpCAsTMs6yi+nVmGh1syvSCsaxz45J6Jbw+9DD6g97+NV67Q==}

  micromark-util-chunked@2.0.1:
    resolution: {integrity: sha512-QUNFEOPELfmvv+4xiNg2sRYeS/P84pTW0TCgP5zc9FpXetHY0ab7SxKyAQCNCc1eK0459uoLI1y5oO5Vc1dbhA==}

  micromark-util-classify-character@2.0.1:
    resolution: {integrity: sha512-K0kHzM6afW/MbeWYWLjoHQv1sgg2Q9EccHEDzSkxiP/EaagNzCm7T/WMKZ3rjMbvIpvBiZgwR3dKMygtA4mG1Q==}

  micromark-util-combine-extensions@2.0.1:
    resolution: {integrity: sha512-OnAnH8Ujmy59JcyZw8JSbK9cGpdVY44NKgSM7E9Eh7DiLS2E9RNQf0dONaGDzEG9yjEl5hcqeIsj4hfRkLH/Bg==}

  micromark-util-decode-numeric-character-reference@2.0.2:
    resolution: {integrity: sha512-ccUbYk6CwVdkmCQMyr64dXz42EfHGkPQlBj5p7YVGzq8I7CtjXZJrubAYezf7Rp+bjPseiROqe7G6foFd+lEuw==}

  micromark-util-decode-string@2.0.1:
    resolution: {integrity: sha512-nDV/77Fj6eH1ynwscYTOsbK7rR//Uj0bZXBwJZRfaLEJ1iGBR6kIfNmlNqaqJf649EP0F3NWNdeJi03elllNUQ==}

  micromark-util-encode@2.0.1:
    resolution: {integrity: sha512-c3cVx2y4KqUnwopcO9b/SCdo2O67LwJJ/UyqGfbigahfegL9myoEFoDYZgkT7f36T0bLrM9hZTAaAyH+PCAXjw==}

  micromark-util-events-to-acorn@2.0.3:
    resolution: {integrity: sha512-jmsiEIiZ1n7X1Rr5k8wVExBQCg5jy4UXVADItHmNk1zkwEVhBuIUKRu3fqv+hs4nxLISi2DQGlqIOGiFxgbfHg==}

  micromark-util-html-tag-name@2.0.1:
    resolution: {integrity: sha512-2cNEiYDhCWKI+Gs9T0Tiysk136SnR13hhO8yW6BGNyhOC4qYFnwF1nKfD3HFAIXA5c45RrIG1ub11GiXeYd1xA==}

  micromark-util-normalize-identifier@2.0.1:
    resolution: {integrity: sha512-sxPqmo70LyARJs0w2UclACPUUEqltCkJ6PhKdMIDuJ3gSf/Q+/GIe3WKl0Ijb/GyH9lOpUkRAO2wp0GVkLvS9Q==}

  micromark-util-resolve-all@2.0.1:
    resolution: {integrity: sha512-VdQyxFWFT2/FGJgwQnJYbe1jjQoNTS4RjglmSjTUlpUMa95Htx9NHeYW4rGDJzbjvCsl9eLjMQwGeElsqmzcHg==}

  micromark-util-sanitize-uri@2.0.1:
    resolution: {integrity: sha512-9N9IomZ/YuGGZZmQec1MbgxtlgougxTodVwDzzEouPKo3qFWvymFHWcnDi2vzV1ff6kas9ucW+o3yzJK9YB1AQ==}

  micromark-util-subtokenize@2.1.0:
    resolution: {integrity: sha512-XQLu552iSctvnEcgXw6+Sx75GflAPNED1qx7eBJ+wydBb2KCbRZe+NwvIEEMM83uml1+2WSXpBAcp9IUCgCYWA==}

  micromark-util-symbol@2.0.1:
    resolution: {integrity: sha512-vs5t8Apaud9N28kgCrRUdEed4UJ+wWNvicHLPxCa9ENlYuAY31M0ETy5y1vA33YoNPDFTghEbnh6efaE8h4x0Q==}

  micromark-util-types@2.0.2:
    resolution: {integrity: sha512-Yw0ECSpJoViF1qTU4DC6NwtC4aWGt1EkzaQB8KPPyCRR8z9TWeV0HbEFGTO+ZY1wB22zmxnJqhPyTpOVCpeHTA==}

  micromark@4.0.2:
    resolution: {integrity: sha512-zpe98Q6kvavpCr1NPVSCMebCKfD7CA2NqZ+rykeNhONIJBpc1tFKt9hucLGwha3jNTNI8lHpctWJWoimVF4PfA==}

  micromatch@4.0.8:
    resolution: {integrity: sha512-PXwfBhYu0hBCPw8Dn0E+WDYb7af3dSLVWKi3HGv84IdF4TyFoC0ysxFd0Goxw7nSv4T/PzEJQxsYsEiFCKo2BA==}
    engines: {node: '>=8.6'}

  mime-db@1.54.0:
    resolution: {integrity: sha512-aU5EJuIN2WDemCcAp2vFBfp/m4EAhWJnUNSSw0ixs7/kXbd6Pg64EmwJkNdFhB8aWt1sH2CTXrLxo/iAGV3oPQ==}
    engines: {node: '>= 0.6'}

  mime-types@3.0.1:
    resolution: {integrity: sha512-xRc4oEhT6eaBpU1XF7AjpOFD+xQmXNB5OVKwp4tqCuBpHLS/ZbBDrc07mYTDqVMg6PfxUjjNp85O6Cd2Z/5HWA==}
    engines: {node: '>= 0.6'}

  mimic-fn@2.1.0:
    resolution: {integrity: sha512-OqbOk5oEQeAZ8WXWydlu9HJjz9WVdEIvamMCcXmuqUYjTknH/sqsWvhQ3vgwKFRR1HpjvNBKQ37nbJgYzGqGcg==}
    engines: {node: '>=6'}

  min-indent@1.0.1:
    resolution: {integrity: sha512-I9jwMn07Sy/IwOj3zVkVik2JTvgpaykDZEigL6Rx6N9LbMywwUSMtxET+7lVoDLLd3O3IXwJwvuuns8UB/HeAg==}
    engines: {node: '>=4'}

  minimatch@3.1.2:
    resolution: {integrity: sha512-J7p63hRiAjw1NDEww1W7i37+ByIrOWO5XQQAzZ3VOcL0PNybwpfmV/N05zFAzwQ9USyEcX6t3UO+K5aqBQOIHw==}

  minimatch@9.0.3:
    resolution: {integrity: sha512-RHiac9mvaRw0x3AYRgDC1CxAP7HTcNrrECeA8YYJeWnpo+2Q5CegtZjaotWTWxDG3UeGA1coE05iH1mPjT/2mg==}
    engines: {node: '>=16 || 14 >=14.17'}

  minimatch@9.0.5:
    resolution: {integrity: sha512-G6T0ZX48xgozx7587koeX9Ys2NYy6Gmv//P89sEte9V9whIapMNF4idKxnW2QtCcLiTWlb/wfCabAtAFWhhBow==}
    engines: {node: '>=16 || 14 >=14.17'}

  minimist-options@4.1.0:
    resolution: {integrity: sha512-Q4r8ghd80yhO/0j1O3B2BjweX3fiHg9cdOwjJd2J76Q135c+NDxGCqdYKQ1SKBuFfgWbAUzBfvYjPUEeNgqN1A==}
    engines: {node: '>= 6'}

  minimist@1.2.8:
    resolution: {integrity: sha512-2yyAR8qBkN3YuheJanUpWC5U3bb5osDywNB8RzDVlDwDHbocAJveqqj1u8+SVD7jkWT4yvsHCpWqqWqAxb0zCA==}

  minipass@7.1.2:
    resolution: {integrity: sha512-qOOzS1cBTWYF4BH8fVePDBOO9iptMnGUEZwNc/cMWnTV2nVLZ7VoNWEPHkYczZA0pdoA7dl6e7FL659nX9S2aw==}
    engines: {node: '>=16 || 14 >=14.17'}

  minizlib@3.0.2:
    resolution: {integrity: sha512-oG62iEk+CYt5Xj2YqI5Xi9xWUeZhDI8jjQmC5oThVH5JGCTgIjr7ciJDzC7MBzYd//WvR1OTmP5Q38Q8ShQtVA==}
    engines: {node: '>= 18'}

  mkdirp@3.0.1:
    resolution: {integrity: sha512-+NsyUUAZDmo6YVHzL/stxSu3t9YS1iljliy3BSDrXJ/dkn1KYdmtZODGGjLcc9XLgVVpH4KshHB8XmZgMhaBXg==}
    engines: {node: '>=10'}
    hasBin: true

  mlly@1.7.4:
    resolution: {integrity: sha512-qmdSIPC4bDJXgZTCR7XosJiNKySV7O215tsPtDN9iEO/7q/76b/ijtgRu/+epFXSJhijtTCCGp3DWS549P3xKw==}

  ms@2.1.3:
    resolution: {integrity: sha512-6FlzubTLZG3J2a/NVCAleEhjzq5oxgHyaCU9yYXvcLsvoVaHJq/s5xXI6/XXP6tz7R9xAOtHnSO/tXtF3WRTlA==}

  mute-stream@1.0.0:
    resolution: {integrity: sha512-avsJQhyd+680gKXyG/sQc0nXaC6rBkPOfyHYcFb9+hdkqQkR9bdnkJ0AMZhke0oesPqIO+mFFJ+IdBc7mst4IA==}
    engines: {node: ^14.17.0 || ^16.13.0 || >=18.0.0}

  mz@2.7.0:
    resolution: {integrity: sha512-z81GNO7nnYMEhrGh9LeymoE4+Yr0Wn5McHIZMK5cfQCl+NDX08sCZgUc9/6MHni9IWuFLm1Z3HTCXu2z9fN62Q==}

  nanoid@3.3.11:
    resolution: {integrity: sha512-N8SpfPUnUp1bK+PMYW8qSWdl9U+wwNWI4QKxOYDy9JAro3WMX7p2OeVRF9v+347pnakNevPmiHhNmZ2HbFA76w==}
    engines: {node: ^10 || ^12 || ^13.7 || ^14 || >=15.0.1}
    hasBin: true

  napi-postinstall@0.2.4:
    resolution: {integrity: sha512-ZEzHJwBhZ8qQSbknHqYcdtQVr8zUgGyM/q6h6qAyhtyVMNrSgDhrC4disf03dYW0e+czXyLnZINnCTEkWy0eJg==}
    engines: {node: ^12.20.0 || ^14.18.0 || >=16.0.0}
    hasBin: true

  natural-compare@1.4.0:
    resolution: {integrity: sha512-OWND8ei3VtNC9h7V60qff3SVobHr996CTwgxubgyQYEpg290h9J0buyECNNJexkFm5sOajh5G116RYA1c8ZMSw==}

  negotiator@1.0.0:
    resolution: {integrity: sha512-8Ofs/AUQh8MaEcrlq5xOX0CQ9ypTF5dl78mjlMNfOK08fzpgTHQRQPBxcPlEtIw0yRpws+Zo/3r+5WRby7u3Gg==}
    engines: {node: '>= 0.6'}

  neo-async@2.6.2:
    resolution: {integrity: sha512-Yd3UES5mWCSqR+qNT93S3UoYUkqAZ9lLg8a7g9rimsWmYGK8cVToA4/sF3RrshdyV3sAGMXVUmpMYOw+dLpOuw==}

  next-themes@0.4.6:
    resolution: {integrity: sha512-pZvgD5L0IEvX5/9GWyHMf3m8BKiVQwsCMHfoFosXtXBMnaS0ZnIJ9ST4b4NqLVKDEm8QBxoNNGNaBv2JNF6XNA==}
    peerDependencies:
      react: ^16.8 || ^17 || ^18 || ^19 || ^19.0.0-rc
      react-dom: ^16.8 || ^17 || ^18 || ^19 || ^19.0.0-rc

  next@15.3.4:
    resolution: {integrity: sha512-mHKd50C+mCjam/gcnwqL1T1vPx/XQNFlXqFIVdgQdVAFY9iIQtY0IfaVflEYzKiqjeA7B0cYYMaCrmAYFjs4rA==}
    engines: {node: ^18.18.0 || ^19.8.0 || >= 20.0.0}
    hasBin: true
    peerDependencies:
      '@opentelemetry/api': ^1.1.0
      '@playwright/test': ^1.41.2
      babel-plugin-react-compiler: '*'
      react: ^18.2.0 || 19.0.0-rc-de68d2f4-20241204 || ^19.0.0
      react-dom: ^18.2.0 || 19.0.0-rc-de68d2f4-20241204 || ^19.0.0
      sass: ^1.3.0
    peerDependenciesMeta:
      '@opentelemetry/api':
        optional: true
      '@playwright/test':
        optional: true
      babel-plugin-react-compiler:
        optional: true
      sass:
        optional: true

  node-releases@2.0.19:
    resolution: {integrity: sha512-xxOWJsBKtzAq7DY0J+DTzuz58K8e7sJbdgwkbMWQe8UYB6ekmsQ45q0M/tJDsGaZmbC+l7n57UV8Hl5tHxO9uw==}

  normalize-package-data@3.0.3:
    resolution: {integrity: sha512-p2W1sgqij3zMMyRC067Dg16bfzVH+w7hyegmpIvZ4JNjqtGOVAIvLmjBx3yP7YTe9vKJgkoNOPjwQGogDoMXFA==}
    engines: {node: '>=10'}

  normalize-path@3.0.0:
    resolution: {integrity: sha512-6eZs5Ls3WtCisHWp9S2GUy8dqkpGi4BVSz3GaqiE6ezub0512ESztXUwUB6C6IKbQkY2Pnb/mD4WYojCRwcwLA==}
    engines: {node: '>=0.10.0'}

  npm-run-path@4.0.1:
    resolution: {integrity: sha512-S48WzZW777zhNIrn7gxOlISNAqi9ZC/uQFnRdbeIHhZhCA6UqpkOT8T1G7BvfdgP4Er8gF4sUbaS0i7QvIfCWw==}
    engines: {node: '>=8'}

  npm-run-path@6.0.0:
    resolution: {integrity: sha512-9qny7Z9DsQU8Ou39ERsPU4OZQlSTP47ShQzuKZ6PRXpYLtIFgl/DEBYEXKlvcEa+9tHVcK8CF81Y2V72qaZhWA==}
    engines: {node: '>=18'}

  object-assign@4.1.1:
    resolution: {integrity: sha512-rJgTQnkUnH1sFw8yT6VSU3zD3sWmu6sZhIseY8VX+GRu3P6F7Fu+JNDoXfklElbLJSnc3FUQHVe4cU5hj+BcUg==}
    engines: {node: '>=0.10.0'}

  object-hash@3.0.0:
    resolution: {integrity: sha512-RSn9F68PjH9HqtltsSnqYC1XXoWe9Bju5+213R98cNGttag9q9yAOTzdbsqvIa7aNm5WffBZFpWYr2aWrklWAw==}
    engines: {node: '>= 6'}

  object-inspect@1.13.4:
    resolution: {integrity: sha512-W67iLl4J2EXEGTbfeHCffrjDfitvLANg0UlX3wFUUSTx92KXRFegMHUVgSqE+wvhAbi4WqjGg9czysTV2Epbew==}
    engines: {node: '>= 0.4'}

  object-is@1.1.6:
    resolution: {integrity: sha512-F8cZ+KfGlSGi09lJT7/Nd6KJZ9ygtvYC0/UYYLI9nmQKLMnydpB9yvbv9K1uSkEu7FU9vYPmVwLg328tX+ot3Q==}
    engines: {node: '>= 0.4'}

  object-keys@1.1.1:
    resolution: {integrity: sha512-NuAESUOUMrlIXOfHKzD6bpPu3tYt3xvjNdRIQ+FeT0lNb4K8WR70CaDxhuNguS2XG+GjkyMwOzsN5ZktImfhLA==}
    engines: {node: '>= 0.4'}

  object.assign@4.1.7:
    resolution: {integrity: sha512-nK28WOo+QIjBkDduTINE4JkF/UJJKyf2EJxvJKfblDpyg0Q+pkOHNTL0Qwy6NP6FhE/EnzV73BxxqcJaXY9anw==}
    engines: {node: '>= 0.4'}

  object.entries@1.1.9:
    resolution: {integrity: sha512-8u/hfXFRBD1O0hPUjioLhoWFHRmt6tKA4/vZPyckBr18l1KE9uHrFaFaUi8MDRTpi4uak2goyPTSNJLXX2k2Hw==}
    engines: {node: '>= 0.4'}

  object.fromentries@2.0.8:
    resolution: {integrity: sha512-k6E21FzySsSK5a21KRADBd/NGneRegFO5pLHfdQLpRDETUNJueLXs3WCzyQ3tFRDYgbq3KHGXfTbi2bs8WQ6rQ==}
    engines: {node: '>= 0.4'}

  object.groupby@1.0.3:
    resolution: {integrity: sha512-+Lhy3TQTuzXI5hevh8sBGqbmurHbbIjAi0Z4S63nthVLmLxfbj4T54a4CfZrXIrt9iP4mVAPYMo/v99taj3wjQ==}
    engines: {node: '>= 0.4'}

  object.hasown@1.1.4:
    resolution: {integrity: sha512-FZ9LZt9/RHzGySlBARE3VF+gE26TxR38SdmqOqliuTnl9wrKulaQs+4dee1V+Io8VfxqzAfHu6YuRgUy8OHoTg==}
    engines: {node: '>= 0.4'}

  object.values@1.2.1:
    resolution: {integrity: sha512-gXah6aZrcUxjWg2zR2MwouP2eHlCBzdV4pygudehaKXSGW4v2AsRQUK+lwwXhii6KFZcunEnmSUoYp5CXibxtA==}
    engines: {node: '>= 0.4'}

  on-exit-leak-free@2.1.2:
    resolution: {integrity: sha512-0eJJY6hXLGf1udHwfNftBqH+g73EU4B504nZeKpz1sYRKafAghwxEJunB2O7rDZkL4PGfsMVnTXZ2EjibbqcsA==}
    engines: {node: '>=14.0.0'}

  on-finished@2.4.1:
    resolution: {integrity: sha512-oVlzkg3ENAhCk2zdv7IJwd/QUD4z2RxRwpkcGY8psCVcCYZNq4wYnVWALHM+brtuJjePWiYF/ClmuDr8Ch5+kg==}
    engines: {node: '>= 0.8'}

  once@1.4.0:
    resolution: {integrity: sha512-lNaJgI+2Q5URQBkccEKHTQOPaXdUxnZZElQTZY0MFUAuaEqe1E+Nyvgdz/aIyNi6Z9MzO5dv1H8n58/GELp3+w==}

  onetime@5.1.2:
    resolution: {integrity: sha512-kbpaSSGJTWdAY5KPVeMOKXSrPtr8C8C7wodJbcsd51jRnmD+GZu8Y0VoU6Dm5Z4vWr0Ig/1NKuWRKf7j5aaYSg==}
    engines: {node: '>=6'}

  oniguruma-parser@0.12.1:
    resolution: {integrity: sha512-8Unqkvk1RYc6yq2WBYRj4hdnsAxVze8i7iPfQr8e4uSP3tRv0rpZcbGUDvxfQQcdwHt/e9PrMvGCsa8OqG9X3w==}

  oniguruma-to-es@4.3.3:
    resolution: {integrity: sha512-rPiZhzC3wXwE59YQMRDodUwwT9FZ9nNBwQQfsd1wfdtlKEyCdRV0avrTcSZ5xlIvGRVPd/cx6ZN45ECmS39xvg==}

  optionator@0.9.4:
    resolution: {integrity: sha512-6IpQ7mKUxRcZNLIObR0hz7lxsapSSIYNZJwXPGeF0mTVqGKFIXj1DQcMoT22S3ROcLyY/rz0PWaWZ9ayWmad9g==}
    engines: {node: '>= 0.8.0'}

  ora@5.4.1:
    resolution: {integrity: sha512-5b6Y85tPxZZ7QytO+BQzysW31HJku27cRIlkbAXaNx+BdcVi+LlRFmVXzeF6a7JCwJpyw5c4b+YSVImQIrBpuQ==}
    engines: {node: '>=10'}

  ora@7.0.1:
    resolution: {integrity: sha512-0TUxTiFJWv+JnjWm4o9yvuskpEJLXTcng8MJuKd+SzAzp2o+OP3HWqNhB4OdJRt1Vsd9/mR0oyaEYlOnL7XIRw==}
    engines: {node: '>=16'}

  os-tmpdir@1.0.2:
    resolution: {integrity: sha512-D2FR03Vir7FIu45XBY20mTb+/ZSWB00sjU9jdQXt83gDrI4Ztz5Fs7/yy74g2N5SVQY4xY1qDr4rNddwYRVX0g==}
    engines: {node: '>=0.10.0'}

  own-keys@1.0.1:
    resolution: {integrity: sha512-qFOyK5PjiWZd+QQIh+1jhdb9LpxTF0qs7Pm8o5QHYZ0M3vKqSqzsZaEB6oWlxZ+q2sJBMI/Ktgd2N5ZwQoRHfg==}
    engines: {node: '>= 0.4'}

  p-limit@3.1.0:
    resolution: {integrity: sha512-TYOanM3wGwNGsZN2cVTYPArw454xnXj5qmWF1bEoAc4+cU/ol7GVh7odevjp1FNHduHc3KZMcFduxU5Xc6uJRQ==}
    engines: {node: '>=10'}

  p-locate@5.0.0:
    resolution: {integrity: sha512-LaNjtRWUBY++zB5nE/NwcaoMylSPk+S+ZHNB1TzdbMJMny6dynpAGt7X/tl/QYq3TIeE6nxHppbo2LGymrG5Pw==}
    engines: {node: '>=10'}

  package-json-from-dist@1.0.1:
    resolution: {integrity: sha512-UEZIS3/by4OC8vL3P2dTXRETpebLI2NiI5vIrjaD/5UtrkFX/tNbwjTSRAGC/+7CAo2pIcBaRgWmcBBHcsaCIw==}

  package-manager-detector@1.3.0:
    resolution: {integrity: sha512-ZsEbbZORsyHuO00lY1kV3/t72yp6Ysay6Pd17ZAlNGuGwmWDLCJxFpRs0IzfXfj1o4icJOkUEioexFHzyPurSQ==}

  parent-module@1.0.1:
    resolution: {integrity: sha512-GQ2EWRpQV8/o+Aw8YqtfZZPfNRWZYkbidE9k5rpl/hC3vtHHBfGm2Ifi6qWV+coDGkrUKZAxE3Lot5kcsRlh+g==}
    engines: {node: '>=6'}

  parse-entities@4.0.2:
    resolution: {integrity: sha512-GG2AQYWoLgL877gQIKeRPGO1xF9+eG1ujIb5soS5gPvLQ1y2o8FL90w2QWNdf9I361Mpp7726c+lj3U0qK1uGw==}

  parse-json@5.2.0:
    resolution: {integrity: sha512-ayCKvm/phCGxOkYRSCM82iDwct8/EonSEgCSxWxD7ve6jHggsFl4fZVQBPRNgQoKiuV/odhFrGzQXZwbifC8Rg==}
    engines: {node: '>=8'}

  parse-ms@4.0.0:
    resolution: {integrity: sha512-TXfryirbmq34y8QBwgqCVLi+8oA3oWx2eAnSn62ITyEhEYaWRlVZ2DvMM9eZbMs/RfxPu/PK/aBLyGj4IrqMHw==}
    engines: {node: '>=18'}

  parseurl@1.3.3:
    resolution: {integrity: sha512-CiyeOxFT/JZyN5m0z9PfXw4SCBJ6Sygz1Dpl0wqjlhDEGGBP1GnsUVEL0p63hoG1fcj3fHynXi9NYO4nWOL+qQ==}
    engines: {node: '>= 0.8'}

  path-data-parser@0.1.0:
    resolution: {integrity: sha512-NOnmBpt5Y2RWbuv0LMzsayp3lVylAHLPUTut412ZA3l+C4uw4ZVkQbjShYCQ8TCpUMdPapr4YjUqLYD6v68j+w==}

  path-exists@4.0.0:
    resolution: {integrity: sha512-ak9Qy5Q7jYb2Wwcey5Fpvg2KoAc/ZIhLSLOSBmRmygPsGwkVVt0fZa0qrtMz+m6tJTAHfZQ8FnmB4MG4LWy7/w==}
    engines: {node: '>=8'}

  path-is-absolute@1.0.1:
    resolution: {integrity: sha512-AVbw3UJ2e9bq64vSaS9Am0fje1Pa8pbGqTTsmXfaIiMpnr5DlDhfJOuLj9Sf95ZPVDAUerDfEk88MPmPe7UCQg==}
    engines: {node: '>=0.10.0'}

  path-key@3.1.1:
    resolution: {integrity: sha512-ojmeN0qd+y0jszEtoY48r0Peq5dwMEkIlCOu6Q5f41lfkswXuKtYrhgoTpLnyIcHm24Uhqx+5Tqm2InSwLhE6Q==}
    engines: {node: '>=8'}

  path-key@4.0.0:
    resolution: {integrity: sha512-haREypq7xkM7ErfgIyA0z+Bj4AGKlMSdlQE2jvJo6huWD1EdkKYV+G/T4nq0YEF2vgTT8kqMFKo1uHn950r4SQ==}
    engines: {node: '>=12'}

  path-parse@1.0.7:
    resolution: {integrity: sha512-LDJzPVEEEPR+y48z93A0Ed0yXb8pAByGWo/k5YYdYgpY2/2EsOsksJrq7lOHxryrVOn1ejG6oAp8ahvOIQD8sw==}

  path-scurry@1.11.1:
    resolution: {integrity: sha512-Xa4Nw17FS9ApQFJ9umLiJS4orGjm7ZzwUrwamcGQuHSzDyth9boKDaycYdDcZDuqYATXw4HFXgaqWTctW/v1HA==}
    engines: {node: '>=16 || 14 >=14.18'}

  path-to-regexp@8.2.0:
    resolution: {integrity: sha512-TdrF7fW9Rphjq4RjrW0Kp2AW0Ahwu9sRGTkS6bvDi0SCwZlEZYmcfDbEsTz8RVk0EHIS/Vd1bv3JhG+1xZuAyQ==}
    engines: {node: '>=16'}

  path-type@4.0.0:
    resolution: {integrity: sha512-gDKb8aZMDeD/tZWs9P6+q0J9Mwkdl6xMV8TjnGP3qJVJ06bdMgkbBlLU8IdfOsIsFz2BW1rNVT3XuNEl8zPAvw==}
    engines: {node: '>=8'}

  pathe@2.0.3:
    resolution: {integrity: sha512-WUjGcAqP1gQacoQe+OBJsFA7Ld4DyXuUIjZ5cc75cLHvJ7dtNsTugphxIADwspS+AraAUePCKrSVtPLFj/F88w==}

  pathval@2.0.0:
    resolution: {integrity: sha512-vE7JKRyES09KiunauX7nd2Q9/L7lhok4smP9RZTDeD4MVs72Dp2qNFVz39Nz5a0FVEW0BJR6C0DYrq6unoziZA==}
    engines: {node: '>= 14.16'}

  picocolors@1.1.1:
    resolution: {integrity: sha512-xceH2snhtb5M9liqDsmEw56le376mTZkEX/jEb/RxNFyegNul7eNslCXP9FDj/Lcu0X8KEyMceP2ntpaHrDEVA==}

  picomatch@2.3.1:
    resolution: {integrity: sha512-JU3teHTNjmE2VCGFzuY8EXzCDVwEqB2a8fsIvwaStHhAWJEeVd1o1QD80CU6+ZdEXXSLbSsuLwJjkCBWqRQUVA==}
    engines: {node: '>=8.6'}

  picomatch@4.0.2:
    resolution: {integrity: sha512-M7BAV6Rlcy5u+m6oPhAPFgJTzAioX/6B0DxyvDlo9l8+T3nLKbrczg2WLUyzd45L8RqfUMyGPzekbMvX2Ldkwg==}
    engines: {node: '>=12'}

  pify@2.3.0:
    resolution: {integrity: sha512-udgsAY+fTnvv7kI7aaxbqwWNb0AHiB0qBO89PZKPkoTmGOgdbrHDKD+0B2X4uTfJ/FT1R09r9gTsjUjNJotuog==}
    engines: {node: '>=0.10.0'}

  pino-abstract-transport@2.0.0:
    resolution: {integrity: sha512-F63x5tizV6WCh4R6RHyi2Ml+M70DNRXt/+HANowMflpgGFMAym/VKm6G7ZOQRjqN7XbGxK1Lg9t6ZrtzOaivMw==}

  pino-std-serializers@7.0.0:
    resolution: {integrity: sha512-e906FRY0+tV27iq4juKzSYPbUj2do2X2JX4EzSca1631EB2QJQUqGbDuERal7LCtOpxl6x3+nvo9NPZcmjkiFA==}

  pino@9.7.0:
    resolution: {integrity: sha512-vnMCM6xZTb1WDmLvtG2lE/2p+t9hDEIvTWJsu6FejkE62vB7gDhvzrpFR4Cw2to+9JNQxVnkAKVPA1KPB98vWg==}
    hasBin: true

  pirates@4.0.7:
    resolution: {integrity: sha512-TfySrs/5nm8fQJDcBDuUng3VOUKsd7S+zqvbOTiGXHfxX4wK31ard+hoNuvkicM/2YFzlpDgABOevKSsB4G/FA==}
    engines: {node: '>= 6'}

  pkg-types@1.3.1:
    resolution: {integrity: sha512-/Jm5M4RvtBFVkKWRu2BLUTNP8/M2a+UwuAX+ae4770q1qVGtfjG+WTCupoZixokjmHiry8uI+dlY8KXYV5HVVQ==}

  pkg-types@2.1.0:
    resolution: {integrity: sha512-wmJwA+8ihJixSoHKxZJRBQG1oY8Yr9pGLzRmSsNms0iNWyHHAlZCa7mmKiFR10YPZuz/2k169JiS/inOjBCZ2A==}

  points-on-curve@0.2.0:
    resolution: {integrity: sha512-0mYKnYYe9ZcqMCWhUjItv/oHjvgEsfKvnUTg8sAtnHr3GVy7rGkXCb6d5cSyqrWqL4k81b9CPg3urd+T7aop3A==}

  points-on-path@0.2.1:
    resolution: {integrity: sha512-25ClnWWuw7JbWZcgqY/gJ4FQWadKxGWk+3kR/7kD0tCaDtPPMj7oHu2ToLaVhfpnHrZzYby2w6tUA0eOIuUg8g==}

  possible-typed-array-names@1.1.0:
    resolution: {integrity: sha512-/+5VFTchJDoVj3bhoqi6UeymcD00DAwb1nJwamzPvHEszJ4FpF6SNNbUbOS8yI56qHzdV8eK0qEfOSiodkTdxg==}
    engines: {node: '>= 0.4'}

  postcss-import@15.1.0:
    resolution: {integrity: sha512-hpr+J05B2FVYUAXHeK1YyI267J/dDDhMU6B6civm8hSY1jYJnBXxzKDKDswzJmtLHryrjhnDjqqp/49t8FALew==}
    engines: {node: '>=14.0.0'}
    peerDependencies:
      postcss: ^8.0.0

  postcss-js@4.0.1:
    resolution: {integrity: sha512-dDLF8pEO191hJMtlHFPRa8xsizHaM82MLfNkUHdUtVEV3tgTp5oj+8qbEqYM57SLfc74KSbw//4SeJma2LRVIw==}
    engines: {node: ^12 || ^14 || >= 16}
    peerDependencies:
      postcss: ^8.4.21

  postcss-load-config@4.0.2:
    resolution: {integrity: sha512-bSVhyJGL00wMVoPUzAVAnbEoWyqRxkjv64tUl427SKnPrENtq6hJwUojroMz2VB+Q1edmi4IfrAPpami5VVgMQ==}
    engines: {node: '>= 14'}
    peerDependencies:
      postcss: '>=8.0.9'
      ts-node: '>=9.0.0'
    peerDependenciesMeta:
      postcss:
        optional: true
      ts-node:
        optional: true

  postcss-nested@6.2.0:
    resolution: {integrity: sha512-HQbt28KulC5AJzG+cZtj9kvKB93CFCdLvog1WFLf1D+xmMvPGlBstkpTEZfK5+AN9hfJocyBFCNiqyS48bpgzQ==}
    engines: {node: '>=12.0'}
    peerDependencies:
      postcss: ^8.2.14

  postcss-selector-parser@6.1.2:
    resolution: {integrity: sha512-Q8qQfPiZ+THO/3ZrOrO0cJJKfpYCagtMUkXbnEfmgUjwXg6z/WBeOyS9APBBPCTSiDV+s4SwQGu8yFsiMRIudg==}
    engines: {node: '>=4'}

  postcss-selector-parser@7.1.0:
    resolution: {integrity: sha512-8sLjZwK0R+JlxlYcTuVnyT2v+htpdrjDOKuMcOVdYjt52Lh8hWRYpxBPoKx/Zg+bcjc3wx6fmQevMmUztS/ccA==}
    engines: {node: '>=4'}

  postcss-value-parser@4.2.0:
    resolution: {integrity: sha512-1NNCs6uurfkVbeXG4S8JFT9t19m45ICnif8zWLd5oPSZ50QnwMfK+H3jv408d4jw/7Bttv5axS5IiHoLaVNHeQ==}

  postcss@8.4.31:
    resolution: {integrity: sha512-PS08Iboia9mts/2ygV3eLpY5ghnUcfLV/EXTOW1E2qYxJKGGBUtNjN76FYHnMs36RmARn41bC0AZmn+rR0OVpQ==}
    engines: {node: ^10 || ^12 || >=14}

  postcss@8.5.6:
    resolution: {integrity: sha512-3Ybi1tAuwAP9s0r1UQ2J4n5Y0G05bJkpUIO0/bI9MhwmD70S5aTWbXGBwxHrelT+XM1k6dM0pk+SwNkpTRN7Pg==}
    engines: {node: ^10 || ^12 || >=14}

  posthog-js@1.255.1:
    resolution: {integrity: sha512-KMh0o9MhORhEZVjXpktXB5rJ8PfDk+poqBoTSoLzWgNjhJf6D8jcyB9jUMA6vVPfn4YeepVX5NuclDRqOwr5Mw==}
    peerDependencies:
      '@rrweb/types': 2.0.0-alpha.17
      rrweb-snapshot: 2.0.0-alpha.17
    peerDependenciesMeta:
      '@rrweb/types':
        optional: true
      rrweb-snapshot:
        optional: true

  posthog-node@5.1.1:
    resolution: {integrity: sha512-6VISkNdxO24ehXiDA4dugyCSIV7lpGVaEu5kn/dlAj+SJ1lgcDru9PQ8p/+GSXsXVxohd1t7kHL2JKc9NoGb0w==}
    engines: {node: '>=20'}

  preact@10.26.9:
    resolution: {integrity: sha512-SSjF9vcnF27mJK1XyFMNJzFd5u3pQiATFqoaDy03XuN00u4ziveVVEGt5RKJrDR8MHE/wJo9Nnad56RLzS2RMA==}

  prelude-ls@1.2.1:
    resolution: {integrity: sha512-vkcDPrRZo1QZLbn5RLGPpg/WmIQ65qoWWhcGKf/b5eplkkarX0m9z8ppCat4mlOqUsWpyNuYgO3VRyrYHSzX5g==}
    engines: {node: '>= 0.8.0'}

  prettier-linter-helpers@1.0.0:
    resolution: {integrity: sha512-GbK2cP9nraSSUF9N2XwUwqfzlAFlMNYYl+ShE/V+H8a9uNl/oUqB1w2EL54Jh0OlyRSd8RfWYJ3coVS4TROP2w==}
    engines: {node: '>=6.0.0'}

  prettier@2.8.8:
    resolution: {integrity: sha512-tdN8qQGvNjw4CHbY+XXk0JgCXn9QiF21a55rBe5LJAU+kDyC4WQn4+awm2Xfk2lQMk5fKup9XgzTZtGkjBdP9Q==}
    engines: {node: '>=10.13.0'}
    hasBin: true

  prettier@3.6.2:
    resolution: {integrity: sha512-I7AIg5boAr5R0FFtJ6rCfD+LFsWHp81dolrFD8S79U9tb8Az2nGrJncnMSnys+bpQJfRUzqs9hnA81OAA3hCuQ==}
    engines: {node: '>=14'}
    hasBin: true

  pretty-bytes@5.6.0:
    resolution: {integrity: sha512-FFw039TmrBqFK8ma/7OL3sDz/VytdtJr044/QUJtH0wK9lb9jLq9tJyIxUwtQJHwar2BqtiA4iCWSwo9JLkzFg==}
    engines: {node: '>=6'}

  pretty-format@27.5.1:
    resolution: {integrity: sha512-Qb1gy5OrP5+zDf2Bvnzdl3jsTf1qXVMazbvCoKhtKqVs4/YK4ozX4gKQJJVyNe+cajNPn0KoC0MC3FUmaHWEmQ==}
    engines: {node: ^10.13.0 || ^12.13.0 || ^14.15.0 || >=15.0.0}

<<<<<<< HEAD
  process-warning@4.0.1:
    resolution: {integrity: sha512-3c2LzQ3rY9d0hc1emcsHhfT9Jwz0cChib/QN89oME2R451w5fy3f0afAhERFZAwrbDU43wk12d0ORBpDVME50Q==}
=======
  pretty-ms@9.2.0:
    resolution: {integrity: sha512-4yf0QO/sllf/1zbZWYnvWw3NxCQwLXKzIj0G849LSufP15BXKM0rbD2Z3wVnkMfjdn/CB0Dpp444gYAACdsplg==}
    engines: {node: '>=18'}

  process-warning@3.0.0:
    resolution: {integrity: sha512-mqn0kFRl0EoqhnL0GQ0veqFHyIN1yig9RHh/InzORTUiZHFRAur+aMtRkELNwGs9aNwKS6tg/An4NYBPGwvtzQ==}
>>>>>>> e010ceb6

  process-warning@5.0.0:
    resolution: {integrity: sha512-a39t9ApHNx2L4+HBnQKqxxHNs1r7KF+Intd8Q/g1bUh6q0WIp9voPXJ/x0j+ZL45KF1pJd9+q2jLIRMfvEshkA==}

  prop-types@15.8.1:
    resolution: {integrity: sha512-oj87CgZICdulUohogVAR7AjlC0327U4el4L6eAvOqCeudMDVU0NThNaV+b9Df4dXgSP1gXMTnPdhfe/2qDH5cg==}

  property-information@7.1.0:
    resolution: {integrity: sha512-TwEZ+X+yCJmYfL7TPUOcvBZ4QfoT5YenQiJuX//0th53DE6w0xxLEtfK3iyryQFddXuvkIk51EEgrJQ0WJkOmQ==}

  proxy-addr@2.0.7:
    resolution: {integrity: sha512-llQsMLSUDUPT44jdrU/O37qlnifitDP+ZwrmmZcoSKyLKvtZxpyV0n2/bD/N4tBAAZ/gJEdZU7KMraoK1+XYAg==}
    engines: {node: '>= 0.10'}

  punycode@2.3.1:
    resolution: {integrity: sha512-vYt7UD1U9Wg6138shLtLOvdAu+8DsC/ilFtEVHcH+wydcSpNE20AfSOduf6MkRFahL5FY7X1oU7nKVZFtfq8Fg==}
    engines: {node: '>=6'}

  qs@6.14.0:
    resolution: {integrity: sha512-YWWTjgABSKcvs/nWBi9PycY/JiPJqOD4JA6o9Sej2AtvSGarXxKC3OQSk4pAarbdQlKAh5D4FCQkJNkW+GAn3w==}
    engines: {node: '>=0.6'}

  quansync@0.2.10:
    resolution: {integrity: sha512-t41VRkMYbkHyCYmOvx/6URnN80H7k4X0lLdBMGsz+maAwrJQYB1djpV6vHrQIBE0WBSGqhtEHrK9U3DWWH8v7A==}

  queue-microtask@1.2.3:
    resolution: {integrity: sha512-NuaNSa6flKT5JaSYQzJok04JzTL1CA6aGhv5rfLW3PgqA+M2ChpZQnAC8h8i4ZFkBS8X5RqkDBHA7r4hej3K9A==}

  quick-format-unescaped@4.0.4:
    resolution: {integrity: sha512-tYC1Q1hgyRuHgloV/YXs2w15unPVh8qfu/qCTfhTYamaw7fyhumKa2yGpdSo87vY32rIclj+4fWYQXUMs9EHvg==}

  quick-lru@5.1.1:
    resolution: {integrity: sha512-WuyALRjWPDGtt/wzJiadO5AXY+8hZ80hVpe6MyivgraREW751X3SbhRvG3eLKOYN+8VEvqLcf3wdnt44Z4S4SA==}
    engines: {node: '>=10'}

  range-parser@1.2.1:
    resolution: {integrity: sha512-Hrgsx+orqoygnmhFbKaHE6c296J+HTAQXoxEF6gNupROmmGJRoyzfG3ccAveqCBrwr/2yxQ5BVd/GTl5agOwSg==}
    engines: {node: '>= 0.6'}

  raw-body@3.0.0:
    resolution: {integrity: sha512-RmkhL8CAyCRPXCE28MMH0z2PNWQBNk2Q09ZdxM9IOOXwxwZbN+qbWaatPkdkWIKL2ZVDImrN/pK5HTRz2PcS4g==}
    engines: {node: '>= 0.8'}

  react-dom@18.3.1:
    resolution: {integrity: sha512-5m4nQKp+rZRb09LNH59GM4BxTh9251/ylbKIbpe7TpGxfJ+9kv6BLkLBXIjjspbgbnIBNqlI23tRnTWT0snUIw==}
    peerDependencies:
      react: ^18.3.1

  react-dom@19.1.0:
    resolution: {integrity: sha512-Xs1hdnE+DyKgeHJeJznQmYMIBG3TKIHJJT95Q58nHLSrElKlGQqDTR2HQ9fx5CN/Gk6Vh/kupBTDLU11/nDk/g==}
    peerDependencies:
      react: ^19.1.0

  react-dropzone@14.3.8:
    resolution: {integrity: sha512-sBgODnq+lcA4P296DY4wacOZz3JFpD99fp+hb//iBO2HHnyeZU3FwWyXJ6salNpqQdsZrgMrotuko/BdJMV8Ug==}
    engines: {node: '>= 10.13'}
    peerDependencies:
      react: '>= 16.8 || 18.0.0'

  react-is@16.13.1:
    resolution: {integrity: sha512-24e6ynE2H+OKt4kqsOvNd8kBpV65zoxbA4BVsEOB3ARVWQki/DHzaUoC5KuON/BiccDaCCTZBuOcfZs70kR8bQ==}

  react-is@17.0.2:
    resolution: {integrity: sha512-w2GsyukL62IJnlaff/nRegPQR94C/XXamvMWmSHRJ4y7Ts/4ocGRmTHvOs8PSE6pB3dWOrD/nueuU5sduBsQ4w==}

  react-medium-image-zoom@5.2.14:
    resolution: {integrity: sha512-nfTVYcAUnBzXQpPDcZL+cG/e6UceYUIG+zDcnemL7jtAqbJjVVkA85RgneGtJeni12dTyiRPZVM6Szkmwd/o8w==}
    peerDependencies:
      react: ^16.8.0 || ^17.0.0 || ^18.0.0 || ^19.0.0
      react-dom: ^16.8.0 || ^17.0.0 || ^18.0.0 || ^19.0.0

  react-refresh@0.17.0:
    resolution: {integrity: sha512-z6F7K9bV85EfseRCp2bzrpyQ0Gkw1uLoCel9XBVWPg/TjRj94SkJzUTGfOa4bs7iJvBWtQG0Wq7wnI0syw3EBQ==}
    engines: {node: '>=0.10.0'}

  react-remove-scroll-bar@2.3.8:
    resolution: {integrity: sha512-9r+yi9+mgU33AKcj6IbT9oRCO78WriSj6t/cF8DWBZJ9aOGPOTEDvdUDz1FwKim7QXWwmHqtdHnRJfhAxEG46Q==}
    engines: {node: '>=10'}
    peerDependencies:
      '@types/react': '*'
      react: ^16.8.0 || ^17.0.0 || ^18.0.0 || ^19.0.0
    peerDependenciesMeta:
      '@types/react':
        optional: true

  react-remove-scroll@2.7.1:
    resolution: {integrity: sha512-HpMh8+oahmIdOuS5aFKKY6Pyog+FNaZV/XyJOq7b4YFwsFHe5yYfdbIalI4k3vU2nSDql7YskmUseHsRrJqIPA==}
    engines: {node: '>=10'}
    peerDependencies:
      '@types/react': '*'
      react: ^16.8.0 || ^17.0.0 || ^18.0.0 || ^19.0.0 || ^19.0.0-rc
    peerDependenciesMeta:
      '@types/react':
        optional: true

  react-style-singleton@2.2.3:
    resolution: {integrity: sha512-b6jSvxvVnyptAiLjbkWLE/lOnR4lfTtDAl+eUC7RZy+QQWc6wRzIV2CE6xBuMmDxc2qIihtDCZD5NPOFl7fRBQ==}
    engines: {node: '>=10'}
    peerDependencies:
      '@types/react': '*'
      react: ^16.8.0 || ^17.0.0 || ^18.0.0 || ^19.0.0 || ^19.0.0-rc
    peerDependenciesMeta:
      '@types/react':
        optional: true

  react@19.1.0:
    resolution: {integrity: sha512-FS+XFBNvn3GTAWq26joslQgWNoFu08F4kl0J4CgdNKADkdSGXQyTCnKteIAJy96Br6YbpEU1LSzV5dYtjMkMDg==}
    engines: {node: '>=0.10.0'}

  read-cache@1.0.0:
    resolution: {integrity: sha512-Owdv/Ft7IjOgm/i0xvNDZ1LrRANRfew4b2prF3OWMQLxLfu3bS8FVhCsrSCMK4lR56Y9ya+AThoTpDCTxCmpRA==}

  read-pkg-up@8.0.0:
    resolution: {integrity: sha512-snVCqPczksT0HS2EC+SxUndvSzn6LRCwpfSvLrIfR5BKDQQZMaI6jPRC9dYvYFDRAuFEAnkwww8kBBNE/3VvzQ==}
    engines: {node: '>=12'}

  read-pkg@6.0.0:
    resolution: {integrity: sha512-X1Fu3dPuk/8ZLsMhEj5f4wFAF0DWoK7qhGJvgaijocXxBmSToKfbFtqbxMO7bVjNA1dmE5huAzjXj/ey86iw9Q==}
    engines: {node: '>=12'}

  readable-stream@3.6.2:
    resolution: {integrity: sha512-9u/sniCrY3D5WdsERHzHE4G2YCXqoG5FTHUiCC4SIbr6XcLZBY05ya9EKjYek9O5xOAwjGq+1JdGBAS7Q9ScoA==}
    engines: {node: '>= 6'}

  readdirp@3.6.0:
    resolution: {integrity: sha512-hOS089on8RduqdbhvQ5Z37A0ESjsqz6qnRcffsMU3495FuTdqSm+7bhJ29JvIOsBDEEnan5DPu9t3To9VRlMzA==}
    engines: {node: '>=8.10.0'}

  readdirp@4.1.2:
    resolution: {integrity: sha512-GDhwkLfywWL2s6vEjyhri+eXmfH6j1L7JE27WhqLeYzoh/A3DBaYGEj2H/HFZCn/kMfim73FXxEJTw06WtxQwg==}
    engines: {node: '>= 14.18.0'}

  real-require@0.2.0:
    resolution: {integrity: sha512-57frrGM/OCTLqLOAh0mhVA9VBMHd+9U7Zb2THMGdBUoZVOtGbJzjxsYGDJ3A9AYYCP4hn6y1TVbaOfzWtm5GFg==}
    engines: {node: '>= 12.13.0'}

  recma-build-jsx@1.0.0:
    resolution: {integrity: sha512-8GtdyqaBcDfva+GUKDr3nev3VpKAhup1+RvkMvUxURHpW7QyIvk9F5wz7Vzo06CEMSilw6uArgRqhpiUcWp8ew==}

  recma-jsx@1.0.0:
    resolution: {integrity: sha512-5vwkv65qWwYxg+Atz95acp8DMu1JDSqdGkA2Of1j6rCreyFUE/gp15fC8MnGEuG1W68UKjM6x6+YTWIh7hZM/Q==}

  recma-parse@1.0.0:
    resolution: {integrity: sha512-OYLsIGBB5Y5wjnSnQW6t3Xg7q3fQ7FWbw/vcXtORTnyaSFscOtABg+7Pnz6YZ6c27fG1/aN8CjfwoUEUIdwqWQ==}

  recma-stringify@1.0.0:
    resolution: {integrity: sha512-cjwII1MdIIVloKvC9ErQ+OgAtwHBmcZ0Bg4ciz78FtbT8In39aAYbaA7zvxQ61xVMSPE8WxhLwLbhif4Js2C+g==}

  redent@4.0.0:
    resolution: {integrity: sha512-tYkDkVVtYkSVhuQ4zBgfvciymHaeuel+zFKXShfDnFP5SyVEP7qo70Rf1jTOTCx3vGNAbnEi/xFkcfQVMIBWag==}
    engines: {node: '>=12'}

  reflect.getprototypeof@1.0.10:
    resolution: {integrity: sha512-00o4I+DVrefhv+nX0ulyi3biSHCPDe+yLv5o/p6d/UVlirijB8E16FtfwSAi4g3tcqrQ4lRAqQSoFEZJehYEcw==}
    engines: {node: '>= 0.4'}

  regex-recursion@6.0.2:
    resolution: {integrity: sha512-0YCaSCq2VRIebiaUviZNs0cBz1kg5kVS2UKUfNIx8YVs1cN3AV7NTctO5FOKBA+UT2BPJIWZauYHPqJODG50cg==}

  regex-utilities@2.3.0:
    resolution: {integrity: sha512-8VhliFJAWRaUiVvREIiW2NXXTmHs4vMNnSzuJVhscgmGav3g9VDxLrQndI3dZZVVdp0ZO/5v0xmX516/7M9cng==}

  regex@6.0.1:
    resolution: {integrity: sha512-uorlqlzAKjKQZ5P+kTJr3eeJGSVroLKoHmquUj4zHWuR+hEyNqlXsSKlYYF5F4NI6nl7tWCs0apKJ0lmfsXAPA==}

  regexp.prototype.flags@1.5.4:
    resolution: {integrity: sha512-dYqgNSZbDwkaJ2ceRd9ojCGjBq+mOm9LmtXnAnEGyHhN/5R7iDW2TRw3h+o/jCFxus3P2LfWIIiwowAjANm7IA==}
    engines: {node: '>= 0.4'}

  rehype-recma@1.0.0:
    resolution: {integrity: sha512-lqA4rGUf1JmacCNWWZx0Wv1dHqMwxzsDWYMTowuplHF3xH0N/MmrZ/G3BDZnzAkRmxDadujCjaKM2hqYdCBOGw==}

  remark-gfm@4.0.1:
    resolution: {integrity: sha512-1quofZ2RQ9EWdeN34S79+KExV1764+wCUGop5CPL1WGdD0ocPpu91lzPGbwWMECpEpd42kJGQwzRfyov9j4yNg==}

  remark-mdx@3.1.0:
    resolution: {integrity: sha512-Ngl/H3YXyBV9RcRNdlYsZujAmhsxwzxpDzpDEhFBVAGthS4GDgnctpDjgFl/ULx5UEDzqtW1cyBSNKqYYrqLBA==}

  remark-parse@11.0.0:
    resolution: {integrity: sha512-FCxlKLNGknS5ba/1lmpYijMUzX2esxW5xQqjWxw2eHFfS2MSdaHVINFmhjo+qN1WhZhNimq0dZATN9pH0IDrpA==}

  remark-rehype@11.1.2:
    resolution: {integrity: sha512-Dh7l57ianaEoIpzbp0PC9UKAdCSVklD8E5Rpw7ETfbTl3FqcOOgq5q2LVDhgGCkaBv7p24JXikPdvhhmHvKMsw==}

  remark-stringify@11.0.0:
    resolution: {integrity: sha512-1OSmLd3awB/t8qdoEOMazZkNsfVTeY4fTsgzcQFdXNq8ToTN4ZGwrMnlda4K6smTFKD+GRV6O48i6Z4iKgPPpw==}

  remark@15.0.1:
    resolution: {integrity: sha512-Eht5w30ruCXgFmxVUSlNWQ9iiimq07URKeFS3hNc8cUWy1llX4KDWfyEDZRycMc+znsN9Ux5/tJ/BFdgdOwA3A==}

  require-from-string@2.0.2:
    resolution: {integrity: sha512-Xf0nWe6RseziFMu+Ap9biiUbmplq6S9/p+7w7YXP/JBHhrUDDUhwa+vANyubuqfZWTveU//DYVGsDG7RKL/vEw==}
    engines: {node: '>=0.10.0'}

  resolve-from@4.0.0:
    resolution: {integrity: sha512-pb/MYmXstAkysRFx8piNI1tGFNQIFA3vkE3Gq4EuA1dF6gHp/+vgZqsCGJapvy8N3Q+4o7FwvquPJcnZ7RYy4g==}
    engines: {node: '>=4'}

  resolve-pkg-maps@1.0.0:
    resolution: {integrity: sha512-seS2Tj26TBVOC2NIc2rOe2y2ZO7efxITtLZcGSOnHHNOQ7CkiUBfw0Iw2ck6xkIhPwLhKNLS8BO+hEpngQlqzw==}

  resolve@1.22.10:
    resolution: {integrity: sha512-NPRy+/ncIMeDlTAsuqwKIiferiawhefFJtkNSW0qZJEqMEb+qBt/77B/jGeeek+F0uOeN05CDa6HXbbIgtVX4w==}
    engines: {node: '>= 0.4'}
    hasBin: true

  resolve@2.0.0-next.5:
    resolution: {integrity: sha512-U7WjGVG9sH8tvjW5SmGbQuui75FiyjAX72HX15DwBBwF9dNiQZRQAg9nnPhYy+TUnE0+VcrttuvNI8oSxZcocA==}
    hasBin: true

  restore-cursor@3.1.0:
    resolution: {integrity: sha512-l+sSefzHpj5qimhFSE5a8nufZYAM3sBSVMAPtYkmC+4EH2anSGaEMXSD0izRQbu9nfyQ9y5JrVmp7E8oZrUjvA==}
    engines: {node: '>=8'}

  restore-cursor@4.0.0:
    resolution: {integrity: sha512-I9fPXU9geO9bHOt9pHHOhOkYerIMsmVaWB0rA2AI9ERh/+x/i7MV5HKBNrg+ljO5eoPVgCcnFuRjJ9uH6I/3eg==}
    engines: {node: ^12.20.0 || ^14.13.1 || >=16.0.0}

  ret@0.5.0:
    resolution: {integrity: sha512-I1XxrZSQ+oErkRR4jYbAyEEu2I0avBvvMM5JN+6EBprOGRCs63ENqZ3vjavq8fBw2+62G5LF5XelKwuJpcvcxw==}
    engines: {node: '>=10'}

  reusify@1.1.0:
    resolution: {integrity: sha512-g6QUff04oZpHs0eG5p83rFLhHeV00ug/Yf9nZM6fLeUrPguBTkTQOdpAWWspMh55TZfVQDPaN3NQJfbVRAxdIw==}
    engines: {iojs: '>=1.0.0', node: '>=0.10.0'}

  rfdc@1.4.1:
    resolution: {integrity: sha512-q1b3N5QkRUWUl7iyylaaj3kOpIT0N2i9MqIEQXP73GVsN9cw3fdx8X63cEmWhJGi2PPCF23Ijp7ktmd39rawIA==}

  robust-predicates@3.0.2:
    resolution: {integrity: sha512-IXgzBWvWQwE6PrDI05OvmXUIruQTcoMDzRsOd5CDvHCVLcLHMTSYvOK5Cm46kWqlV3yAbuSpBZdJ5oP5OUoStg==}

  rolldown-plugin-dts@0.13.11:
    resolution: {integrity: sha512-1TScN31JImk8xcq9kdm52z2W8/QX3zeDpEjFkyZmK+GcD0u8QqSWWARBsCEdfS99NyI6D9NIbUpsABXlcpZhig==}
    engines: {node: '>=20.18.0'}
    peerDependencies:
      '@typescript/native-preview': '>=7.0.0-dev.20250601.1'
      rolldown: ^1.0.0-beta.9
      typescript: ^5.0.0
      vue-tsc: ~2.2.0
    peerDependenciesMeta:
      '@typescript/native-preview':
        optional: true
      typescript:
        optional: true
      vue-tsc:
        optional: true

  rolldown@1.0.0-beta.15:
    resolution: {integrity: sha512-ep788NsIGl0W5gT+99hBrSGe4Hdhcwc55PqM3O0mR5H0C4ZpGpDGgu9YzTJ8a6mFDLnFnc/LYC+Dszb7oWK/dg==}
    hasBin: true

  rollup@4.44.0:
    resolution: {integrity: sha512-qHcdEzLCiktQIfwBq420pn2dP+30uzqYxv9ETm91wdt2R9AFcWfjNAmje4NWlnCIQ5RMTzVf0ZyisOKqHR6RwA==}
    engines: {node: '>=18.0.0', npm: '>=8.0.0'}
    hasBin: true

  roughjs@4.6.6:
    resolution: {integrity: sha512-ZUz/69+SYpFN/g/lUlo2FXcIjRkSu3nDarreVdGGndHEBJ6cXPdKguS8JGxwj5HA5xIbVKSmLgr5b3AWxtRfvQ==}

  router@2.2.0:
    resolution: {integrity: sha512-nLTrUKm2UyiL7rlhapu/Zl45FwNgkZGaCpZbIHajDYgwlJCOzLSk+cIPAnsEqV955GjILJnKbdQC1nVPz+gAYQ==}
    engines: {node: '>= 18'}

  run-async@3.0.0:
    resolution: {integrity: sha512-540WwVDOMxA6dN6We19EcT9sc3hkXPw5mzRNGM3FkdN/vtE9NFvj5lFAPNwUDmJjXidm3v7TC1cTE7t17Ulm1Q==}
    engines: {node: '>=0.12.0'}

  run-parallel@1.2.0:
    resolution: {integrity: sha512-5l4VyZR86LZ/lDxZTR6jqL8AFE2S0IFLMP26AbjsLVADxHdhB/c0GUsH+y39UfCi3dzz8OlQuPmnaJOMoDHQBA==}

  rw@1.3.3:
    resolution: {integrity: sha512-PdhdWy89SiZogBLaw42zdeqtRJ//zFd2PgQavcICDUgJT5oW10QCRKbJ6bg4r0/UY2M6BWd5tkxuGFRvCkgfHQ==}

  rxjs@7.8.2:
    resolution: {integrity: sha512-dhKf903U/PQZY6boNNtAGdWbG85WAbjT/1xYoZIC7FAY0yWapOBQVsVrDl58W86//e1VpMNBtRV4MaXfdMySFA==}

  safe-array-concat@1.1.3:
    resolution: {integrity: sha512-AURm5f0jYEOydBj7VQlVvDrjeFgthDdEF5H1dP+6mNpoXOMo1quQqJ4wvJDyRZ9+pO3kGWoOdmV08cSv2aJV6Q==}
    engines: {node: '>=0.4'}

  safe-buffer@5.2.1:
    resolution: {integrity: sha512-rp3So07KcdmmKbGvgaNxQSJr7bGVSVk5S9Eq1F+ppbRo70+YeaDxkw5Dd8NPN+GD6bjnYm2VuPuCXmpuYvmCXQ==}

  safe-push-apply@1.0.0:
    resolution: {integrity: sha512-iKE9w/Z7xCzUMIZqdBsp6pEQvwuEebH4vdpjcDWnyzaI6yl6O9FHvVpmGelvEHNsoY6wGblkxR6Zty/h00WiSA==}
    engines: {node: '>= 0.4'}

  safe-regex-test@1.1.0:
    resolution: {integrity: sha512-x/+Cz4YrimQxQccJf5mKEbIa1NzeCRNI5Ecl/ekmlYaampdNLPalVyIcCZNNH3MvmqBugV5TMYZXv0ljslUlaw==}
    engines: {node: '>= 0.4'}

  safe-regex2@5.0.0:
    resolution: {integrity: sha512-YwJwe5a51WlK7KbOJREPdjNrpViQBI3p4T50lfwPuDhZnE3XGVTlGvi+aolc5+RvxDD6bnUmjVsU9n1eboLUYw==}

  safe-stable-stringify@2.5.0:
    resolution: {integrity: sha512-b3rppTKm9T+PsVCBEOUR46GWI7fdOs00VKZ1+9c1EWDaDMvjQc6tUwuFyIprgGgTcWoVHSKrU8H31ZHA2e0RHA==}
    engines: {node: '>=10'}

  safer-buffer@2.1.2:
    resolution: {integrity: sha512-YZo3K82SD7Riyi0E1EQPojLz7kpepnSQI9IyPbHHg1XXXevb5dJI7tpyN2ADxGcQbHG7vcyRHk0cbwqcQriUtg==}

  scheduler@0.23.2:
    resolution: {integrity: sha512-UOShsPwz7NrMUqhR6t0hWjFduvOzbtv7toDH1/hIrfRNIDBnnBWd0CwJTGvTpngVlmwGCdP9/Zl/tVrDqcuYzQ==}

  scheduler@0.26.0:
    resolution: {integrity: sha512-NlHwttCI/l5gCPR3D1nNXtWABUmBwvZpEQiD4IXSbIDq8BzLIK/7Ir5gTFSGZDUu37K5cMNp0hFtzO38sC7gWA==}

  scroll-into-view-if-needed@3.1.0:
    resolution: {integrity: sha512-49oNpRjWRvnU8NyGVmUaYG4jtTkNonFZI86MmGRDqBphEK2EXT9gdEUoQPZhuBM8yWHxCWbobltqYO5M4XrUvQ==}

  secure-json-parse@4.0.0:
    resolution: {integrity: sha512-dxtLJO6sc35jWidmLxo7ij+Eg48PM/kleBsxpC8QJE0qJICe+KawkDQmvCMZUr9u7WKVHgMW6vy3fQ7zMiFZMA==}

  semver@6.3.1:
    resolution: {integrity: sha512-BR7VvDCVHO+q2xBEWskxS6DJE1qRnb7DxzUrogb71CWoSficBxYsiAGd+Kl0mmq/MprG9yArRkyrQxTO6XjMzA==}
    hasBin: true

  semver@7.7.2:
    resolution: {integrity: sha512-RF0Fw+rO5AMf9MAyaRXI4AV0Ulj5lMHqVxxdSgiVbixSCXoEmmX/jk0CuJw4+3SqroYO9VoUh+HcuJivvtJemA==}
    engines: {node: '>=10'}
    hasBin: true

  send@1.2.0:
    resolution: {integrity: sha512-uaW0WwXKpL9blXE2o0bRhoL2EGXIrZxQ2ZQ4mgcfoBxdFmQold+qWsD2jLrfZ0trjKL6vOw0j//eAwcALFjKSw==}
    engines: {node: '>= 18'}

  serve-static@2.2.0:
    resolution: {integrity: sha512-61g9pCh0Vnh7IutZjtLGGpTA355+OPn2TyDv/6ivP2h/AdAVX9azsoxmg2/M6nZeQZNYBEwIcsne1mJd9oQItQ==}
    engines: {node: '>= 18'}

  set-cookie-parser@2.7.1:
    resolution: {integrity: sha512-IOc8uWeOZgnb3ptbCURJWNjWUPcO3ZnTTdzsurqERrP6nPyv+paC55vJM0LpOlT2ne+Ix+9+CRG1MNLlyZ4GjQ==}

  set-function-length@1.2.2:
    resolution: {integrity: sha512-pgRc4hJ4/sNjWCSS9AmnS40x3bNMDTknHgL5UaMBTMyJnU90EgWh1Rz+MC9eFu4BuN/UwZjKQuY/1v3rM7HMfg==}
    engines: {node: '>= 0.4'}

  set-function-name@2.0.2:
    resolution: {integrity: sha512-7PGFlmtwsEADb0WYyvCMa1t+yke6daIG4Wirafur5kcf+MhUnPms1UeR0CKQdTZD81yESwMHbtn+TR+dMviakQ==}
    engines: {node: '>= 0.4'}

  set-proto@1.0.0:
    resolution: {integrity: sha512-RJRdvCo6IAnPdsvP/7m6bsQqNnn1FCBX5ZNtFL98MmFF/4xAIJTIg1YbHW5DC2W5SKZanrC6i4HsJqlajw/dZw==}
    engines: {node: '>= 0.4'}

  setprototypeof@1.2.0:
    resolution: {integrity: sha512-E5LDX7Wrp85Kil5bhZv46j8jOeboKq5JMmYM3gVGdGH8xFpPWXUMsNrlODCrkoxMEeNi/XZIwuRvY4XNwYMJpw==}

  sharp@0.34.2:
    resolution: {integrity: sha512-lszvBmB9QURERtyKT2bNmsgxXK0ShJrL/fvqlonCo7e6xBF8nT8xU6pW+PMIbLsz0RxQk3rgH9kd8UmvOzlMJg==}
    engines: {node: ^18.17.0 || ^20.3.0 || >=21.0.0}

  shebang-command@2.0.0:
    resolution: {integrity: sha512-kHxr2zZpYtdmrN1qDjrrX/Z1rR1kG8Dx+gkpK1G4eXmvXswmcE1hTWBWYUzlraYw1/yZp6YuDY77YtvbN0dmDA==}
    engines: {node: '>=8'}

  shebang-regex@3.0.0:
    resolution: {integrity: sha512-7++dFhtcx3353uBaq8DDR4NuxBetBzC7ZQOhmTQInHEd6bSrXdiEyzCvG07Z44UYdLShWUyXt5M/yhz8ekcb1A==}
    engines: {node: '>=8'}

  shiki@3.6.0:
    resolution: {integrity: sha512-tKn/Y0MGBTffQoklaATXmTqDU02zx8NYBGQ+F6gy87/YjKbizcLd+Cybh/0ZtOBX9r1NEnAy/GTRDKtOsc1L9w==}

  shiki@3.7.0:
    resolution: {integrity: sha512-ZcI4UT9n6N2pDuM2n3Jbk0sR4Swzq43nLPgS/4h0E3B/NrFn2HKElrDtceSf8Zx/OWYOo7G1SAtBLypCp+YXqg==}

  side-channel-list@1.0.0:
    resolution: {integrity: sha512-FCLHtRD/gnpCiCHEiJLOwdmFP+wzCmDEkc9y7NsYxeF4u7Btsn1ZuwgwJGxImImHicJArLP4R0yX4c2KCrMrTA==}
    engines: {node: '>= 0.4'}

  side-channel-map@1.0.1:
    resolution: {integrity: sha512-VCjCNfgMsby3tTdo02nbjtM/ewra6jPHmpThenkTYh8pG9ucZ/1P8So4u4FGBek/BjpOVsDCMoLA/iuBKIFXRA==}
    engines: {node: '>= 0.4'}

  side-channel-weakmap@1.0.2:
    resolution: {integrity: sha512-WPS/HvHQTYnHisLo9McqBHOJk2FkHO/tlpvldyrnem4aeQp4hai3gythswg6p01oSoTl58rcpiFAjF2br2Ak2A==}
    engines: {node: '>= 0.4'}

  side-channel@1.1.0:
    resolution: {integrity: sha512-ZX99e6tRweoUXqR+VBrslhda51Nh5MTQwou5tnUDgbtyM0dBgmhEDtWGP/xbKn6hqfPRHujUNwz5fy/wbbhnpw==}
    engines: {node: '>= 0.4'}

  siginfo@2.0.0:
    resolution: {integrity: sha512-ybx0WO1/8bSBLEWXZvEd7gMW3Sn3JFlW3TvX1nREbDLRNQNaeNN8WK0meBwPdAaOI7TtRRRJn/Es1zhrrCHu7g==}

  signal-exit@3.0.7:
    resolution: {integrity: sha512-wnD2ZE+l+SPC/uoS0vXeE9L1+0wuaMqKlfz9AMUo38JsyLSBWSFcHR1Rri62LZc12vLr1gb3jl7iwQhgwpAbGQ==}

  signal-exit@4.1.0:
    resolution: {integrity: sha512-bzyZ1e88w9O1iNJbKnOlvYTrWPDl46O1bG0D3XInv+9tkPrxrN8jUUTiFlDkkmKWgn1M6CfIA13SuGqOa9Korw==}
    engines: {node: '>=14'}

  simple-swizzle@0.2.2:
    resolution: {integrity: sha512-JA//kQgZtbuY83m+xT+tXJkmJncGMTFT+C+g2h2R9uxkYIrE2yy9sgmcLhCnw57/WSD+Eh3J97FPEDFnbXnDUg==}

  slash@3.0.0:
    resolution: {integrity: sha512-g9Q1haeby36OSStwb4ntCGGGaKsaVSjQ68fBxoQcutl5fS1vuY18H3wSt3jFyFtrkx+Kz0V1G85A4MyAdDMi2Q==}
    engines: {node: '>=8'}

  sonic-boom@4.2.0:
    resolution: {integrity: sha512-INb7TM37/mAcsGmc9hyyI6+QR3rR1zVRu36B0NeGXKnOOLiZOfER5SA+N7X7k3yUYRzLWafduTDvJAfDswwEww==}

  source-map-js@1.2.1:
    resolution: {integrity: sha512-UXWMKhLOwVKb728IUtQPXxfYU+usdybtUrK/8uGE8CQMvrhOpwvzDBwj0QhSL7MQc7vIsISBG8VQ8+IDQxpfQA==}
    engines: {node: '>=0.10.0'}

  source-map-support@0.5.21:
    resolution: {integrity: sha512-uBHU3L3czsIyYXKX88fdrGovxdSCoTGDRZ6SYXtSRxLZUzHg5P/66Ht6uoUlHu9EZod+inXhKo3qQgwXUT/y1w==}

  source-map@0.6.1:
    resolution: {integrity: sha512-UjgapumWlbMhkBgzT7Ykc5YXUT46F0iKu8SGXq0bcwP5dz/h0Plj6enJqjz1Zbq2l5WaqYnrVbwWOWMyF3F47g==}
    engines: {node: '>=0.10.0'}

  source-map@0.7.4:
    resolution: {integrity: sha512-l3BikUxvPOcn5E74dZiq5BGsTb5yEwhaTSzccU6t4sDOH8NWJCstKO5QT2CvtFoK6F0saL7p9xHAqHOlCPJygA==}
    engines: {node: '>= 8'}

  space-separated-tokens@2.0.2:
    resolution: {integrity: sha512-PEGlAwrG8yXGXRjW32fGbg66JAlOAwbObuqVoJpv/mRgoWDQfgH1wDPvtzWyUSNAXBGSk8h755YDbbcEy3SH2Q==}

  spdx-correct@3.2.0:
    resolution: {integrity: sha512-kN9dJbvnySHULIluDHy32WHRUu3Og7B9sbY7tsFLctQkIqnMh3hErYgdMjTYuqmcXX+lK5T1lnUt3G7zNswmZA==}

  spdx-exceptions@2.5.0:
    resolution: {integrity: sha512-PiU42r+xO4UbUS1buo3LPJkjlO7430Xn5SVAhdpzzsPHsjbYVflnnFdATgabnLude+Cqu25p6N+g2lw/PFsa4w==}

  spdx-expression-parse@3.0.1:
    resolution: {integrity: sha512-cbqHunsQWnJNE6KhVSMsMeH5H/L9EpymbzqTQ3uLwNCLZ1Q481oWaofqH7nO6V07xlXwY6PhQdQ2IedWx/ZK4Q==}

  spdx-license-ids@3.0.21:
    resolution: {integrity: sha512-Bvg/8F5XephndSK3JffaRqdT+gyhfqIPwDHpX80tJrF8QQRYMo8sNMeaZ2Dp5+jhwKnUmIOyFFQfHRkjJm5nXg==}

  split2@4.2.0:
    resolution: {integrity: sha512-UcjcJOWknrNkF6PLX83qcHM6KHgVKNkV62Y8a5uYDVv9ydGQVwAHMKqHdJje1VTWpljG0WYpCDhrCdAOYH4TWg==}
    engines: {node: '>= 10.x'}

  stable-hash@0.0.5:
    resolution: {integrity: sha512-+L3ccpzibovGXFK+Ap/f8LOS0ahMrHTf3xu7mMLSpEGU0EO9ucaysSylKo9eRDFNhWve/y275iPmIZ4z39a9iA==}

  stackback@0.0.2:
    resolution: {integrity: sha512-1XMJE5fQo1jGH6Y/7ebnwPOBEkIEnT4QF32d5R1+VXdXveM0IBMJt8zfaxX1P3QhVwrYe+576+jkANtSS2mBbw==}

  statuses@2.0.1:
    resolution: {integrity: sha512-RwNA9Z/7PrK06rYLIzFMlaF+l73iwpzsqRIFgbMLbTcLD6cOao82TaWefPXQvB2fOC4AjuYSEndS7N/mTCbkdQ==}
    engines: {node: '>= 0.8'}

  std-env@3.9.0:
    resolution: {integrity: sha512-UGvjygr6F6tpH7o2qyqR6QYpwraIjKSdtzyBdyytFOHmPZY917kwdwLG0RbOjWOnKmnm3PeHjaoLLMie7kPLQw==}

  stdin-discarder@0.1.0:
    resolution: {integrity: sha512-xhV7w8S+bUwlPTb4bAOUQhv8/cSS5offJuX8GQGq32ONF0ZtDWKfkdomM3HMRA+LhX6um/FZ0COqlwsjD53LeQ==}
    engines: {node: ^12.20.0 || ^14.13.1 || >=16.0.0}

  stop-iteration-iterator@1.1.0:
    resolution: {integrity: sha512-eLoXW/DHyl62zxY4SCaIgnRhuMr6ri4juEYARS8E6sCEqzKpOiE521Ucofdx+KnDZl5xmvGYaaKCk5FEOxJCoQ==}
    engines: {node: '>= 0.4'}

  streamsearch@1.1.0:
    resolution: {integrity: sha512-Mcc5wHehp9aXz1ax6bZUyY5afg9u2rv5cqQI3mRrYkGC8rW2hM02jWuwjtL++LS5qinSyhj2QfLyNsuc+VsExg==}
    engines: {node: '>=10.0.0'}

  string-width@4.2.3:
    resolution: {integrity: sha512-wKyQRQpjJ0sIp62ErSZdGsjMJWsap5oRNihHhu6G7JVO/9jIB6UyevL+tXuOqrng8j/cxKTWyWUwvSTriiZz/g==}
    engines: {node: '>=8'}

  string-width@5.1.2:
    resolution: {integrity: sha512-HnLOCR3vjcY8beoNLtcjZ5/nxn2afmME6lhrDrebokqMap+XbeW8n9TXpPDOqdGK5qcI3oT0GKTW6wC7EMiVqA==}
    engines: {node: '>=12'}

  string-width@6.1.0:
    resolution: {integrity: sha512-k01swCJAgQmuADB0YIc+7TuatfNvTBVOoaUWJjTB9R4VJzR5vNWzf5t42ESVZFPS8xTySF7CAdV4t/aaIm3UnQ==}
    engines: {node: '>=16'}

  string.prototype.includes@2.0.1:
    resolution: {integrity: sha512-o7+c9bW6zpAdJHTtujeePODAhkuicdAryFsfVKwA+wGw89wJ4GTY484WTucM9hLtDEOpOvI+aHnzqnC5lHp4Rg==}
    engines: {node: '>= 0.4'}

  string.prototype.matchall@4.0.12:
    resolution: {integrity: sha512-6CC9uyBL+/48dYizRf7H7VAYCMCNTBeM78x/VTUe9bFEaxBepPJDa1Ow99LqI/1yF7kuy7Q3cQsYMrcjGUcskA==}
    engines: {node: '>= 0.4'}

  string.prototype.repeat@1.0.0:
    resolution: {integrity: sha512-0u/TldDbKD8bFCQ/4f5+mNRrXwZ8hg2w7ZR8wa16e8z9XpePWl3eGEcUD0OXpEH/VJH/2G3gjUtR3ZOiBe2S/w==}

  string.prototype.trim@1.2.10:
    resolution: {integrity: sha512-Rs66F0P/1kedk5lyYyH9uBzuiI/kNRmwJAR9quK6VOtIpZ2G+hMZd+HQbbv25MgCA6gEffoMZYxlTod4WcdrKA==}
    engines: {node: '>= 0.4'}

  string.prototype.trimend@1.0.9:
    resolution: {integrity: sha512-G7Ok5C6E/j4SGfyLCloXTrngQIQU3PWtXGst3yM7Bea9FRURf1S42ZHlZZtsNque2FN2PoUhfZXYLNWwEr4dLQ==}
    engines: {node: '>= 0.4'}

  string.prototype.trimstart@1.0.8:
    resolution: {integrity: sha512-UXSH262CSZY1tfu3G3Secr6uGLCFVPMhIqHjlgCUtCCcgihYc/xKs9djMTMUOb2j1mVSeU8EU6NWc/iQKU6Gfg==}
    engines: {node: '>= 0.4'}

  string_decoder@1.3.0:
    resolution: {integrity: sha512-hkRX8U1WjJFd8LsDJ2yQ/wWWxaopEsABU1XfkM8A+j0+85JAGppt16cr1Whg6KIbb4okU6Mql6BOj+uup/wKeA==}

  stringify-entities@4.0.4:
    resolution: {integrity: sha512-IwfBptatlO+QCJUo19AqvrPNqlVMpW9YEL2LIVY+Rpv2qsjCGxaDLNRgeGsQWJhfItebuJhsGSLjaBbNSQ+ieg==}

  strip-ansi@6.0.1:
    resolution: {integrity: sha512-Y38VPSHcqkFrCpFnQ9vuSXmquuv5oXOKpGeT6aGrr3o3Gc9AlVa6JBfUSOCnbxGGZF+/0ooI7KrPuUSztUdU5A==}
    engines: {node: '>=8'}

  strip-ansi@7.1.0:
    resolution: {integrity: sha512-iq6eVVI64nQQTRYq2KtEg2d2uU7LElhTJwsH4YzIHZshxlgZms/wIc4VoDQTlG/IvVIrBKG06CrZnp0qv7hkcQ==}
    engines: {node: '>=12'}

  strip-bom@3.0.0:
    resolution: {integrity: sha512-vavAMRXOgBVNF6nyEEmL3DBK19iRpDcoIwW+swQ+CbGiu7lju6t+JklA1MHweoWtadgt4ISVUsXLyDq34ddcwA==}
    engines: {node: '>=4'}

  strip-final-newline@2.0.0:
    resolution: {integrity: sha512-BrpvfNAE3dcvq7ll3xVumzjKjZQ5tI1sEUIKr3Uoks0XUl45St3FlatVqef9prk4jRDzhW6WZg+3bk93y6pLjA==}
    engines: {node: '>=6'}

  strip-final-newline@4.0.0:
    resolution: {integrity: sha512-aulFJcD6YK8V1G7iRB5tigAP4TsHBZZrOV8pjV++zdUwmeV8uzbY7yn6h9MswN62adStNZFuCIx4haBnRuMDaw==}
    engines: {node: '>=18'}

  strip-indent@4.0.0:
    resolution: {integrity: sha512-mnVSV2l+Zv6BLpSD/8V87CW/y9EmmbYzGCIavsnsI6/nwn26DwffM/yztm30Z/I2DY9wdS3vXVCMnHDgZaVNoA==}
    engines: {node: '>=12'}

  strip-json-comments@3.1.1:
    resolution: {integrity: sha512-6fPc+R4ihwqP6N/aIv2f1gMH8lOVtWQHoqC4yK6oSDVVocumAsfCqjkXnqiYMhmMwS/mEHLp7Vehlt3ql6lEig==}
    engines: {node: '>=8'}

  strip-literal@3.0.0:
    resolution: {integrity: sha512-TcccoMhJOM3OebGhSBEmp3UZ2SfDMZUEBdRA/9ynfLi8yYajyWX3JiXArcJt4Umh4vISpspkQIY8ZZoCqjbviA==}

  strnum@1.1.2:
    resolution: {integrity: sha512-vrN+B7DBIoTTZjnPNewwhx6cBA/H+IS7rfW68n7XxC1y7uoiGQBxaKzqucGUgavX15dJgiGztLJ8vxuEzwqBdA==}

  style-to-js@1.1.17:
    resolution: {integrity: sha512-xQcBGDxJb6jjFCTzvQtfiPn6YvvP2O8U1MDIPNfJQlWMYfktPy+iGsHE7cssjs7y84d9fQaK4UF3RIJaAHSoYA==}

  style-to-object@1.0.9:
    resolution: {integrity: sha512-G4qppLgKu/k6FwRpHiGiKPaPTFcG3g4wNVX/Qsfu+RqQM30E7Tyu/TEgxcL9PNLF5pdRLwQdE3YKKf+KF2Dzlw==}

  styled-jsx@5.1.6:
    resolution: {integrity: sha512-qSVyDTeMotdvQYoHWLNGwRFJHC+i+ZvdBRYosOFgC+Wg1vx4frN2/RG/NA7SYqqvKNLf39P2LSRA2pu6n0XYZA==}
    engines: {node: '>= 12.0.0'}
    peerDependencies:
      '@babel/core': '*'
      babel-plugin-macros: '*'
      react: '>= 16.8.0 || 17.x.x || ^18.0.0-0 || ^19.0.0-0'
    peerDependenciesMeta:
      '@babel/core':
        optional: true
      babel-plugin-macros:
        optional: true

  stylis@4.3.6:
    resolution: {integrity: sha512-yQ3rwFWRfwNUY7H5vpU0wfdkNSnvnJinhF9830Swlaxl03zsOjCfmX0ugac+3LtK0lYSgwL/KXc8oYL3mG4YFQ==}

  sucrase@3.35.0:
    resolution: {integrity: sha512-8EbVDiu9iN/nESwxeSxDKe0dunta1GOlHufmSSXxMD2z2/tMZpDMpvXQGsc+ajGo8y2uYUmixaSRUc/QPoQ0GA==}
    engines: {node: '>=16 || 14 >=14.17'}
    hasBin: true

  supports-color@7.2.0:
    resolution: {integrity: sha512-qpCAvRl9stuOHveKsn7HncJRvv501qIacKzQlO/+Lwxc9+0q2wLyv4Dfvt80/DPn2pqOBsJdDiogXGR9+OvwRw==}
    engines: {node: '>=8'}

  supports-preserve-symlinks-flag@1.0.0:
    resolution: {integrity: sha512-ot0WnXS9fgdkgIcePe6RHNk1WA8+muPa6cSjeR3V8K27q9BB1rTE3R1p7Hv0z1ZyAc8s6Vvv8DIyWf681MAt0w==}
    engines: {node: '>= 0.4'}

  synckit@0.11.8:
    resolution: {integrity: sha512-+XZ+r1XGIJGeQk3VvXhT6xx/VpbHsRzsTkGgF6E5RX9TTXD0118l87puaEBZ566FhqblC6U0d4XnubznJDm30A==}
    engines: {node: ^14.18.0 || >=16.0.0}

  tailwind-merge@3.3.1:
    resolution: {integrity: sha512-gBXpgUm/3rp1lMZZrM/w7D8GKqshif0zAymAhbCyIt8KMe+0v9DQ7cdYLR4FHH/cKpdTXb+A/tKKU3eolfsI+g==}

  tailwindcss@3.4.17:
    resolution: {integrity: sha512-w33E2aCvSDP0tW9RZuNXadXlkHXqFzSkQew/aIa2i/Sj8fThxwovwlXHSPXTbAHwEIhBFXAedUhP2tueAKP8Og==}
    engines: {node: '>=14.0.0'}
    hasBin: true

  tailwindcss@4.1.10:
    resolution: {integrity: sha512-P3nr6WkvKV/ONsTzj6Gb57sWPMX29EPNPopo7+FcpkQaNsrNpZ1pv8QmrYI2RqEKD7mlGqLnGovlcYnBK0IqUA==}

  tapable@2.2.2:
    resolution: {integrity: sha512-Re10+NauLTMCudc7T5WLFLAwDhQ0JWdrMK+9B2M8zR5hRExKmsRDCBA7/aV/pNJFltmBFO5BAMlQFi/vq3nKOg==}
    engines: {node: '>=6'}

  tar@7.4.3:
    resolution: {integrity: sha512-5S7Va8hKfV7W5U6g3aYxXmlPoZVAwUMy9AOKyF2fVuZa2UD3qZjg578OrLRt8PcNN1PleVaL/5/yYATNL0ICUw==}
    engines: {node: '>=18'}

  terser@5.43.1:
    resolution: {integrity: sha512-+6erLbBm0+LROX2sPXlUYx/ux5PyE9K/a92Wrt6oA+WDAoFTdpHE5tCYCI5PNzq2y8df4rA+QgHLJuR4jNymsg==}
    engines: {node: '>=10'}
    hasBin: true

  test-exclude@7.0.1:
    resolution: {integrity: sha512-pFYqmTw68LXVjeWJMST4+borgQP2AyMNbg1BpZh9LbyhUeNkeaPF9gzfPGUAnSMV3qPYdWUwDIjjCLiSDOl7vg==}
    engines: {node: '>=18'}

  thenify-all@1.6.0:
    resolution: {integrity: sha512-RNxQH/qI8/t3thXJDwcstUO4zeqo64+Uy/+sNVRBx4Xn2OX+OZ9oP+iJnNFqplFra2ZUVeKCSa2oVWi3T4uVmA==}
    engines: {node: '>=0.8'}

  thenify@3.3.1:
    resolution: {integrity: sha512-RVZSIV5IG10Hk3enotrhvz0T9em6cyHBLkH/YAZuKqd8hRkKhSfCGIcP2KUY0EPxndzANBmNllzWPwak+bheSw==}

  thread-stream@3.1.0:
    resolution: {integrity: sha512-OqyPZ9u96VohAyMfJykzmivOrY2wfMSf3C5TtFJVgN+Hm6aj+voFhlK+kZEIv2FBh1X6Xp3DlnCOfEQ3B2J86A==}

  tinybench@2.9.0:
    resolution: {integrity: sha512-0+DUvqWMValLmha6lr4kD8iAMK1HzV0/aKnCtWb9v9641TnP/MFb7Pc2bxoxQjTXAErryXVgUOfv2YqNllqGeg==}

  tinyexec@0.3.2:
    resolution: {integrity: sha512-KQQR9yN7R5+OSwaK0XQoj22pwHoTlgYqmUscPYoknOoWCWfj/5/ABTMRi69FrKU5ffPVh5QcFikpWJI/P1ocHA==}

  tinyexec@1.0.1:
    resolution: {integrity: sha512-5uC6DDlmeqiOwCPmK9jMSdOuZTh8bU39Ys6yidB+UTt5hfZUPGAypSgFRiEp+jbi9qH40BLDvy85jIU88wKSqw==}

  tinyglobby@0.2.14:
    resolution: {integrity: sha512-tX5e7OM1HnYr2+a2C/4V0htOcSQcoSTH9KgJnVvNm5zm/cyEWKJ7j7YutsH9CxMdtOkkLFy2AHrMci9IM8IPZQ==}
    engines: {node: '>=12.0.0'}

  tinypool@1.1.1:
    resolution: {integrity: sha512-Zba82s87IFq9A9XmjiX5uZA/ARWDrB03OHlq+Vw1fSdt0I+4/Kutwy8BP4Y/y/aORMo61FQ0vIb5j44vSo5Pkg==}
    engines: {node: ^18.0.0 || >=20.0.0}

  tinyrainbow@2.0.0:
    resolution: {integrity: sha512-op4nsTR47R6p0vMUUoYl/a+ljLFVtlfaXkLQmqfLR1qHma1h/ysYk4hEXZ880bf2CYgTskvTa/e196Vd5dDQXw==}
    engines: {node: '>=14.0.0'}

  tinyspy@4.0.3:
    resolution: {integrity: sha512-t2T/WLB2WRgZ9EpE4jgPJ9w+i66UZfDc8wHh0xrwiRNN+UwH98GIJkTeZqX9rg0i0ptwzqW+uYeIF0T4F8LR7A==}
    engines: {node: '>=14.0.0'}

  tmp@0.0.33:
    resolution: {integrity: sha512-jRCJlojKnZ3addtTOjdIqoRuPEKBvNXcGYqzO6zWZX8KfKEpnGY5jfggJQ3EjKuu8D4bJRr0y+cYJFmYbImXGw==}
    engines: {node: '>=0.6.0'}

  to-regex-range@5.0.1:
    resolution: {integrity: sha512-65P7iz6X5yEr1cwcgvQxbbIw7Uk3gOy5dIdtZ4rDveLqhrdJP+Li/Hx6tyK0NEb+2GCyneCMJiGqrADCSNk8sQ==}
    engines: {node: '>=8.0'}

  toad-cache@3.7.0:
    resolution: {integrity: sha512-/m8M+2BJUpoJdgAHoG+baCwBT+tf2VraSfkBgl0Y00qIWt41DJ8R5B8nsEw0I58YwF5IZH6z24/2TobDKnqSWw==}
    engines: {node: '>=12'}

  toidentifier@1.0.1:
    resolution: {integrity: sha512-o5sSPKEkg/DIQNmH43V0/uerLrpzVedkUh8tGNvaeXpfpuwjKenlSox/2O/BTlZUtEe+JG7s5YhEz608PlAHRA==}
    engines: {node: '>=0.6'}

  trim-lines@3.0.1:
    resolution: {integrity: sha512-kRj8B+YHZCc9kQYdWfJB2/oUl9rA99qbowYYBtr4ui4mZyAQ2JpvVBd/6U2YloATfqBhBTSMhTpgBHtU0Mf3Rg==}

  trim-newlines@4.1.1:
    resolution: {integrity: sha512-jRKj0n0jXWo6kh62nA5TEh3+4igKDXLvzBJcPpiizP7oOolUrYIxmVBG9TOtHYFHoddUk6YvAkGeGoSVTXfQXQ==}
    engines: {node: '>=12'}

  trough@2.2.0:
    resolution: {integrity: sha512-tmMpK00BjZiUyVyvrBK7knerNgmgvcV/KLVyuma/SC+TQN167GrMRciANTz09+k3zW8L8t60jWO1GpfkZdjTaw==}

  ts-api-utils@1.4.3:
    resolution: {integrity: sha512-i3eMG77UTMD0hZhgRS562pv83RC6ukSAC2GMNWc+9dieh/+jDM5u5YG+NHX6VNDRHQcHwmsTHctP9LhbC3WxVw==}
    engines: {node: '>=16'}
    peerDependencies:
      typescript: '>=4.2.0'

  ts-api-utils@2.1.0:
    resolution: {integrity: sha512-CUgTZL1irw8u29bzrOD/nH85jqyc74D6SshFgujOIA7osm2Rz7dYH77agkx7H4FBNxDq7Cjf+IjaX/8zwFW+ZQ==}
    engines: {node: '>=18.12'}
    peerDependencies:
      typescript: '>=4.8.4'

  ts-dedent@2.2.0:
    resolution: {integrity: sha512-q5W7tVM71e2xjHZTlgfTDoPF/SmqKG5hddq9SzR49CH2hayqRKJtQ4mtRlSxKaJlR/+9rEM+mnBHf7I2/BQcpQ==}
    engines: {node: '>=6.10'}

  ts-interface-checker@0.1.13:
    resolution: {integrity: sha512-Y/arvbn+rrz3JCKl9C4kVNfTfSm2/mEp5FSz5EsZSANGPSlQrpRI5M4PKF+mJnE52jOO90PnPSc3Ur3bTQw0gA==}

  tsconfig-paths@3.15.0:
    resolution: {integrity: sha512-2Ac2RgzDe/cn48GvOe3M+o82pEFewD3UPbyoUHHdKasHwJKjds4fLXWf/Ux5kATBKN20oaFGu+jbElp1pos0mg==}

  tsdown@0.12.8:
    resolution: {integrity: sha512-niHeVcFCNjvVZYVGTeoM4BF+/DWxP8pFH2tUs71sEKYdcKtJIbkSdEmtxByaRZeMgwVbVgPb8nv9i9okVwFLAA==}
    engines: {node: '>=18.0.0'}
    hasBin: true
    peerDependencies:
      '@arethetypeswrong/core': ^0.18.1
      publint: ^0.3.0
      typescript: ^5.0.0
      unplugin-lightningcss: ^0.4.0
      unplugin-unused: ^0.5.0
    peerDependenciesMeta:
      '@arethetypeswrong/core':
        optional: true
      publint:
        optional: true
      typescript:
        optional: true
      unplugin-lightningcss:
        optional: true
      unplugin-unused:
        optional: true

  tslib@2.8.1:
    resolution: {integrity: sha512-oJFu94HQb+KVduSUQL7wnpmqnfmLsOA/nAh6b6EH0wCEoK0/mPeXU6c3wKDV83MkOuHPRHtSXKKU99IBazS/2w==}

  tsx@4.20.3:
    resolution: {integrity: sha512-qjbnuR9Tr+FJOMBqJCW5ehvIo/buZq7vH7qD7JziU98h6l3qGy0a/yPFjwO+y0/T7GFpNgNAvEcPPVfyT8rrPQ==}
    engines: {node: '>=18.0.0'}
    hasBin: true

  turbo-darwin-64@2.5.4:
    resolution: {integrity: sha512-ah6YnH2dErojhFooxEzmvsoZQTMImaruZhFPfMKPBq8sb+hALRdvBNLqfc8NWlZq576FkfRZ/MSi4SHvVFT9PQ==}
    cpu: [x64]
    os: [darwin]

  turbo-darwin-arm64@2.5.4:
    resolution: {integrity: sha512-2+Nx6LAyuXw2MdXb7pxqle3MYignLvS7OwtsP9SgtSBaMlnNlxl9BovzqdYAgkUW3AsYiQMJ/wBRb7d+xemM5A==}
    cpu: [arm64]
    os: [darwin]

  turbo-linux-64@2.5.4:
    resolution: {integrity: sha512-5May2kjWbc8w4XxswGAl74GZ5eM4Gr6IiroqdLhXeXyfvWEdm2mFYCSWOzz0/z5cAgqyGidF1jt1qzUR8hTmOA==}
    cpu: [x64]
    os: [linux]

  turbo-linux-arm64@2.5.4:
    resolution: {integrity: sha512-/2yqFaS3TbfxV3P5yG2JUI79P7OUQKOUvAnx4MV9Bdz6jqHsHwc9WZPpO4QseQm+NvmgY6ICORnoVPODxGUiJg==}
    cpu: [arm64]
    os: [linux]

  turbo-windows-64@2.5.4:
    resolution: {integrity: sha512-EQUO4SmaCDhO6zYohxIjJpOKRN3wlfU7jMAj3CgcyTPvQR/UFLEKAYHqJOnJtymbQmiiM/ihX6c6W6Uq0yC7mA==}
    cpu: [x64]
    os: [win32]

  turbo-windows-arm64@2.5.4:
    resolution: {integrity: sha512-oQ8RrK1VS8lrxkLriotFq+PiF7iiGgkZtfLKF4DDKsmdbPo0O9R2mQxm7jHLuXraRCuIQDWMIw6dpcr7Iykf4A==}
    cpu: [arm64]
    os: [win32]

  turbo@2.5.4:
    resolution: {integrity: sha512-kc8ZibdRcuWUG1pbYSBFWqmIjynlD8Lp7IB6U3vIzvOv9VG+6Sp8bzyeBWE3Oi8XV5KsQrznyRTBPvrf99E4mA==}
    hasBin: true

  type-check@0.4.0:
    resolution: {integrity: sha512-XleUoc9uwGXqjWwXaUTZAmzMcFZ5858QA2vvx1Ur5xIcixXIP+8LnFDgRplU30us6teqdlskFfu+ae4K79Ooew==}
    engines: {node: '>= 0.8.0'}

  type-fest@0.21.3:
    resolution: {integrity: sha512-t0rzBq87m3fVcduHDUFhKmyyX+9eo6WQjZvf51Ea/M0Q7+T374Jp1aUiyUl0GKxp8M/OETVHSDvmkyPgvX+X2w==}
    engines: {node: '>=10'}

  type-fest@1.4.0:
    resolution: {integrity: sha512-yGSza74xk0UG8k+pLh5oeoYirvIiWo5t0/o3zHHAO2tRDiZcxWP7fywNlXhqb6/r6sWvwi+RsyQMWhVLe4BVuA==}
    engines: {node: '>=10'}

  type-is@2.0.1:
    resolution: {integrity: sha512-OZs6gsjF4vMp32qrCbiVSkrFmXtG/AZhY3t0iAMrMBiAZyV9oALtXO8hsrHbMXF9x6L3grlFuwW2oAz7cav+Gw==}
    engines: {node: '>= 0.6'}

  typed-array-buffer@1.0.3:
    resolution: {integrity: sha512-nAYYwfY3qnzX30IkA6AQZjVbtK6duGontcQm1WSG1MD94YLqK0515GNApXkoxKOWMusVssAHWLh9SeaoefYFGw==}
    engines: {node: '>= 0.4'}

  typed-array-byte-length@1.0.3:
    resolution: {integrity: sha512-BaXgOuIxz8n8pIq3e7Atg/7s+DpiYrxn4vdot3w9KbnBhcRQq6o3xemQdIfynqSeXeDrF32x+WvfzmOjPiY9lg==}
    engines: {node: '>= 0.4'}

  typed-array-byte-offset@1.0.4:
    resolution: {integrity: sha512-bTlAFB/FBYMcuX81gbL4OcpH5PmlFHqlCCpAl8AlEzMz5k53oNDvN8p1PNOWLEmI2x4orp3raOFB51tv9X+MFQ==}
    engines: {node: '>= 0.4'}

  typed-array-length@1.0.7:
    resolution: {integrity: sha512-3KS2b+kL7fsuk/eJZ7EQdnEmQoaho/r6KUef7hxvltNA5DR8NAUM+8wJMbJyZ4G9/7i3v5zPBIMN5aybAh2/Jg==}
    engines: {node: '>= 0.4'}

  typescript@5.8.3:
    resolution: {integrity: sha512-p1diW6TqL9L07nNxvRMM7hMMw4c5XOo/1ibL4aAIGmSAt9slTE1Xgw5KWuof2uTOvCg9BY7ZRi+GaF+7sfgPeQ==}
    engines: {node: '>=14.17'}
    hasBin: true

  ufo@1.6.1:
    resolution: {integrity: sha512-9a4/uxlTWJ4+a5i0ooc1rU7C7YOw3wT+UGqdeNNHWnOF9qcMBgLRS+4IYUqbczewFx4mLEig6gawh7X6mFlEkA==}

  uglify-js@3.19.3:
    resolution: {integrity: sha512-v3Xu+yuwBXisp6QYTcH4UbH+xYJXqnq2m/LtQVWKWzYc1iehYnLixoQDN9FH6/j9/oybfd6W9Ghwkl8+UMKTKQ==}
    engines: {node: '>=0.8.0'}
    hasBin: true

  unbox-primitive@1.1.0:
    resolution: {integrity: sha512-nWJ91DjeOkej/TA8pXQ3myruKpKEYgqvpw9lz4OPHj/NWFNluYrjbz9j01CJ8yKQd2g4jFoOkINCTW2I5LEEyw==}
    engines: {node: '>= 0.4'}

  unconfig@7.3.2:
    resolution: {integrity: sha512-nqG5NNL2wFVGZ0NA/aCFw0oJ2pxSf1lwg4Z5ill8wd7K4KX/rQbHlwbh+bjctXL5Ly1xtzHenHGOK0b+lG6JVg==}

  undici-types@5.26.5:
    resolution: {integrity: sha512-JlCMO+ehdEIKqlFxk6IfVoAUVmgz7cU7zD/h9XZ0qzeosSHmUJVOzSQvvYSYWXkFXC+IfLKSIffhv0sVZup6pA==}

  undici-types@6.21.0:
    resolution: {integrity: sha512-iwDZqg0QAGrg9Rav5H4n0M64c3mkR59cJ6wQp+7C4nI0gsmExaedaYLNO44eT4AtBBwjbTiGPMlt2Md0T9H9JQ==}

  undici-types@7.8.0:
    resolution: {integrity: sha512-9UJ2xGDvQ43tYyVMpuHlsgApydB8ZKfVYTsLDhXkFL/6gfkp+U8xTGdh8pMJv1SpZna0zxG1DwsKZsreLbXBxw==}

  unicorn-magic@0.3.0:
    resolution: {integrity: sha512-+QBBXBCvifc56fsbuxZQ6Sic3wqqc3WWaqxs58gvJrcOuN83HGTCwz3oS5phzU9LthRNE9VrJCFCLUgHeeFnfA==}
    engines: {node: '>=18'}

  unified@11.0.5:
    resolution: {integrity: sha512-xKvGhPWw3k84Qjh8bI3ZeJjqnyadK+GEFtazSfZv/rKeTkTjOJho6mFqh2SM96iIcZokxiOpg78GazTSg8+KHA==}

  unist-util-is@6.0.0:
    resolution: {integrity: sha512-2qCTHimwdxLfz+YzdGfkqNlH0tLi9xjTnHddPmJwtIG9MGsdbutfTc4P+haPD7l7Cjxf/WZj+we5qfVPvvxfYw==}

  unist-util-position-from-estree@2.0.0:
    resolution: {integrity: sha512-KaFVRjoqLyF6YXCbVLNad/eS4+OfPQQn2yOd7zF/h5T/CSL2v8NpN6a5TPvtbXthAGw5nG+PuTtq+DdIZr+cRQ==}

  unist-util-position@5.0.0:
    resolution: {integrity: sha512-fucsC7HjXvkB5R3kTCO7kUjRdrS0BJt3M/FPxmHMBOm8JQi2BsHAHFsy27E0EolP8rp0NzXsJ+jNPyDWvOJZPA==}

  unist-util-stringify-position@4.0.0:
    resolution: {integrity: sha512-0ASV06AAoKCDkS2+xw5RXJywruurpbC4JZSm7nr7MOt1ojAzvyyaO+UxZf18j8FCF6kmzCZKcAgN/yu2gm2XgQ==}

  unist-util-visit-parents@6.0.1:
    resolution: {integrity: sha512-L/PqWzfTP9lzzEa6CKs0k2nARxTdZduw3zyh8d2NVBnsyvHjSX4TWse388YrrQKbvI8w20fGjGlhgT96WwKykw==}

  unist-util-visit@5.0.0:
    resolution: {integrity: sha512-MR04uvD+07cwl/yhVuVWAtw+3GOR/knlL55Nd/wAdblk27GCVt3lqpTivy/tkJcZoNPzTwS1Y+KMojlLDhoTzg==}

  universalify@2.0.1:
    resolution: {integrity: sha512-gptHNQghINnc/vTGIk0SOFGFNXw7JVrlRUtConJRlvaw6DuX0wO5Jeko9sWrMBhh+PsYAZ7oXAiOnf/UKogyiw==}
    engines: {node: '>= 10.0.0'}

  unpipe@1.0.0:
    resolution: {integrity: sha512-pjy2bYhSsufwWlKwPc+l3cN7+wuJlK6uz0YdJEOlQDbl6jo/YlPi4mb8agUkVC8BF7V8NuzeyPNqRksA3hztKQ==}
    engines: {node: '>= 0.8'}

  unrs-resolver@1.9.0:
    resolution: {integrity: sha512-wqaRu4UnzBD2ABTC1kLfBjAqIDZ5YUTr/MLGa7By47JV1bJDSW7jq/ZSLigB7enLe7ubNaJhtnBXgrc/50cEhg==}

  update-browserslist-db@1.1.3:
    resolution: {integrity: sha512-UxhIZQ+QInVdunkDAaiazvvT/+fXL5Osr0JZlJulepYu6Jd7qJtDZjlur0emRlT71EN3ScPoE7gvsuIKKNavKw==}
    hasBin: true
    peerDependencies:
      browserslist: '>= 4.21.0'

  uri-js@4.4.1:
    resolution: {integrity: sha512-7rKUyy33Q1yc98pQ1DAmLtwX109F7TIfWlW1Ydo8Wl1ii1SeHieeh0HHfPeL2fMXK6z0s8ecKs9frCuLJvndBg==}

  use-callback-ref@1.3.3:
    resolution: {integrity: sha512-jQL3lRnocaFtu3V00JToYz/4QkNWswxijDaCVNZRiRTO3HQDLsdu1ZtmIUvV4yPp+rvWm5j0y0TG/S61cuijTg==}
    engines: {node: '>=10'}
    peerDependencies:
      '@types/react': '*'
      react: ^16.8.0 || ^17.0.0 || ^18.0.0 || ^19.0.0 || ^19.0.0-rc
    peerDependenciesMeta:
      '@types/react':
        optional: true

  use-sidecar@1.1.3:
    resolution: {integrity: sha512-Fedw0aZvkhynoPYlA5WXrMCAMm+nSWdZt6lzJQ7Ok8S6Q+VsHmHpRWndVRJ8Be0ZbkfPc5LRYH+5XrzXcEeLRQ==}
    engines: {node: '>=10'}
    peerDependencies:
      '@types/react': '*'
      react: ^16.8.0 || ^17.0.0 || ^18.0.0 || ^19.0.0 || ^19.0.0-rc
    peerDependenciesMeta:
      '@types/react':
        optional: true

  util-deprecate@1.0.2:
    resolution: {integrity: sha512-EPD5q1uXyFxJpCrLnCc1nHnq3gOa6DZBocAIiI2TaSCA7VCJ1UJDMagCzIkXNsUYfD1daK//LTEQ8xiIbrHtcw==}

  uuid@11.1.0:
    resolution: {integrity: sha512-0/A9rDy9P7cJ+8w1c9WD9V//9Wj15Ce2MPz8Ri6032usz+NfePxx5AcN3bN+r6ZL6jEo066/yNYB3tn4pQEx+A==}
    hasBin: true

  uuid@9.0.1:
    resolution: {integrity: sha512-b+1eJOlsR9K8HJpow9Ok3fiWOWSIcIzXodvv0rQjVoOVNpWMpxf1wZNpt4y9h10odCNrqnYp1OBzRktckBe3sA==}
    hasBin: true

  validate-npm-package-license@3.0.4:
    resolution: {integrity: sha512-DpKm2Ui/xN7/HQKCtpZxoRWBhZ9Z0kqtygG8XCgNQ8ZlDnxuQmWhj566j8fN4Cu3/JmbhsDo7fcAJq4s9h27Ew==}

  vary@1.1.2:
    resolution: {integrity: sha512-BNGbWLfd0eUPabhkXUVm0j8uuvREyTh5ovRa/dyow/BqAbZJyC+5fU+IzQOzmAKzYqYRAISoRhdQr3eIZ/PXqg==}
    engines: {node: '>= 0.8'}

  vfile-message@4.0.2:
    resolution: {integrity: sha512-jRDZ1IMLttGj41KcZvlrYAaI3CfqpLpfpf+Mfig13viT6NKvRzWZ+lXz0Y5D60w6uJIBAOGq9mSHf0gktF0duw==}

  vfile@6.0.3:
    resolution: {integrity: sha512-KzIbH/9tXat2u30jf+smMwFCsno4wHVdNmzFyL+T/L3UGqqk6JKfVqOFOZEpZSHADH1k40ab6NUIXZq422ov3Q==}

  vite-node@3.2.4:
    resolution: {integrity: sha512-EbKSKh+bh1E1IFxeO0pg1n4dvoOTt0UDiXMd/qn++r98+jPO1xtJilvXldeuQ8giIB5IkpjCgMleHMNEsGH6pg==}
    engines: {node: ^18.0.0 || ^20.0.0 || >=22.0.0}
    hasBin: true

  vite@6.3.5:
    resolution: {integrity: sha512-cZn6NDFE7wdTpINgs++ZJ4N49W2vRp8LCKrn3Ob1kYNtOo21vfDoaV5GzBfLU4MovSAB8uNRm4jgzVQZ+mBzPQ==}
    engines: {node: ^18.0.0 || ^20.0.0 || >=22.0.0}
    hasBin: true
    peerDependencies:
      '@types/node': ^18.0.0 || ^20.0.0 || >=22.0.0
      jiti: '>=1.21.0'
      less: '*'
      lightningcss: ^1.21.0
      sass: '*'
      sass-embedded: '*'
      stylus: '*'
      sugarss: '*'
      terser: ^5.16.0
      tsx: ^4.8.1
      yaml: ^2.4.2
    peerDependenciesMeta:
      '@types/node':
        optional: true
      jiti:
        optional: true
      less:
        optional: true
      lightningcss:
        optional: true
      sass:
        optional: true
      sass-embedded:
        optional: true
      stylus:
        optional: true
      sugarss:
        optional: true
      terser:
        optional: true
      tsx:
        optional: true
      yaml:
        optional: true

  vitest@3.2.4:
    resolution: {integrity: sha512-LUCP5ev3GURDysTWiP47wRRUpLKMOfPh+yKTx3kVIEiu5KOMeqzpnYNsKyOoVrULivR8tLcks4+lga33Whn90A==}
    engines: {node: ^18.0.0 || ^20.0.0 || >=22.0.0}
    hasBin: true
    peerDependencies:
      '@edge-runtime/vm': '*'
      '@types/debug': ^4.1.12
      '@types/node': ^18.0.0 || ^20.0.0 || >=22.0.0
      '@vitest/browser': 3.2.4
      '@vitest/ui': 3.2.4
      happy-dom: '*'
      jsdom: '*'
    peerDependenciesMeta:
      '@edge-runtime/vm':
        optional: true
      '@types/debug':
        optional: true
      '@types/node':
        optional: true
      '@vitest/browser':
        optional: true
      '@vitest/ui':
        optional: true
      happy-dom:
        optional: true
      jsdom:
        optional: true

  vscode-jsonrpc@8.2.0:
    resolution: {integrity: sha512-C+r0eKJUIfiDIfwJhria30+TYWPtuHJXHtI7J0YlOmKAo7ogxP20T0zxB7HZQIFhIyvoBPwWskjxrvAtfjyZfA==}
    engines: {node: '>=14.0.0'}

  vscode-languageserver-protocol@3.17.5:
    resolution: {integrity: sha512-mb1bvRJN8SVznADSGWM9u/b07H7Ecg0I3OgXDuLdn307rl/J3A9YD6/eYOssqhecL27hK1IPZAsaqh00i/Jljg==}

  vscode-languageserver-textdocument@1.0.12:
    resolution: {integrity: sha512-cxWNPesCnQCcMPeenjKKsOCKQZ/L6Tv19DTRIGuLWe32lyzWhihGVJ/rcckZXJxfdKCFvRLS3fpBIsV/ZGX4zA==}

  vscode-languageserver-types@3.17.5:
    resolution: {integrity: sha512-Ld1VelNuX9pdF39h2Hgaeb5hEZM2Z3jUrrMgWQAu82jMtZp7p3vJT3BzToKtZI7NgQssZje5o0zryOrhQvzQAg==}

  vscode-languageserver@9.0.1:
    resolution: {integrity: sha512-woByF3PDpkHFUreUa7Hos7+pUWdeWMXRd26+ZX2A8cFx6v/JPTtd4/uN0/jB6XQHYaOlHbio03NTHCqrgG5n7g==}
    hasBin: true

  vscode-uri@3.0.8:
    resolution: {integrity: sha512-AyFQ0EVmsOZOlAnxoFOGOq1SQDWAB7C6aqMGS23svWAllfOaxbuFvcT8D1i8z3Gyn8fraVeZNNmN6e9bxxXkKw==}

  wcwidth@1.0.1:
    resolution: {integrity: sha512-XHPEwS0q6TaxcvG85+8EYkbiCux2XtWG2mkc47Ng2A77BQu9+DqIOJldST4HgPkuea7dvKSj5VgX3P1d4rW8Tg==}

  web-vitals@4.2.4:
    resolution: {integrity: sha512-r4DIlprAGwJ7YM11VZp4R884m0Vmgr6EAKe3P+kO0PPj3Unqyvv59rczf6UiGcb9Z8QxZVcqKNwv/g0WNdWwsw==}

  whatwg-mimetype@3.0.0:
    resolution: {integrity: sha512-nt+N2dzIutVRxARx1nghPKGv1xHikU7HKdfafKkLNLindmPU/ch3U31NOCGGA/dmPcmb1VlofO0vnKAcsm0o/Q==}
    engines: {node: '>=12'}

  which-boxed-primitive@1.1.1:
    resolution: {integrity: sha512-TbX3mj8n0odCBFVlY8AxkqcHASw3L60jIuF8jFP78az3C2YhmGvqbHBpAjTRH2/xqYunrJ9g1jSyjCjpoWzIAA==}
    engines: {node: '>= 0.4'}

  which-builtin-type@1.2.1:
    resolution: {integrity: sha512-6iBczoX+kDQ7a3+YJBnh3T+KZRxM/iYNPXicqk66/Qfm1b93iu+yOImkg0zHbj5LNOcNv1TEADiZ0xa34B4q6Q==}
    engines: {node: '>= 0.4'}

  which-collection@1.0.2:
    resolution: {integrity: sha512-K4jVyjnBdgvc86Y6BkaLZEN933SwYOuBFkdmBu9ZfkcAbdVbpITnDmjvZ/aQjRXQrv5EPkTnD1s39GiiqbngCw==}
    engines: {node: '>= 0.4'}

  which-typed-array@1.1.19:
    resolution: {integrity: sha512-rEvr90Bck4WZt9HHFC4DJMsjvu7x+r6bImz0/BrbWb7A2djJ8hnZMrWnHo9F8ssv0OMErasDhftrfROTyqSDrw==}
    engines: {node: '>= 0.4'}

  which@2.0.2:
    resolution: {integrity: sha512-BLI3Tl1TW3Pvl70l3yq3Y64i+awpwXqsGBYWkkqMtnbXgrMD+yj7rhW0kuEDxzJaYXGjEW5ogapKNMEKNMjibA==}
    engines: {node: '>= 8'}
    hasBin: true

  why-is-node-running@2.3.0:
    resolution: {integrity: sha512-hUrmaWBdVDcxvYqnyh09zunKzROWjbZTiNy8dBEjkS7ehEDQibXJ7XvlmtbwuTclUiIyN+CyXQD4Vmko8fNm8w==}
    engines: {node: '>=8'}
    hasBin: true

  word-wrap@1.2.5:
    resolution: {integrity: sha512-BN22B5eaMMI9UMtjrGd5g5eCYPpCPDUy0FJXbYsaT5zYxjFOckS53SQDE3pWkVoWpHXVb3BrYcEN4Twa55B5cA==}
    engines: {node: '>=0.10.0'}

  wordwrap@1.0.0:
    resolution: {integrity: sha512-gvVzJFlPycKc5dZN4yPkP8w7Dc37BtP1yczEneOb4uq34pXZcvrtRTmWV8W+Ume+XCxKgbjM+nevkyFPMybd4Q==}

  wrap-ansi@6.2.0:
    resolution: {integrity: sha512-r6lPcBGxZXlIcymEu7InxDMhdW0KDxpLgoFLcguasxCaJ/SOIZwINatK9KY/tf+ZrlywOKU0UDj3ATXUBfxJXA==}
    engines: {node: '>=8'}

  wrap-ansi@7.0.0:
    resolution: {integrity: sha512-YVGIj2kamLSTxw6NsZjoBxfSwsn0ycdesmc4p+Q21c5zPuZ1pl+NfxVdxPtdHvmNVOQ6XSYG4AUtyt/Fi7D16Q==}
    engines: {node: '>=10'}

  wrap-ansi@8.1.0:
    resolution: {integrity: sha512-si7QWI6zUMq56bESFvagtmzMdGOtoxfR+Sez11Mobfc7tm+VkUckk9bW2UeffTGVUbOksxmSw0AA2gs8g71NCQ==}
    engines: {node: '>=12'}

  wrappy@1.0.2:
    resolution: {integrity: sha512-l4Sp/DRseor9wL6EvV2+TuQn63dMkPjZ/sp9XkghTEbV9KlPS1xUsZ3u7/IQO4wxtcFB4bgpQPRcR3QCvezPcQ==}

  yallist@3.1.1:
    resolution: {integrity: sha512-a4UGQaWPH59mOXUYnAG2ewncQS4i4F43Tv3JoAM+s2VDAmS9NsK8GpDMLrCHPksFT7h3K6TOoUNn2pb7RoXx4g==}

  yallist@4.0.0:
    resolution: {integrity: sha512-3wdGidZyq5PB084XLES5TpOSRA3wjXAlIWMhum2kRcv/41Sn2emQ0dycQW4uZXLejwKvg6EsvbdlVL+FYEct7A==}

  yallist@5.0.0:
    resolution: {integrity: sha512-YgvUTfwqyc7UXVMrB+SImsVYSmTS8X/tSrtdNZMImM+n7+QTriRXyXim0mBrTXNeqzVF0KWGgHPeiyViFFrNDw==}
    engines: {node: '>=18'}

  yaml@2.8.0:
    resolution: {integrity: sha512-4lLa/EcQCB0cJkyts+FpIRx5G/llPxfP6VQU5KByHEhLxY3IJCH0f0Hy1MHI8sClTvsIb8qwRJ6R/ZdlDJ/leQ==}
    engines: {node: '>= 14.6'}
    hasBin: true

  yargs-parser@20.2.9:
    resolution: {integrity: sha512-y11nGElTIV+CT3Zv9t7VKl+Q3hTQoT9a1Qzezhhl6Rp21gJ/IVTW7Z3y9EWXhuUBC2Shnf+DX0antecpAwSP8w==}
    engines: {node: '>=10'}

  yocto-queue@0.1.0:
    resolution: {integrity: sha512-rVksvsnNCdJ/ohGc6xgPwyN8eheCxsiLM8mxuE/t/mOVqJewPuO1miLpTHQiRgTKCLexL4MeAFVagts7HmNZ2Q==}
    engines: {node: '>=10'}

  yoctocolors-cjs@2.1.2:
    resolution: {integrity: sha512-cYVsTjKl8b+FrnidjibDWskAv7UKOfcwaVZdp/it9n1s9fU3IkgDbhdIRKCW4JDsAlECJY0ytoVPT3sK6kideA==}
    engines: {node: '>=18'}

  yoctocolors@2.1.1:
    resolution: {integrity: sha512-GQHQqAopRhwU8Kt1DDM8NjibDXHC8eoh1erhGAJPEyveY9qqVeXvVikNKrDz69sHowPMorbPUrH/mx8c50eiBQ==}
    engines: {node: '>=18'}

  zod@3.25.67:
    resolution: {integrity: sha512-idA2YXwpCdqUSKRCACDE6ItZD9TZzy3OZMtpfLoh6oPR47lipysRrJfjzMqFxQ3uJuUPyUeWe1r9vLH33xO/Qw==}

  zwitch@2.0.4:
    resolution: {integrity: sha512-bXE4cR/kVZhKZX/RjPEflHaKVhUVl85noU3v6b8apfQEc1x4A+zBxjZ4lN8LqGd6WZ3dl98pY4o717VFmoPp+A==}

snapshots:

  '@alloc/quick-lru@5.2.0': {}

  '@ampproject/remapping@2.3.0':
    dependencies:
      '@jridgewell/gen-mapping': 0.3.8
      '@jridgewell/trace-mapping': 0.3.25

  '@antfu/install-pkg@1.1.0':
    dependencies:
      package-manager-detector: 1.3.0
      tinyexec: 1.0.1

  '@antfu/utils@8.1.1': {}

  '@aws-crypto/crc32@5.2.0':
    dependencies:
      '@aws-crypto/util': 5.2.0
      '@aws-sdk/types': 3.821.0
      tslib: 2.8.1

  '@aws-crypto/crc32c@5.2.0':
    dependencies:
      '@aws-crypto/util': 5.2.0
      '@aws-sdk/types': 3.821.0
      tslib: 2.8.1

  '@aws-crypto/sha1-browser@5.2.0':
    dependencies:
      '@aws-crypto/supports-web-crypto': 5.2.0
      '@aws-crypto/util': 5.2.0
      '@aws-sdk/types': 3.821.0
      '@aws-sdk/util-locate-window': 3.804.0
      '@smithy/util-utf8': 2.3.0
      tslib: 2.8.1

  '@aws-crypto/sha256-browser@5.2.0':
    dependencies:
      '@aws-crypto/sha256-js': 5.2.0
      '@aws-crypto/supports-web-crypto': 5.2.0
      '@aws-crypto/util': 5.2.0
      '@aws-sdk/types': 3.821.0
      '@aws-sdk/util-locate-window': 3.804.0
      '@smithy/util-utf8': 2.3.0
      tslib: 2.8.1

  '@aws-crypto/sha256-js@5.2.0':
    dependencies:
      '@aws-crypto/util': 5.2.0
      '@aws-sdk/types': 3.821.0
      tslib: 2.8.1

  '@aws-crypto/supports-web-crypto@5.2.0':
    dependencies:
      tslib: 2.8.1

  '@aws-crypto/util@5.2.0':
    dependencies:
      '@aws-sdk/types': 3.821.0
      '@smithy/util-utf8': 2.3.0
      tslib: 2.8.1

  '@aws-sdk/client-s3@3.832.0':
    dependencies:
      '@aws-crypto/sha1-browser': 5.2.0
      '@aws-crypto/sha256-browser': 5.2.0
      '@aws-crypto/sha256-js': 5.2.0
      '@aws-sdk/core': 3.826.0
      '@aws-sdk/credential-provider-node': 3.830.0
      '@aws-sdk/middleware-bucket-endpoint': 3.830.0
      '@aws-sdk/middleware-expect-continue': 3.821.0
      '@aws-sdk/middleware-flexible-checksums': 3.826.0
      '@aws-sdk/middleware-host-header': 3.821.0
      '@aws-sdk/middleware-location-constraint': 3.821.0
      '@aws-sdk/middleware-logger': 3.821.0
      '@aws-sdk/middleware-recursion-detection': 3.821.0
      '@aws-sdk/middleware-sdk-s3': 3.826.0
      '@aws-sdk/middleware-ssec': 3.821.0
      '@aws-sdk/middleware-user-agent': 3.828.0
      '@aws-sdk/region-config-resolver': 3.821.0
      '@aws-sdk/signature-v4-multi-region': 3.826.0
      '@aws-sdk/types': 3.821.0
      '@aws-sdk/util-endpoints': 3.828.0
      '@aws-sdk/util-user-agent-browser': 3.821.0
      '@aws-sdk/util-user-agent-node': 3.828.0
      '@aws-sdk/xml-builder': 3.821.0
      '@smithy/config-resolver': 4.1.4
      '@smithy/core': 3.5.3
      '@smithy/eventstream-serde-browser': 4.0.4
      '@smithy/eventstream-serde-config-resolver': 4.1.2
      '@smithy/eventstream-serde-node': 4.0.4
      '@smithy/fetch-http-handler': 5.0.4
      '@smithy/hash-blob-browser': 4.0.4
      '@smithy/hash-node': 4.0.4
      '@smithy/hash-stream-node': 4.0.4
      '@smithy/invalid-dependency': 4.0.4
      '@smithy/md5-js': 4.0.4
      '@smithy/middleware-content-length': 4.0.4
      '@smithy/middleware-endpoint': 4.1.11
      '@smithy/middleware-retry': 4.1.12
      '@smithy/middleware-serde': 4.0.8
      '@smithy/middleware-stack': 4.0.4
      '@smithy/node-config-provider': 4.1.3
      '@smithy/node-http-handler': 4.0.6
      '@smithy/protocol-http': 5.1.2
      '@smithy/smithy-client': 4.4.3
      '@smithy/types': 4.3.1
      '@smithy/url-parser': 4.0.4
      '@smithy/util-base64': 4.0.0
      '@smithy/util-body-length-browser': 4.0.0
      '@smithy/util-body-length-node': 4.0.0
      '@smithy/util-defaults-mode-browser': 4.0.19
      '@smithy/util-defaults-mode-node': 4.0.19
      '@smithy/util-endpoints': 3.0.6
      '@smithy/util-middleware': 4.0.4
      '@smithy/util-retry': 4.0.5
      '@smithy/util-stream': 4.2.2
      '@smithy/util-utf8': 4.0.0
      '@smithy/util-waiter': 4.0.5
      '@types/uuid': 9.0.8
      tslib: 2.8.1
      uuid: 9.0.1
    transitivePeerDependencies:
      - aws-crt

  '@aws-sdk/client-sso@3.830.0':
    dependencies:
      '@aws-crypto/sha256-browser': 5.2.0
      '@aws-crypto/sha256-js': 5.2.0
      '@aws-sdk/core': 3.826.0
      '@aws-sdk/middleware-host-header': 3.821.0
      '@aws-sdk/middleware-logger': 3.821.0
      '@aws-sdk/middleware-recursion-detection': 3.821.0
      '@aws-sdk/middleware-user-agent': 3.828.0
      '@aws-sdk/region-config-resolver': 3.821.0
      '@aws-sdk/types': 3.821.0
      '@aws-sdk/util-endpoints': 3.828.0
      '@aws-sdk/util-user-agent-browser': 3.821.0
      '@aws-sdk/util-user-agent-node': 3.828.0
      '@smithy/config-resolver': 4.1.4
      '@smithy/core': 3.5.3
      '@smithy/fetch-http-handler': 5.0.4
      '@smithy/hash-node': 4.0.4
      '@smithy/invalid-dependency': 4.0.4
      '@smithy/middleware-content-length': 4.0.4
      '@smithy/middleware-endpoint': 4.1.11
      '@smithy/middleware-retry': 4.1.12
      '@smithy/middleware-serde': 4.0.8
      '@smithy/middleware-stack': 4.0.4
      '@smithy/node-config-provider': 4.1.3
      '@smithy/node-http-handler': 4.0.6
      '@smithy/protocol-http': 5.1.2
      '@smithy/smithy-client': 4.4.3
      '@smithy/types': 4.3.1
      '@smithy/url-parser': 4.0.4
      '@smithy/util-base64': 4.0.0
      '@smithy/util-body-length-browser': 4.0.0
      '@smithy/util-body-length-node': 4.0.0
      '@smithy/util-defaults-mode-browser': 4.0.19
      '@smithy/util-defaults-mode-node': 4.0.19
      '@smithy/util-endpoints': 3.0.6
      '@smithy/util-middleware': 4.0.4
      '@smithy/util-retry': 4.0.5
      '@smithy/util-utf8': 4.0.0
      tslib: 2.8.1
    transitivePeerDependencies:
      - aws-crt

  '@aws-sdk/core@3.826.0':
    dependencies:
      '@aws-sdk/types': 3.821.0
      '@aws-sdk/xml-builder': 3.821.0
      '@smithy/core': 3.5.3
      '@smithy/node-config-provider': 4.1.3
      '@smithy/property-provider': 4.0.4
      '@smithy/protocol-http': 5.1.2
      '@smithy/signature-v4': 5.1.2
      '@smithy/smithy-client': 4.4.3
      '@smithy/types': 4.3.1
      '@smithy/util-base64': 4.0.0
      '@smithy/util-body-length-browser': 4.0.0
      '@smithy/util-middleware': 4.0.4
      '@smithy/util-utf8': 4.0.0
      fast-xml-parser: 4.4.1
      tslib: 2.8.1

  '@aws-sdk/credential-provider-env@3.826.0':
    dependencies:
      '@aws-sdk/core': 3.826.0
      '@aws-sdk/types': 3.821.0
      '@smithy/property-provider': 4.0.4
      '@smithy/types': 4.3.1
      tslib: 2.8.1

  '@aws-sdk/credential-provider-http@3.826.0':
    dependencies:
      '@aws-sdk/core': 3.826.0
      '@aws-sdk/types': 3.821.0
      '@smithy/fetch-http-handler': 5.0.4
      '@smithy/node-http-handler': 4.0.6
      '@smithy/property-provider': 4.0.4
      '@smithy/protocol-http': 5.1.2
      '@smithy/smithy-client': 4.4.3
      '@smithy/types': 4.3.1
      '@smithy/util-stream': 4.2.2
      tslib: 2.8.1

  '@aws-sdk/credential-provider-ini@3.830.0':
    dependencies:
      '@aws-sdk/core': 3.826.0
      '@aws-sdk/credential-provider-env': 3.826.0
      '@aws-sdk/credential-provider-http': 3.826.0
      '@aws-sdk/credential-provider-process': 3.826.0
      '@aws-sdk/credential-provider-sso': 3.830.0
      '@aws-sdk/credential-provider-web-identity': 3.830.0
      '@aws-sdk/nested-clients': 3.830.0
      '@aws-sdk/types': 3.821.0
      '@smithy/credential-provider-imds': 4.0.6
      '@smithy/property-provider': 4.0.4
      '@smithy/shared-ini-file-loader': 4.0.4
      '@smithy/types': 4.3.1
      tslib: 2.8.1
    transitivePeerDependencies:
      - aws-crt

  '@aws-sdk/credential-provider-node@3.830.0':
    dependencies:
      '@aws-sdk/credential-provider-env': 3.826.0
      '@aws-sdk/credential-provider-http': 3.826.0
      '@aws-sdk/credential-provider-ini': 3.830.0
      '@aws-sdk/credential-provider-process': 3.826.0
      '@aws-sdk/credential-provider-sso': 3.830.0
      '@aws-sdk/credential-provider-web-identity': 3.830.0
      '@aws-sdk/types': 3.821.0
      '@smithy/credential-provider-imds': 4.0.6
      '@smithy/property-provider': 4.0.4
      '@smithy/shared-ini-file-loader': 4.0.4
      '@smithy/types': 4.3.1
      tslib: 2.8.1
    transitivePeerDependencies:
      - aws-crt

  '@aws-sdk/credential-provider-process@3.826.0':
    dependencies:
      '@aws-sdk/core': 3.826.0
      '@aws-sdk/types': 3.821.0
      '@smithy/property-provider': 4.0.4
      '@smithy/shared-ini-file-loader': 4.0.4
      '@smithy/types': 4.3.1
      tslib: 2.8.1

  '@aws-sdk/credential-provider-sso@3.830.0':
    dependencies:
      '@aws-sdk/client-sso': 3.830.0
      '@aws-sdk/core': 3.826.0
      '@aws-sdk/token-providers': 3.830.0
      '@aws-sdk/types': 3.821.0
      '@smithy/property-provider': 4.0.4
      '@smithy/shared-ini-file-loader': 4.0.4
      '@smithy/types': 4.3.1
      tslib: 2.8.1
    transitivePeerDependencies:
      - aws-crt

  '@aws-sdk/credential-provider-web-identity@3.830.0':
    dependencies:
      '@aws-sdk/core': 3.826.0
      '@aws-sdk/nested-clients': 3.830.0
      '@aws-sdk/types': 3.821.0
      '@smithy/property-provider': 4.0.4
      '@smithy/types': 4.3.1
      tslib: 2.8.1
    transitivePeerDependencies:
      - aws-crt

  '@aws-sdk/middleware-bucket-endpoint@3.830.0':
    dependencies:
      '@aws-sdk/types': 3.821.0
      '@aws-sdk/util-arn-parser': 3.804.0
      '@smithy/node-config-provider': 4.1.3
      '@smithy/protocol-http': 5.1.2
      '@smithy/types': 4.3.1
      '@smithy/util-config-provider': 4.0.0
      tslib: 2.8.1

  '@aws-sdk/middleware-expect-continue@3.821.0':
    dependencies:
      '@aws-sdk/types': 3.821.0
      '@smithy/protocol-http': 5.1.2
      '@smithy/types': 4.3.1
      tslib: 2.8.1

  '@aws-sdk/middleware-flexible-checksums@3.826.0':
    dependencies:
      '@aws-crypto/crc32': 5.2.0
      '@aws-crypto/crc32c': 5.2.0
      '@aws-crypto/util': 5.2.0
      '@aws-sdk/core': 3.826.0
      '@aws-sdk/types': 3.821.0
      '@smithy/is-array-buffer': 4.0.0
      '@smithy/node-config-provider': 4.1.3
      '@smithy/protocol-http': 5.1.2
      '@smithy/types': 4.3.1
      '@smithy/util-middleware': 4.0.4
      '@smithy/util-stream': 4.2.2
      '@smithy/util-utf8': 4.0.0
      tslib: 2.8.1

  '@aws-sdk/middleware-host-header@3.821.0':
    dependencies:
      '@aws-sdk/types': 3.821.0
      '@smithy/protocol-http': 5.1.2
      '@smithy/types': 4.3.1
      tslib: 2.8.1

  '@aws-sdk/middleware-location-constraint@3.821.0':
    dependencies:
      '@aws-sdk/types': 3.821.0
      '@smithy/types': 4.3.1
      tslib: 2.8.1

  '@aws-sdk/middleware-logger@3.821.0':
    dependencies:
      '@aws-sdk/types': 3.821.0
      '@smithy/types': 4.3.1
      tslib: 2.8.1

  '@aws-sdk/middleware-recursion-detection@3.821.0':
    dependencies:
      '@aws-sdk/types': 3.821.0
      '@smithy/protocol-http': 5.1.2
      '@smithy/types': 4.3.1
      tslib: 2.8.1

  '@aws-sdk/middleware-sdk-s3@3.826.0':
    dependencies:
      '@aws-sdk/core': 3.826.0
      '@aws-sdk/types': 3.821.0
      '@aws-sdk/util-arn-parser': 3.804.0
      '@smithy/core': 3.5.3
      '@smithy/node-config-provider': 4.1.3
      '@smithy/protocol-http': 5.1.2
      '@smithy/signature-v4': 5.1.2
      '@smithy/smithy-client': 4.4.3
      '@smithy/types': 4.3.1
      '@smithy/util-config-provider': 4.0.0
      '@smithy/util-middleware': 4.0.4
      '@smithy/util-stream': 4.2.2
      '@smithy/util-utf8': 4.0.0
      tslib: 2.8.1

  '@aws-sdk/middleware-ssec@3.821.0':
    dependencies:
      '@aws-sdk/types': 3.821.0
      '@smithy/types': 4.3.1
      tslib: 2.8.1

  '@aws-sdk/middleware-user-agent@3.828.0':
    dependencies:
      '@aws-sdk/core': 3.826.0
      '@aws-sdk/types': 3.821.0
      '@aws-sdk/util-endpoints': 3.828.0
      '@smithy/core': 3.5.3
      '@smithy/protocol-http': 5.1.2
      '@smithy/types': 4.3.1
      tslib: 2.8.1

  '@aws-sdk/nested-clients@3.830.0':
    dependencies:
      '@aws-crypto/sha256-browser': 5.2.0
      '@aws-crypto/sha256-js': 5.2.0
      '@aws-sdk/core': 3.826.0
      '@aws-sdk/middleware-host-header': 3.821.0
      '@aws-sdk/middleware-logger': 3.821.0
      '@aws-sdk/middleware-recursion-detection': 3.821.0
      '@aws-sdk/middleware-user-agent': 3.828.0
      '@aws-sdk/region-config-resolver': 3.821.0
      '@aws-sdk/types': 3.821.0
      '@aws-sdk/util-endpoints': 3.828.0
      '@aws-sdk/util-user-agent-browser': 3.821.0
      '@aws-sdk/util-user-agent-node': 3.828.0
      '@smithy/config-resolver': 4.1.4
      '@smithy/core': 3.5.3
      '@smithy/fetch-http-handler': 5.0.4
      '@smithy/hash-node': 4.0.4
      '@smithy/invalid-dependency': 4.0.4
      '@smithy/middleware-content-length': 4.0.4
      '@smithy/middleware-endpoint': 4.1.11
      '@smithy/middleware-retry': 4.1.12
      '@smithy/middleware-serde': 4.0.8
      '@smithy/middleware-stack': 4.0.4
      '@smithy/node-config-provider': 4.1.3
      '@smithy/node-http-handler': 4.0.6
      '@smithy/protocol-http': 5.1.2
      '@smithy/smithy-client': 4.4.3
      '@smithy/types': 4.3.1
      '@smithy/url-parser': 4.0.4
      '@smithy/util-base64': 4.0.0
      '@smithy/util-body-length-browser': 4.0.0
      '@smithy/util-body-length-node': 4.0.0
      '@smithy/util-defaults-mode-browser': 4.0.19
      '@smithy/util-defaults-mode-node': 4.0.19
      '@smithy/util-endpoints': 3.0.6
      '@smithy/util-middleware': 4.0.4
      '@smithy/util-retry': 4.0.5
      '@smithy/util-utf8': 4.0.0
      tslib: 2.8.1
    transitivePeerDependencies:
      - aws-crt

  '@aws-sdk/region-config-resolver@3.821.0':
    dependencies:
      '@aws-sdk/types': 3.821.0
      '@smithy/node-config-provider': 4.1.3
      '@smithy/types': 4.3.1
      '@smithy/util-config-provider': 4.0.0
      '@smithy/util-middleware': 4.0.4
      tslib: 2.8.1

  '@aws-sdk/signature-v4-multi-region@3.826.0':
    dependencies:
      '@aws-sdk/middleware-sdk-s3': 3.826.0
      '@aws-sdk/types': 3.821.0
      '@smithy/protocol-http': 5.1.2
      '@smithy/signature-v4': 5.1.2
      '@smithy/types': 4.3.1
      tslib: 2.8.1

  '@aws-sdk/token-providers@3.830.0':
    dependencies:
      '@aws-sdk/core': 3.826.0
      '@aws-sdk/nested-clients': 3.830.0
      '@aws-sdk/types': 3.821.0
      '@smithy/property-provider': 4.0.4
      '@smithy/shared-ini-file-loader': 4.0.4
      '@smithy/types': 4.3.1
      tslib: 2.8.1
    transitivePeerDependencies:
      - aws-crt

  '@aws-sdk/types@3.821.0':
    dependencies:
      '@smithy/types': 4.3.1
      tslib: 2.8.1

  '@aws-sdk/util-arn-parser@3.804.0':
    dependencies:
      tslib: 2.8.1

  '@aws-sdk/util-endpoints@3.828.0':
    dependencies:
      '@aws-sdk/types': 3.821.0
      '@smithy/types': 4.3.1
      '@smithy/util-endpoints': 3.0.6
      tslib: 2.8.1

  '@aws-sdk/util-locate-window@3.804.0':
    dependencies:
      tslib: 2.8.1

  '@aws-sdk/util-user-agent-browser@3.821.0':
    dependencies:
      '@aws-sdk/types': 3.821.0
      '@smithy/types': 4.3.1
      bowser: 2.11.0
      tslib: 2.8.1

  '@aws-sdk/util-user-agent-node@3.828.0':
    dependencies:
      '@aws-sdk/middleware-user-agent': 3.828.0
      '@aws-sdk/types': 3.821.0
      '@smithy/node-config-provider': 4.1.3
      '@smithy/types': 4.3.1
      tslib: 2.8.1

  '@aws-sdk/xml-builder@3.821.0':
    dependencies:
      '@smithy/types': 4.3.1
      tslib: 2.8.1

  '@babel/code-frame@7.27.1':
    dependencies:
      '@babel/helper-validator-identifier': 7.27.1
      js-tokens: 4.0.0
      picocolors: 1.1.1

  '@babel/compat-data@7.27.5': {}

  '@babel/core@7.27.4':
    dependencies:
      '@ampproject/remapping': 2.3.0
      '@babel/code-frame': 7.27.1
      '@babel/generator': 7.27.5
      '@babel/helper-compilation-targets': 7.27.2
      '@babel/helper-module-transforms': 7.27.3(@babel/core@7.27.4)
      '@babel/helpers': 7.27.6
      '@babel/parser': 7.27.5
      '@babel/template': 7.27.2
      '@babel/traverse': 7.27.4
      '@babel/types': 7.27.6
      convert-source-map: 2.0.0
      debug: 4.4.1
      gensync: 1.0.0-beta.2
      json5: 2.2.3
      semver: 6.3.1
    transitivePeerDependencies:
      - supports-color

  '@babel/generator@7.27.5':
    dependencies:
      '@babel/parser': 7.27.5
      '@babel/types': 7.27.6
      '@jridgewell/gen-mapping': 0.3.8
      '@jridgewell/trace-mapping': 0.3.25
      jsesc: 3.1.0

  '@babel/helper-compilation-targets@7.27.2':
    dependencies:
      '@babel/compat-data': 7.27.5
      '@babel/helper-validator-option': 7.27.1
      browserslist: 4.25.0
      lru-cache: 5.1.1
      semver: 6.3.1

  '@babel/helper-module-imports@7.27.1':
    dependencies:
      '@babel/traverse': 7.27.4
      '@babel/types': 7.27.6
    transitivePeerDependencies:
      - supports-color

  '@babel/helper-module-transforms@7.27.3(@babel/core@7.27.4)':
    dependencies:
      '@babel/core': 7.27.4
      '@babel/helper-module-imports': 7.27.1
      '@babel/helper-validator-identifier': 7.27.1
      '@babel/traverse': 7.27.4
    transitivePeerDependencies:
      - supports-color

  '@babel/helper-plugin-utils@7.27.1': {}

  '@babel/helper-string-parser@7.27.1': {}

  '@babel/helper-validator-identifier@7.27.1': {}

  '@babel/helper-validator-option@7.27.1': {}

  '@babel/helpers@7.27.6':
    dependencies:
      '@babel/template': 7.27.2
      '@babel/types': 7.27.6

  '@babel/parser@7.27.5':
    dependencies:
      '@babel/types': 7.27.6

  '@babel/plugin-transform-react-jsx-self@7.27.1(@babel/core@7.27.4)':
    dependencies:
      '@babel/core': 7.27.4
      '@babel/helper-plugin-utils': 7.27.1

  '@babel/plugin-transform-react-jsx-source@7.27.1(@babel/core@7.27.4)':
    dependencies:
      '@babel/core': 7.27.4
      '@babel/helper-plugin-utils': 7.27.1

  '@babel/runtime@7.27.6': {}

  '@babel/template@7.27.2':
    dependencies:
      '@babel/code-frame': 7.27.1
      '@babel/parser': 7.27.5
      '@babel/types': 7.27.6

  '@babel/traverse@7.27.4':
    dependencies:
      '@babel/code-frame': 7.27.1
      '@babel/generator': 7.27.5
      '@babel/parser': 7.27.5
      '@babel/template': 7.27.2
      '@babel/types': 7.27.6
      debug: 4.4.1
      globals: 11.12.0
    transitivePeerDependencies:
      - supports-color

  '@babel/types@7.27.6':
    dependencies:
      '@babel/helper-string-parser': 7.27.1
      '@babel/helper-validator-identifier': 7.27.1

  '@bcoe/v8-coverage@1.0.2': {}

  '@braintree/sanitize-url@7.1.1': {}

  '@chevrotain/cst-dts-gen@11.0.3':
    dependencies:
      '@chevrotain/gast': 11.0.3
      '@chevrotain/types': 11.0.3
      lodash-es: 4.17.21

  '@chevrotain/gast@11.0.3':
    dependencies:
      '@chevrotain/types': 11.0.3
      lodash-es: 4.17.21

  '@chevrotain/regexp-to-ast@11.0.3': {}

  '@chevrotain/types@11.0.3': {}

  '@chevrotain/utils@11.0.3': {}

  '@emnapi/core@1.4.3':
    dependencies:
      '@emnapi/wasi-threads': 1.0.2
      tslib: 2.8.1
    optional: true

  '@emnapi/runtime@1.4.3':
    dependencies:
      tslib: 2.8.1
    optional: true

  '@emnapi/wasi-threads@1.0.2':
    dependencies:
      tslib: 2.8.1
    optional: true

  '@esbuild/aix-ppc64@0.25.5':
    optional: true

  '@esbuild/android-arm64@0.25.5':
    optional: true

  '@esbuild/android-arm@0.25.5':
    optional: true

  '@esbuild/android-x64@0.25.5':
    optional: true

  '@esbuild/darwin-arm64@0.25.5':
    optional: true

  '@esbuild/darwin-x64@0.25.5':
    optional: true

  '@esbuild/freebsd-arm64@0.25.5':
    optional: true

  '@esbuild/freebsd-x64@0.25.5':
    optional: true

  '@esbuild/linux-arm64@0.25.5':
    optional: true

  '@esbuild/linux-arm@0.25.5':
    optional: true

  '@esbuild/linux-ia32@0.25.5':
    optional: true

  '@esbuild/linux-loong64@0.25.5':
    optional: true

  '@esbuild/linux-mips64el@0.25.5':
    optional: true

  '@esbuild/linux-ppc64@0.25.5':
    optional: true

  '@esbuild/linux-riscv64@0.25.5':
    optional: true

  '@esbuild/linux-s390x@0.25.5':
    optional: true

  '@esbuild/linux-x64@0.25.5':
    optional: true

  '@esbuild/netbsd-arm64@0.25.5':
    optional: true

  '@esbuild/netbsd-x64@0.25.5':
    optional: true

  '@esbuild/openbsd-arm64@0.25.5':
    optional: true

  '@esbuild/openbsd-x64@0.25.5':
    optional: true

  '@esbuild/sunos-x64@0.25.5':
    optional: true

  '@esbuild/win32-arm64@0.25.5':
    optional: true

  '@esbuild/win32-ia32@0.25.5':
    optional: true

  '@esbuild/win32-x64@0.25.5':
    optional: true

  '@eslint-community/eslint-utils@4.7.0(eslint@9.30.0(jiti@2.4.2))':
    dependencies:
      eslint: 9.30.0(jiti@2.4.2)
      eslint-visitor-keys: 3.4.3

  '@eslint-community/regexpp@4.12.1': {}

  '@eslint/config-array@0.21.0':
    dependencies:
      '@eslint/object-schema': 2.1.6
      debug: 4.4.1
      minimatch: 3.1.2
    transitivePeerDependencies:
      - supports-color

  '@eslint/config-helpers@0.3.0': {}

  '@eslint/core@0.14.0':
    dependencies:
      '@types/json-schema': 7.0.15

  '@eslint/core@0.15.1':
    dependencies:
      '@types/json-schema': 7.0.15

  '@eslint/eslintrc@3.3.1':
    dependencies:
      ajv: 6.12.6
      debug: 4.4.1
      espree: 10.4.0
      globals: 14.0.0
      ignore: 5.3.2
      import-fresh: 3.3.1
      js-yaml: 4.1.0
      minimatch: 3.1.2
      strip-json-comments: 3.1.1
    transitivePeerDependencies:
      - supports-color

  '@eslint/js@9.30.0': {}

  '@eslint/object-schema@2.1.6': {}

  '@eslint/plugin-kit@0.3.3':
    dependencies:
      '@eslint/core': 0.15.1
      levn: 0.4.1

  '@fastify/ajv-compiler@4.0.2':
    dependencies:
      ajv: 8.17.1
      ajv-formats: 3.0.1(ajv@8.17.1)
      fast-uri: 3.0.6

  '@fastify/error@4.2.0': {}

  '@fastify/fast-json-stringify-compiler@5.0.3':
    dependencies:
      fast-json-stringify: 6.0.1

  '@fastify/forwarded@3.0.0': {}

  '@fastify/merge-json-schemas@0.2.1':
    dependencies:
      dequal: 2.0.3

  '@fastify/proxy-addr@5.0.0':
    dependencies:
      '@fastify/forwarded': 3.0.0
      ipaddr.js: 2.2.0

  '@floating-ui/core@1.7.1':
    dependencies:
      '@floating-ui/utils': 0.2.9

  '@floating-ui/dom@1.7.1':
    dependencies:
      '@floating-ui/core': 1.7.1
      '@floating-ui/utils': 0.2.9

  '@floating-ui/react-dom@2.1.3(react-dom@19.1.0(react@19.1.0))(react@19.1.0)':
    dependencies:
      '@floating-ui/dom': 1.7.1
      react: 19.1.0
      react-dom: 19.1.0(react@19.1.0)

  '@floating-ui/utils@0.2.9': {}

  '@formatjs/intl-localematcher@0.6.1':
    dependencies:
      tslib: 2.8.1

  '@humanfs/core@0.19.1': {}

  '@humanfs/node@0.16.6':
    dependencies:
      '@humanfs/core': 0.19.1
      '@humanwhocodes/retry': 0.3.1

  '@humanwhocodes/module-importer@1.0.1': {}

  '@humanwhocodes/retry@0.3.1': {}

  '@humanwhocodes/retry@0.4.3': {}

  '@iconify/types@2.0.0': {}

  '@iconify/utils@2.3.0':
    dependencies:
      '@antfu/install-pkg': 1.1.0
      '@antfu/utils': 8.1.1
      '@iconify/types': 2.0.0
      debug: 4.4.1
      globals: 15.15.0
      kolorist: 1.8.0
      local-pkg: 1.1.1
      mlly: 1.7.4
    transitivePeerDependencies:
      - supports-color

  '@img/sharp-darwin-arm64@0.34.2':
    optionalDependencies:
      '@img/sharp-libvips-darwin-arm64': 1.1.0
    optional: true

  '@img/sharp-darwin-x64@0.34.2':
    optionalDependencies:
      '@img/sharp-libvips-darwin-x64': 1.1.0
    optional: true

  '@img/sharp-libvips-darwin-arm64@1.1.0':
    optional: true

  '@img/sharp-libvips-darwin-x64@1.1.0':
    optional: true

  '@img/sharp-libvips-linux-arm64@1.1.0':
    optional: true

  '@img/sharp-libvips-linux-arm@1.1.0':
    optional: true

  '@img/sharp-libvips-linux-ppc64@1.1.0':
    optional: true

  '@img/sharp-libvips-linux-s390x@1.1.0':
    optional: true

  '@img/sharp-libvips-linux-x64@1.1.0':
    optional: true

  '@img/sharp-libvips-linuxmusl-arm64@1.1.0':
    optional: true

  '@img/sharp-libvips-linuxmusl-x64@1.1.0':
    optional: true

  '@img/sharp-linux-arm64@0.34.2':
    optionalDependencies:
      '@img/sharp-libvips-linux-arm64': 1.1.0
    optional: true

  '@img/sharp-linux-arm@0.34.2':
    optionalDependencies:
      '@img/sharp-libvips-linux-arm': 1.1.0
    optional: true

  '@img/sharp-linux-s390x@0.34.2':
    optionalDependencies:
      '@img/sharp-libvips-linux-s390x': 1.1.0
    optional: true

  '@img/sharp-linux-x64@0.34.2':
    optionalDependencies:
      '@img/sharp-libvips-linux-x64': 1.1.0
    optional: true

  '@img/sharp-linuxmusl-arm64@0.34.2':
    optionalDependencies:
      '@img/sharp-libvips-linuxmusl-arm64': 1.1.0
    optional: true

  '@img/sharp-linuxmusl-x64@0.34.2':
    optionalDependencies:
      '@img/sharp-libvips-linuxmusl-x64': 1.1.0
    optional: true

  '@img/sharp-wasm32@0.34.2':
    dependencies:
      '@emnapi/runtime': 1.4.3
    optional: true

  '@img/sharp-win32-arm64@0.34.2':
    optional: true

  '@img/sharp-win32-ia32@0.34.2':
    optional: true

  '@img/sharp-win32-x64@0.34.2':
    optional: true

  '@inquirer/figures@1.0.12': {}

  '@isaacs/cliui@8.0.2':
    dependencies:
      string-width: 5.1.2
      string-width-cjs: string-width@4.2.3
      strip-ansi: 7.1.0
      strip-ansi-cjs: strip-ansi@6.0.1
      wrap-ansi: 8.1.0
      wrap-ansi-cjs: wrap-ansi@7.0.0

  '@isaacs/fs-minipass@4.0.1':
    dependencies:
      minipass: 7.1.2

  '@istanbuljs/schema@0.1.3': {}

  '@jridgewell/gen-mapping@0.3.11':
    dependencies:
      '@jridgewell/sourcemap-codec': 1.5.3
      '@jridgewell/trace-mapping': 0.3.28
    optional: true

  '@jridgewell/gen-mapping@0.3.8':
    dependencies:
      '@jridgewell/set-array': 1.2.1
      '@jridgewell/sourcemap-codec': 1.5.0
      '@jridgewell/trace-mapping': 0.3.25

  '@jridgewell/resolve-uri@3.1.2': {}

  '@jridgewell/set-array@1.2.1': {}

  '@jridgewell/source-map@0.3.9':
    dependencies:
      '@jridgewell/gen-mapping': 0.3.11
      '@jridgewell/trace-mapping': 0.3.28
    optional: true

  '@jridgewell/sourcemap-codec@1.5.0': {}

  '@jridgewell/sourcemap-codec@1.5.3':
    optional: true

  '@jridgewell/trace-mapping@0.3.25':
    dependencies:
      '@jridgewell/resolve-uri': 3.1.2
      '@jridgewell/sourcemap-codec': 1.5.0

  '@jridgewell/trace-mapping@0.3.28':
    dependencies:
      '@jridgewell/resolve-uri': 3.1.2
      '@jridgewell/sourcemap-codec': 1.5.3
    optional: true

  '@mdx-js/mdx@3.1.0(acorn@8.15.0)':
    dependencies:
      '@types/estree': 1.0.8
      '@types/estree-jsx': 1.0.5
      '@types/hast': 3.0.4
      '@types/mdx': 2.0.13
      collapse-white-space: 2.1.0
      devlop: 1.1.0
      estree-util-is-identifier-name: 3.0.0
      estree-util-scope: 1.0.0
      estree-walker: 3.0.3
      hast-util-to-jsx-runtime: 2.3.6
      markdown-extensions: 2.0.0
      recma-build-jsx: 1.0.0
      recma-jsx: 1.0.0(acorn@8.15.0)
      recma-stringify: 1.0.0
      rehype-recma: 1.0.0
      remark-mdx: 3.1.0
      remark-parse: 11.0.0
      remark-rehype: 11.1.2
      source-map: 0.7.4
      unified: 11.0.5
      unist-util-position-from-estree: 2.0.0
      unist-util-stringify-position: 4.0.0
      unist-util-visit: 5.0.0
      vfile: 6.0.3
    transitivePeerDependencies:
      - acorn
      - supports-color

  '@mermaid-js/parser@0.5.0':
    dependencies:
      langium: 3.3.1

  '@napi-rs/wasm-runtime@0.2.11':
    dependencies:
      '@emnapi/core': 1.4.3
      '@emnapi/runtime': 1.4.3
      '@tybys/wasm-util': 0.9.0
    optional: true

  '@next/env@15.3.4': {}

  '@next/eslint-plugin-next@13.5.11':
    dependencies:
      glob: 7.1.7

  '@next/eslint-plugin-next@15.3.3':
    dependencies:
      fast-glob: 3.3.1

  '@next/swc-darwin-arm64@15.3.4':
    optional: true

  '@next/swc-darwin-x64@15.3.4':
    optional: true

  '@next/swc-linux-arm64-gnu@15.3.4':
    optional: true

  '@next/swc-linux-arm64-musl@15.3.4':
    optional: true

  '@next/swc-linux-x64-gnu@15.3.4':
    optional: true

  '@next/swc-linux-x64-musl@15.3.4':
    optional: true

  '@next/swc-win32-arm64-msvc@15.3.4':
    optional: true

  '@next/swc-win32-x64-msvc@15.3.4':
    optional: true

  '@nodelib/fs.scandir@2.1.5':
    dependencies:
      '@nodelib/fs.stat': 2.0.5
      run-parallel: 1.2.0

  '@nodelib/fs.stat@2.0.5': {}

  '@nodelib/fs.walk@1.2.8':
    dependencies:
      '@nodelib/fs.scandir': 2.1.5
      fastq: 1.19.1

  '@nolyfill/is-core-module@1.0.39': {}

  '@orama/orama@3.1.7': {}

  '@oxc-project/runtime@0.72.3': {}

  '@oxc-project/types@0.72.3': {}

  '@pkgjs/parseargs@0.11.0':
    optional: true

  '@pkgr/core@0.2.7': {}

  '@quansync/fs@0.1.3':
    dependencies:
      quansync: 0.2.10

  '@radix-ui/number@1.1.1': {}

  '@radix-ui/primitive@1.1.2': {}

  '@radix-ui/react-accordion@1.2.11(@types/react-dom@19.1.6(@types/react@19.1.8))(@types/react@19.1.8)(react-dom@19.1.0(react@19.1.0))(react@19.1.0)':
    dependencies:
      '@radix-ui/primitive': 1.1.2
      '@radix-ui/react-collapsible': 1.1.11(@types/react-dom@19.1.6(@types/react@19.1.8))(@types/react@19.1.8)(react-dom@19.1.0(react@19.1.0))(react@19.1.0)
      '@radix-ui/react-collection': 1.1.7(@types/react-dom@19.1.6(@types/react@19.1.8))(@types/react@19.1.8)(react-dom@19.1.0(react@19.1.0))(react@19.1.0)
      '@radix-ui/react-compose-refs': 1.1.2(@types/react@19.1.8)(react@19.1.0)
      '@radix-ui/react-context': 1.1.2(@types/react@19.1.8)(react@19.1.0)
      '@radix-ui/react-direction': 1.1.1(@types/react@19.1.8)(react@19.1.0)
      '@radix-ui/react-id': 1.1.1(@types/react@19.1.8)(react@19.1.0)
      '@radix-ui/react-primitive': 2.1.3(@types/react-dom@19.1.6(@types/react@19.1.8))(@types/react@19.1.8)(react-dom@19.1.0(react@19.1.0))(react@19.1.0)
      '@radix-ui/react-use-controllable-state': 1.2.2(@types/react@19.1.8)(react@19.1.0)
      react: 19.1.0
      react-dom: 19.1.0(react@19.1.0)
    optionalDependencies:
      '@types/react': 19.1.8
      '@types/react-dom': 19.1.6(@types/react@19.1.8)

  '@radix-ui/react-arrow@1.1.7(@types/react-dom@19.1.6(@types/react@19.1.8))(@types/react@19.1.8)(react-dom@19.1.0(react@19.1.0))(react@19.1.0)':
    dependencies:
      '@radix-ui/react-primitive': 2.1.3(@types/react-dom@19.1.6(@types/react@19.1.8))(@types/react@19.1.8)(react-dom@19.1.0(react@19.1.0))(react@19.1.0)
      react: 19.1.0
      react-dom: 19.1.0(react@19.1.0)
    optionalDependencies:
      '@types/react': 19.1.8
      '@types/react-dom': 19.1.6(@types/react@19.1.8)

  '@radix-ui/react-collapsible@1.1.11(@types/react-dom@19.1.6(@types/react@19.1.8))(@types/react@19.1.8)(react-dom@19.1.0(react@19.1.0))(react@19.1.0)':
    dependencies:
      '@radix-ui/primitive': 1.1.2
      '@radix-ui/react-compose-refs': 1.1.2(@types/react@19.1.8)(react@19.1.0)
      '@radix-ui/react-context': 1.1.2(@types/react@19.1.8)(react@19.1.0)
      '@radix-ui/react-id': 1.1.1(@types/react@19.1.8)(react@19.1.0)
      '@radix-ui/react-presence': 1.1.4(@types/react-dom@19.1.6(@types/react@19.1.8))(@types/react@19.1.8)(react-dom@19.1.0(react@19.1.0))(react@19.1.0)
      '@radix-ui/react-primitive': 2.1.3(@types/react-dom@19.1.6(@types/react@19.1.8))(@types/react@19.1.8)(react-dom@19.1.0(react@19.1.0))(react@19.1.0)
      '@radix-ui/react-use-controllable-state': 1.2.2(@types/react@19.1.8)(react@19.1.0)
      '@radix-ui/react-use-layout-effect': 1.1.1(@types/react@19.1.8)(react@19.1.0)
      react: 19.1.0
      react-dom: 19.1.0(react@19.1.0)
    optionalDependencies:
      '@types/react': 19.1.8
      '@types/react-dom': 19.1.6(@types/react@19.1.8)

  '@radix-ui/react-collection@1.1.7(@types/react-dom@19.1.6(@types/react@19.1.8))(@types/react@19.1.8)(react-dom@19.1.0(react@19.1.0))(react@19.1.0)':
    dependencies:
      '@radix-ui/react-compose-refs': 1.1.2(@types/react@19.1.8)(react@19.1.0)
      '@radix-ui/react-context': 1.1.2(@types/react@19.1.8)(react@19.1.0)
      '@radix-ui/react-primitive': 2.1.3(@types/react-dom@19.1.6(@types/react@19.1.8))(@types/react@19.1.8)(react-dom@19.1.0(react@19.1.0))(react@19.1.0)
      '@radix-ui/react-slot': 1.2.3(@types/react@19.1.8)(react@19.1.0)
      react: 19.1.0
      react-dom: 19.1.0(react@19.1.0)
    optionalDependencies:
      '@types/react': 19.1.8
      '@types/react-dom': 19.1.6(@types/react@19.1.8)

  '@radix-ui/react-compose-refs@1.1.2(@types/react@19.1.8)(react@19.1.0)':
    dependencies:
      react: 19.1.0
    optionalDependencies:
      '@types/react': 19.1.8

  '@radix-ui/react-context@1.1.2(@types/react@19.1.8)(react@19.1.0)':
    dependencies:
      react: 19.1.0
    optionalDependencies:
      '@types/react': 19.1.8

  '@radix-ui/react-dialog@1.1.14(@types/react-dom@19.1.6(@types/react@19.1.8))(@types/react@19.1.8)(react-dom@19.1.0(react@19.1.0))(react@19.1.0)':
    dependencies:
      '@radix-ui/primitive': 1.1.2
      '@radix-ui/react-compose-refs': 1.1.2(@types/react@19.1.8)(react@19.1.0)
      '@radix-ui/react-context': 1.1.2(@types/react@19.1.8)(react@19.1.0)
      '@radix-ui/react-dismissable-layer': 1.1.10(@types/react-dom@19.1.6(@types/react@19.1.8))(@types/react@19.1.8)(react-dom@19.1.0(react@19.1.0))(react@19.1.0)
      '@radix-ui/react-focus-guards': 1.1.2(@types/react@19.1.8)(react@19.1.0)
      '@radix-ui/react-focus-scope': 1.1.7(@types/react-dom@19.1.6(@types/react@19.1.8))(@types/react@19.1.8)(react-dom@19.1.0(react@19.1.0))(react@19.1.0)
      '@radix-ui/react-id': 1.1.1(@types/react@19.1.8)(react@19.1.0)
      '@radix-ui/react-portal': 1.1.9(@types/react-dom@19.1.6(@types/react@19.1.8))(@types/react@19.1.8)(react-dom@19.1.0(react@19.1.0))(react@19.1.0)
      '@radix-ui/react-presence': 1.1.4(@types/react-dom@19.1.6(@types/react@19.1.8))(@types/react@19.1.8)(react-dom@19.1.0(react@19.1.0))(react@19.1.0)
      '@radix-ui/react-primitive': 2.1.3(@types/react-dom@19.1.6(@types/react@19.1.8))(@types/react@19.1.8)(react-dom@19.1.0(react@19.1.0))(react@19.1.0)
      '@radix-ui/react-slot': 1.2.3(@types/react@19.1.8)(react@19.1.0)
      '@radix-ui/react-use-controllable-state': 1.2.2(@types/react@19.1.8)(react@19.1.0)
      aria-hidden: 1.2.6
      react: 19.1.0
      react-dom: 19.1.0(react@19.1.0)
      react-remove-scroll: 2.7.1(@types/react@19.1.8)(react@19.1.0)
    optionalDependencies:
      '@types/react': 19.1.8
      '@types/react-dom': 19.1.6(@types/react@19.1.8)

  '@radix-ui/react-direction@1.1.1(@types/react@19.1.8)(react@19.1.0)':
    dependencies:
      react: 19.1.0
    optionalDependencies:
      '@types/react': 19.1.8

  '@radix-ui/react-dismissable-layer@1.1.10(@types/react-dom@19.1.6(@types/react@19.1.8))(@types/react@19.1.8)(react-dom@19.1.0(react@19.1.0))(react@19.1.0)':
    dependencies:
      '@radix-ui/primitive': 1.1.2
      '@radix-ui/react-compose-refs': 1.1.2(@types/react@19.1.8)(react@19.1.0)
      '@radix-ui/react-primitive': 2.1.3(@types/react-dom@19.1.6(@types/react@19.1.8))(@types/react@19.1.8)(react-dom@19.1.0(react@19.1.0))(react@19.1.0)
      '@radix-ui/react-use-callback-ref': 1.1.1(@types/react@19.1.8)(react@19.1.0)
      '@radix-ui/react-use-escape-keydown': 1.1.1(@types/react@19.1.8)(react@19.1.0)
      react: 19.1.0
      react-dom: 19.1.0(react@19.1.0)
    optionalDependencies:
      '@types/react': 19.1.8
      '@types/react-dom': 19.1.6(@types/react@19.1.8)

  '@radix-ui/react-focus-guards@1.1.2(@types/react@19.1.8)(react@19.1.0)':
    dependencies:
      react: 19.1.0
    optionalDependencies:
      '@types/react': 19.1.8

  '@radix-ui/react-focus-scope@1.1.7(@types/react-dom@19.1.6(@types/react@19.1.8))(@types/react@19.1.8)(react-dom@19.1.0(react@19.1.0))(react@19.1.0)':
    dependencies:
      '@radix-ui/react-compose-refs': 1.1.2(@types/react@19.1.8)(react@19.1.0)
      '@radix-ui/react-primitive': 2.1.3(@types/react-dom@19.1.6(@types/react@19.1.8))(@types/react@19.1.8)(react-dom@19.1.0(react@19.1.0))(react@19.1.0)
      '@radix-ui/react-use-callback-ref': 1.1.1(@types/react@19.1.8)(react@19.1.0)
      react: 19.1.0
      react-dom: 19.1.0(react@19.1.0)
    optionalDependencies:
      '@types/react': 19.1.8
      '@types/react-dom': 19.1.6(@types/react@19.1.8)

  '@radix-ui/react-id@1.1.1(@types/react@19.1.8)(react@19.1.0)':
    dependencies:
      '@radix-ui/react-use-layout-effect': 1.1.1(@types/react@19.1.8)(react@19.1.0)
      react: 19.1.0
    optionalDependencies:
      '@types/react': 19.1.8

  '@radix-ui/react-navigation-menu@1.2.13(@types/react-dom@19.1.6(@types/react@19.1.8))(@types/react@19.1.8)(react-dom@19.1.0(react@19.1.0))(react@19.1.0)':
    dependencies:
      '@radix-ui/primitive': 1.1.2
      '@radix-ui/react-collection': 1.1.7(@types/react-dom@19.1.6(@types/react@19.1.8))(@types/react@19.1.8)(react-dom@19.1.0(react@19.1.0))(react@19.1.0)
      '@radix-ui/react-compose-refs': 1.1.2(@types/react@19.1.8)(react@19.1.0)
      '@radix-ui/react-context': 1.1.2(@types/react@19.1.8)(react@19.1.0)
      '@radix-ui/react-direction': 1.1.1(@types/react@19.1.8)(react@19.1.0)
      '@radix-ui/react-dismissable-layer': 1.1.10(@types/react-dom@19.1.6(@types/react@19.1.8))(@types/react@19.1.8)(react-dom@19.1.0(react@19.1.0))(react@19.1.0)
      '@radix-ui/react-id': 1.1.1(@types/react@19.1.8)(react@19.1.0)
      '@radix-ui/react-presence': 1.1.4(@types/react-dom@19.1.6(@types/react@19.1.8))(@types/react@19.1.8)(react-dom@19.1.0(react@19.1.0))(react@19.1.0)
      '@radix-ui/react-primitive': 2.1.3(@types/react-dom@19.1.6(@types/react@19.1.8))(@types/react@19.1.8)(react-dom@19.1.0(react@19.1.0))(react@19.1.0)
      '@radix-ui/react-use-callback-ref': 1.1.1(@types/react@19.1.8)(react@19.1.0)
      '@radix-ui/react-use-controllable-state': 1.2.2(@types/react@19.1.8)(react@19.1.0)
      '@radix-ui/react-use-layout-effect': 1.1.1(@types/react@19.1.8)(react@19.1.0)
      '@radix-ui/react-use-previous': 1.1.1(@types/react@19.1.8)(react@19.1.0)
      '@radix-ui/react-visually-hidden': 1.2.3(@types/react-dom@19.1.6(@types/react@19.1.8))(@types/react@19.1.8)(react-dom@19.1.0(react@19.1.0))(react@19.1.0)
      react: 19.1.0
      react-dom: 19.1.0(react@19.1.0)
    optionalDependencies:
      '@types/react': 19.1.8
      '@types/react-dom': 19.1.6(@types/react@19.1.8)

  '@radix-ui/react-popover@1.1.14(@types/react-dom@19.1.6(@types/react@19.1.8))(@types/react@19.1.8)(react-dom@19.1.0(react@19.1.0))(react@19.1.0)':
    dependencies:
      '@radix-ui/primitive': 1.1.2
      '@radix-ui/react-compose-refs': 1.1.2(@types/react@19.1.8)(react@19.1.0)
      '@radix-ui/react-context': 1.1.2(@types/react@19.1.8)(react@19.1.0)
      '@radix-ui/react-dismissable-layer': 1.1.10(@types/react-dom@19.1.6(@types/react@19.1.8))(@types/react@19.1.8)(react-dom@19.1.0(react@19.1.0))(react@19.1.0)
      '@radix-ui/react-focus-guards': 1.1.2(@types/react@19.1.8)(react@19.1.0)
      '@radix-ui/react-focus-scope': 1.1.7(@types/react-dom@19.1.6(@types/react@19.1.8))(@types/react@19.1.8)(react-dom@19.1.0(react@19.1.0))(react@19.1.0)
      '@radix-ui/react-id': 1.1.1(@types/react@19.1.8)(react@19.1.0)
      '@radix-ui/react-popper': 1.2.7(@types/react-dom@19.1.6(@types/react@19.1.8))(@types/react@19.1.8)(react-dom@19.1.0(react@19.1.0))(react@19.1.0)
      '@radix-ui/react-portal': 1.1.9(@types/react-dom@19.1.6(@types/react@19.1.8))(@types/react@19.1.8)(react-dom@19.1.0(react@19.1.0))(react@19.1.0)
      '@radix-ui/react-presence': 1.1.4(@types/react-dom@19.1.6(@types/react@19.1.8))(@types/react@19.1.8)(react-dom@19.1.0(react@19.1.0))(react@19.1.0)
      '@radix-ui/react-primitive': 2.1.3(@types/react-dom@19.1.6(@types/react@19.1.8))(@types/react@19.1.8)(react-dom@19.1.0(react@19.1.0))(react@19.1.0)
      '@radix-ui/react-slot': 1.2.3(@types/react@19.1.8)(react@19.1.0)
      '@radix-ui/react-use-controllable-state': 1.2.2(@types/react@19.1.8)(react@19.1.0)
      aria-hidden: 1.2.6
      react: 19.1.0
      react-dom: 19.1.0(react@19.1.0)
      react-remove-scroll: 2.7.1(@types/react@19.1.8)(react@19.1.0)
    optionalDependencies:
      '@types/react': 19.1.8
      '@types/react-dom': 19.1.6(@types/react@19.1.8)

  '@radix-ui/react-popper@1.2.7(@types/react-dom@19.1.6(@types/react@19.1.8))(@types/react@19.1.8)(react-dom@19.1.0(react@19.1.0))(react@19.1.0)':
    dependencies:
      '@floating-ui/react-dom': 2.1.3(react-dom@19.1.0(react@19.1.0))(react@19.1.0)
      '@radix-ui/react-arrow': 1.1.7(@types/react-dom@19.1.6(@types/react@19.1.8))(@types/react@19.1.8)(react-dom@19.1.0(react@19.1.0))(react@19.1.0)
      '@radix-ui/react-compose-refs': 1.1.2(@types/react@19.1.8)(react@19.1.0)
      '@radix-ui/react-context': 1.1.2(@types/react@19.1.8)(react@19.1.0)
      '@radix-ui/react-primitive': 2.1.3(@types/react-dom@19.1.6(@types/react@19.1.8))(@types/react@19.1.8)(react-dom@19.1.0(react@19.1.0))(react@19.1.0)
      '@radix-ui/react-use-callback-ref': 1.1.1(@types/react@19.1.8)(react@19.1.0)
      '@radix-ui/react-use-layout-effect': 1.1.1(@types/react@19.1.8)(react@19.1.0)
      '@radix-ui/react-use-rect': 1.1.1(@types/react@19.1.8)(react@19.1.0)
      '@radix-ui/react-use-size': 1.1.1(@types/react@19.1.8)(react@19.1.0)
      '@radix-ui/rect': 1.1.1
      react: 19.1.0
      react-dom: 19.1.0(react@19.1.0)
    optionalDependencies:
      '@types/react': 19.1.8
      '@types/react-dom': 19.1.6(@types/react@19.1.8)

  '@radix-ui/react-portal@1.1.9(@types/react-dom@19.1.6(@types/react@19.1.8))(@types/react@19.1.8)(react-dom@19.1.0(react@19.1.0))(react@19.1.0)':
    dependencies:
      '@radix-ui/react-primitive': 2.1.3(@types/react-dom@19.1.6(@types/react@19.1.8))(@types/react@19.1.8)(react-dom@19.1.0(react@19.1.0))(react@19.1.0)
      '@radix-ui/react-use-layout-effect': 1.1.1(@types/react@19.1.8)(react@19.1.0)
      react: 19.1.0
      react-dom: 19.1.0(react@19.1.0)
    optionalDependencies:
      '@types/react': 19.1.8
      '@types/react-dom': 19.1.6(@types/react@19.1.8)

  '@radix-ui/react-presence@1.1.4(@types/react-dom@19.1.6(@types/react@19.1.8))(@types/react@19.1.8)(react-dom@19.1.0(react@19.1.0))(react@19.1.0)':
    dependencies:
      '@radix-ui/react-compose-refs': 1.1.2(@types/react@19.1.8)(react@19.1.0)
      '@radix-ui/react-use-layout-effect': 1.1.1(@types/react@19.1.8)(react@19.1.0)
      react: 19.1.0
      react-dom: 19.1.0(react@19.1.0)
    optionalDependencies:
      '@types/react': 19.1.8
      '@types/react-dom': 19.1.6(@types/react@19.1.8)

  '@radix-ui/react-primitive@2.1.3(@types/react-dom@19.1.6(@types/react@19.1.8))(@types/react@19.1.8)(react-dom@19.1.0(react@19.1.0))(react@19.1.0)':
    dependencies:
      '@radix-ui/react-slot': 1.2.3(@types/react@19.1.8)(react@19.1.0)
      react: 19.1.0
      react-dom: 19.1.0(react@19.1.0)
    optionalDependencies:
      '@types/react': 19.1.8
      '@types/react-dom': 19.1.6(@types/react@19.1.8)

  '@radix-ui/react-roving-focus@1.1.10(@types/react-dom@19.1.6(@types/react@19.1.8))(@types/react@19.1.8)(react-dom@19.1.0(react@19.1.0))(react@19.1.0)':
    dependencies:
      '@radix-ui/primitive': 1.1.2
      '@radix-ui/react-collection': 1.1.7(@types/react-dom@19.1.6(@types/react@19.1.8))(@types/react@19.1.8)(react-dom@19.1.0(react@19.1.0))(react@19.1.0)
      '@radix-ui/react-compose-refs': 1.1.2(@types/react@19.1.8)(react@19.1.0)
      '@radix-ui/react-context': 1.1.2(@types/react@19.1.8)(react@19.1.0)
      '@radix-ui/react-direction': 1.1.1(@types/react@19.1.8)(react@19.1.0)
      '@radix-ui/react-id': 1.1.1(@types/react@19.1.8)(react@19.1.0)
      '@radix-ui/react-primitive': 2.1.3(@types/react-dom@19.1.6(@types/react@19.1.8))(@types/react@19.1.8)(react-dom@19.1.0(react@19.1.0))(react@19.1.0)
      '@radix-ui/react-use-callback-ref': 1.1.1(@types/react@19.1.8)(react@19.1.0)
      '@radix-ui/react-use-controllable-state': 1.2.2(@types/react@19.1.8)(react@19.1.0)
      react: 19.1.0
      react-dom: 19.1.0(react@19.1.0)
    optionalDependencies:
      '@types/react': 19.1.8
      '@types/react-dom': 19.1.6(@types/react@19.1.8)

  '@radix-ui/react-scroll-area@1.2.9(@types/react-dom@19.1.6(@types/react@19.1.8))(@types/react@19.1.8)(react-dom@19.1.0(react@19.1.0))(react@19.1.0)':
    dependencies:
      '@radix-ui/number': 1.1.1
      '@radix-ui/primitive': 1.1.2
      '@radix-ui/react-compose-refs': 1.1.2(@types/react@19.1.8)(react@19.1.0)
      '@radix-ui/react-context': 1.1.2(@types/react@19.1.8)(react@19.1.0)
      '@radix-ui/react-direction': 1.1.1(@types/react@19.1.8)(react@19.1.0)
      '@radix-ui/react-presence': 1.1.4(@types/react-dom@19.1.6(@types/react@19.1.8))(@types/react@19.1.8)(react-dom@19.1.0(react@19.1.0))(react@19.1.0)
      '@radix-ui/react-primitive': 2.1.3(@types/react-dom@19.1.6(@types/react@19.1.8))(@types/react@19.1.8)(react-dom@19.1.0(react@19.1.0))(react@19.1.0)
      '@radix-ui/react-use-callback-ref': 1.1.1(@types/react@19.1.8)(react@19.1.0)
      '@radix-ui/react-use-layout-effect': 1.1.1(@types/react@19.1.8)(react@19.1.0)
      react: 19.1.0
      react-dom: 19.1.0(react@19.1.0)
    optionalDependencies:
      '@types/react': 19.1.8
      '@types/react-dom': 19.1.6(@types/react@19.1.8)

  '@radix-ui/react-slot@1.2.3(@types/react@19.1.8)(react@19.1.0)':
    dependencies:
      '@radix-ui/react-compose-refs': 1.1.2(@types/react@19.1.8)(react@19.1.0)
      react: 19.1.0
    optionalDependencies:
      '@types/react': 19.1.8

  '@radix-ui/react-tabs@1.1.12(@types/react-dom@19.1.6(@types/react@19.1.8))(@types/react@19.1.8)(react-dom@19.1.0(react@19.1.0))(react@19.1.0)':
    dependencies:
      '@radix-ui/primitive': 1.1.2
      '@radix-ui/react-context': 1.1.2(@types/react@19.1.8)(react@19.1.0)
      '@radix-ui/react-direction': 1.1.1(@types/react@19.1.8)(react@19.1.0)
      '@radix-ui/react-id': 1.1.1(@types/react@19.1.8)(react@19.1.0)
      '@radix-ui/react-presence': 1.1.4(@types/react-dom@19.1.6(@types/react@19.1.8))(@types/react@19.1.8)(react-dom@19.1.0(react@19.1.0))(react@19.1.0)
      '@radix-ui/react-primitive': 2.1.3(@types/react-dom@19.1.6(@types/react@19.1.8))(@types/react@19.1.8)(react-dom@19.1.0(react@19.1.0))(react@19.1.0)
      '@radix-ui/react-roving-focus': 1.1.10(@types/react-dom@19.1.6(@types/react@19.1.8))(@types/react@19.1.8)(react-dom@19.1.0(react@19.1.0))(react@19.1.0)
      '@radix-ui/react-use-controllable-state': 1.2.2(@types/react@19.1.8)(react@19.1.0)
      react: 19.1.0
      react-dom: 19.1.0(react@19.1.0)
    optionalDependencies:
      '@types/react': 19.1.8
      '@types/react-dom': 19.1.6(@types/react@19.1.8)

  '@radix-ui/react-use-callback-ref@1.1.1(@types/react@19.1.8)(react@19.1.0)':
    dependencies:
      react: 19.1.0
    optionalDependencies:
      '@types/react': 19.1.8

  '@radix-ui/react-use-controllable-state@1.2.2(@types/react@19.1.8)(react@19.1.0)':
    dependencies:
      '@radix-ui/react-use-effect-event': 0.0.2(@types/react@19.1.8)(react@19.1.0)
      '@radix-ui/react-use-layout-effect': 1.1.1(@types/react@19.1.8)(react@19.1.0)
      react: 19.1.0
    optionalDependencies:
      '@types/react': 19.1.8

  '@radix-ui/react-use-effect-event@0.0.2(@types/react@19.1.8)(react@19.1.0)':
    dependencies:
      '@radix-ui/react-use-layout-effect': 1.1.1(@types/react@19.1.8)(react@19.1.0)
      react: 19.1.0
    optionalDependencies:
      '@types/react': 19.1.8

  '@radix-ui/react-use-escape-keydown@1.1.1(@types/react@19.1.8)(react@19.1.0)':
    dependencies:
      '@radix-ui/react-use-callback-ref': 1.1.1(@types/react@19.1.8)(react@19.1.0)
      react: 19.1.0
    optionalDependencies:
      '@types/react': 19.1.8

  '@radix-ui/react-use-layout-effect@1.1.1(@types/react@19.1.8)(react@19.1.0)':
    dependencies:
      react: 19.1.0
    optionalDependencies:
      '@types/react': 19.1.8

  '@radix-ui/react-use-previous@1.1.1(@types/react@19.1.8)(react@19.1.0)':
    dependencies:
      react: 19.1.0
    optionalDependencies:
      '@types/react': 19.1.8

  '@radix-ui/react-use-rect@1.1.1(@types/react@19.1.8)(react@19.1.0)':
    dependencies:
      '@radix-ui/rect': 1.1.1
      react: 19.1.0
    optionalDependencies:
      '@types/react': 19.1.8

  '@radix-ui/react-use-size@1.1.1(@types/react@19.1.8)(react@19.1.0)':
    dependencies:
      '@radix-ui/react-use-layout-effect': 1.1.1(@types/react@19.1.8)(react@19.1.0)
      react: 19.1.0
    optionalDependencies:
      '@types/react': 19.1.8

  '@radix-ui/react-visually-hidden@1.2.3(@types/react-dom@19.1.6(@types/react@19.1.8))(@types/react@19.1.8)(react-dom@19.1.0(react@19.1.0))(react@19.1.0)':
    dependencies:
      '@radix-ui/react-primitive': 2.1.3(@types/react-dom@19.1.6(@types/react@19.1.8))(@types/react@19.1.8)(react-dom@19.1.0(react@19.1.0))(react@19.1.0)
      react: 19.1.0
      react-dom: 19.1.0(react@19.1.0)
    optionalDependencies:
      '@types/react': 19.1.8
      '@types/react-dom': 19.1.6(@types/react@19.1.8)

  '@radix-ui/rect@1.1.1': {}

  '@rolldown/binding-darwin-arm64@1.0.0-beta.15':
    optional: true

  '@rolldown/binding-darwin-x64@1.0.0-beta.15':
    optional: true

  '@rolldown/binding-freebsd-x64@1.0.0-beta.15':
    optional: true

  '@rolldown/binding-linux-arm-gnueabihf@1.0.0-beta.15':
    optional: true

  '@rolldown/binding-linux-arm64-gnu@1.0.0-beta.15':
    optional: true

  '@rolldown/binding-linux-arm64-musl@1.0.0-beta.15':
    optional: true

  '@rolldown/binding-linux-x64-gnu@1.0.0-beta.15':
    optional: true

  '@rolldown/binding-linux-x64-musl@1.0.0-beta.15':
    optional: true

  '@rolldown/binding-wasm32-wasi@1.0.0-beta.15':
    dependencies:
      '@napi-rs/wasm-runtime': 0.2.11
    optional: true

  '@rolldown/binding-win32-arm64-msvc@1.0.0-beta.15':
    optional: true

  '@rolldown/binding-win32-ia32-msvc@1.0.0-beta.15':
    optional: true

  '@rolldown/binding-win32-x64-msvc@1.0.0-beta.15':
    optional: true

  '@rolldown/pluginutils@1.0.0-beta.11': {}

  '@rolldown/pluginutils@1.0.0-beta.15': {}

  '@rollup/rollup-android-arm-eabi@4.44.0':
    optional: true

  '@rollup/rollup-android-arm64@4.44.0':
    optional: true

  '@rollup/rollup-darwin-arm64@4.44.0':
    optional: true

  '@rollup/rollup-darwin-x64@4.44.0':
    optional: true

  '@rollup/rollup-freebsd-arm64@4.44.0':
    optional: true

  '@rollup/rollup-freebsd-x64@4.44.0':
    optional: true

  '@rollup/rollup-linux-arm-gnueabihf@4.44.0':
    optional: true

  '@rollup/rollup-linux-arm-musleabihf@4.44.0':
    optional: true

  '@rollup/rollup-linux-arm64-gnu@4.44.0':
    optional: true

  '@rollup/rollup-linux-arm64-musl@4.44.0':
    optional: true

  '@rollup/rollup-linux-loongarch64-gnu@4.44.0':
    optional: true

  '@rollup/rollup-linux-powerpc64le-gnu@4.44.0':
    optional: true

  '@rollup/rollup-linux-riscv64-gnu@4.44.0':
    optional: true

  '@rollup/rollup-linux-riscv64-musl@4.44.0':
    optional: true

  '@rollup/rollup-linux-s390x-gnu@4.44.0':
    optional: true

  '@rollup/rollup-linux-x64-gnu@4.44.0':
    optional: true

  '@rollup/rollup-linux-x64-musl@4.44.0':
    optional: true

  '@rollup/rollup-win32-arm64-msvc@4.44.0':
    optional: true

  '@rollup/rollup-win32-ia32-msvc@4.44.0':
    optional: true

  '@rollup/rollup-win32-x64-msvc@4.44.0':
    optional: true

  '@rtsao/scc@1.1.0': {}

  '@rushstack/eslint-patch@1.11.0': {}

  '@sec-ant/readable-stream@0.4.1': {}

  '@shikijs/core@3.6.0':
    dependencies:
      '@shikijs/types': 3.6.0
      '@shikijs/vscode-textmate': 10.0.2
      '@types/hast': 3.0.4
      hast-util-to-html: 9.0.5

  '@shikijs/core@3.7.0':
    dependencies:
      '@shikijs/types': 3.7.0
      '@shikijs/vscode-textmate': 10.0.2
      '@types/hast': 3.0.4
      hast-util-to-html: 9.0.5

  '@shikijs/engine-javascript@3.6.0':
    dependencies:
      '@shikijs/types': 3.6.0
      '@shikijs/vscode-textmate': 10.0.2
      oniguruma-to-es: 4.3.3

  '@shikijs/engine-javascript@3.7.0':
    dependencies:
      '@shikijs/types': 3.7.0
      '@shikijs/vscode-textmate': 10.0.2
      oniguruma-to-es: 4.3.3

  '@shikijs/engine-oniguruma@3.6.0':
    dependencies:
      '@shikijs/types': 3.6.0
      '@shikijs/vscode-textmate': 10.0.2

  '@shikijs/engine-oniguruma@3.7.0':
    dependencies:
      '@shikijs/types': 3.7.0
      '@shikijs/vscode-textmate': 10.0.2

  '@shikijs/langs@3.6.0':
    dependencies:
      '@shikijs/types': 3.6.0

  '@shikijs/langs@3.7.0':
    dependencies:
      '@shikijs/types': 3.7.0

  '@shikijs/rehype@3.6.0':
    dependencies:
      '@shikijs/types': 3.6.0
      '@types/hast': 3.0.4
      hast-util-to-string: 3.0.1
      shiki: 3.6.0
      unified: 11.0.5
      unist-util-visit: 5.0.0

  '@shikijs/themes@3.6.0':
    dependencies:
      '@shikijs/types': 3.6.0

  '@shikijs/themes@3.7.0':
    dependencies:
      '@shikijs/types': 3.7.0

  '@shikijs/transformers@3.6.0':
    dependencies:
      '@shikijs/core': 3.6.0
      '@shikijs/types': 3.6.0

  '@shikijs/types@3.6.0':
    dependencies:
      '@shikijs/vscode-textmate': 10.0.2
      '@types/hast': 3.0.4

  '@shikijs/types@3.7.0':
    dependencies:
      '@shikijs/vscode-textmate': 10.0.2
      '@types/hast': 3.0.4

  '@shikijs/vscode-textmate@10.0.2': {}

  '@sindresorhus/merge-streams@4.0.0': {}

  '@smithy/abort-controller@4.0.4':
    dependencies:
      '@smithy/types': 4.3.1
      tslib: 2.8.1

  '@smithy/chunked-blob-reader-native@4.0.0':
    dependencies:
      '@smithy/util-base64': 4.0.0
      tslib: 2.8.1

  '@smithy/chunked-blob-reader@5.0.0':
    dependencies:
      tslib: 2.8.1

  '@smithy/config-resolver@4.1.4':
    dependencies:
      '@smithy/node-config-provider': 4.1.3
      '@smithy/types': 4.3.1
      '@smithy/util-config-provider': 4.0.0
      '@smithy/util-middleware': 4.0.4
      tslib: 2.8.1

  '@smithy/core@3.5.3':
    dependencies:
      '@smithy/middleware-serde': 4.0.8
      '@smithy/protocol-http': 5.1.2
      '@smithy/types': 4.3.1
      '@smithy/util-base64': 4.0.0
      '@smithy/util-body-length-browser': 4.0.0
      '@smithy/util-middleware': 4.0.4
      '@smithy/util-stream': 4.2.2
      '@smithy/util-utf8': 4.0.0
      tslib: 2.8.1

  '@smithy/credential-provider-imds@4.0.6':
    dependencies:
      '@smithy/node-config-provider': 4.1.3
      '@smithy/property-provider': 4.0.4
      '@smithy/types': 4.3.1
      '@smithy/url-parser': 4.0.4
      tslib: 2.8.1

  '@smithy/eventstream-codec@4.0.4':
    dependencies:
      '@aws-crypto/crc32': 5.2.0
      '@smithy/types': 4.3.1
      '@smithy/util-hex-encoding': 4.0.0
      tslib: 2.8.1

  '@smithy/eventstream-serde-browser@4.0.4':
    dependencies:
      '@smithy/eventstream-serde-universal': 4.0.4
      '@smithy/types': 4.3.1
      tslib: 2.8.1

  '@smithy/eventstream-serde-config-resolver@4.1.2':
    dependencies:
      '@smithy/types': 4.3.1
      tslib: 2.8.1

  '@smithy/eventstream-serde-node@4.0.4':
    dependencies:
      '@smithy/eventstream-serde-universal': 4.0.4
      '@smithy/types': 4.3.1
      tslib: 2.8.1

  '@smithy/eventstream-serde-universal@4.0.4':
    dependencies:
      '@smithy/eventstream-codec': 4.0.4
      '@smithy/types': 4.3.1
      tslib: 2.8.1

  '@smithy/fetch-http-handler@5.0.4':
    dependencies:
      '@smithy/protocol-http': 5.1.2
      '@smithy/querystring-builder': 4.0.4
      '@smithy/types': 4.3.1
      '@smithy/util-base64': 4.0.0
      tslib: 2.8.1

  '@smithy/hash-blob-browser@4.0.4':
    dependencies:
      '@smithy/chunked-blob-reader': 5.0.0
      '@smithy/chunked-blob-reader-native': 4.0.0
      '@smithy/types': 4.3.1
      tslib: 2.8.1

  '@smithy/hash-node@4.0.4':
    dependencies:
      '@smithy/types': 4.3.1
      '@smithy/util-buffer-from': 4.0.0
      '@smithy/util-utf8': 4.0.0
      tslib: 2.8.1

  '@smithy/hash-stream-node@4.0.4':
    dependencies:
      '@smithy/types': 4.3.1
      '@smithy/util-utf8': 4.0.0
      tslib: 2.8.1

  '@smithy/invalid-dependency@4.0.4':
    dependencies:
      '@smithy/types': 4.3.1
      tslib: 2.8.1

  '@smithy/is-array-buffer@2.2.0':
    dependencies:
      tslib: 2.8.1

  '@smithy/is-array-buffer@4.0.0':
    dependencies:
      tslib: 2.8.1

  '@smithy/md5-js@4.0.4':
    dependencies:
      '@smithy/types': 4.3.1
      '@smithy/util-utf8': 4.0.0
      tslib: 2.8.1

  '@smithy/middleware-content-length@4.0.4':
    dependencies:
      '@smithy/protocol-http': 5.1.2
      '@smithy/types': 4.3.1
      tslib: 2.8.1

  '@smithy/middleware-endpoint@4.1.11':
    dependencies:
      '@smithy/core': 3.5.3
      '@smithy/middleware-serde': 4.0.8
      '@smithy/node-config-provider': 4.1.3
      '@smithy/shared-ini-file-loader': 4.0.4
      '@smithy/types': 4.3.1
      '@smithy/url-parser': 4.0.4
      '@smithy/util-middleware': 4.0.4
      tslib: 2.8.1

  '@smithy/middleware-retry@4.1.12':
    dependencies:
      '@smithy/node-config-provider': 4.1.3
      '@smithy/protocol-http': 5.1.2
      '@smithy/service-error-classification': 4.0.5
      '@smithy/smithy-client': 4.4.3
      '@smithy/types': 4.3.1
      '@smithy/util-middleware': 4.0.4
      '@smithy/util-retry': 4.0.5
      tslib: 2.8.1
      uuid: 9.0.1

  '@smithy/middleware-serde@4.0.8':
    dependencies:
      '@smithy/protocol-http': 5.1.2
      '@smithy/types': 4.3.1
      tslib: 2.8.1

  '@smithy/middleware-stack@4.0.4':
    dependencies:
      '@smithy/types': 4.3.1
      tslib: 2.8.1

  '@smithy/node-config-provider@4.1.3':
    dependencies:
      '@smithy/property-provider': 4.0.4
      '@smithy/shared-ini-file-loader': 4.0.4
      '@smithy/types': 4.3.1
      tslib: 2.8.1

  '@smithy/node-http-handler@4.0.6':
    dependencies:
      '@smithy/abort-controller': 4.0.4
      '@smithy/protocol-http': 5.1.2
      '@smithy/querystring-builder': 4.0.4
      '@smithy/types': 4.3.1
      tslib: 2.8.1

  '@smithy/property-provider@4.0.4':
    dependencies:
      '@smithy/types': 4.3.1
      tslib: 2.8.1

  '@smithy/protocol-http@5.1.2':
    dependencies:
      '@smithy/types': 4.3.1
      tslib: 2.8.1

  '@smithy/querystring-builder@4.0.4':
    dependencies:
      '@smithy/types': 4.3.1
      '@smithy/util-uri-escape': 4.0.0
      tslib: 2.8.1

  '@smithy/querystring-parser@4.0.4':
    dependencies:
      '@smithy/types': 4.3.1
      tslib: 2.8.1

  '@smithy/service-error-classification@4.0.5':
    dependencies:
      '@smithy/types': 4.3.1

  '@smithy/shared-ini-file-loader@4.0.4':
    dependencies:
      '@smithy/types': 4.3.1
      tslib: 2.8.1

  '@smithy/signature-v4@5.1.2':
    dependencies:
      '@smithy/is-array-buffer': 4.0.0
      '@smithy/protocol-http': 5.1.2
      '@smithy/types': 4.3.1
      '@smithy/util-hex-encoding': 4.0.0
      '@smithy/util-middleware': 4.0.4
      '@smithy/util-uri-escape': 4.0.0
      '@smithy/util-utf8': 4.0.0
      tslib: 2.8.1

  '@smithy/smithy-client@4.4.3':
    dependencies:
      '@smithy/core': 3.5.3
      '@smithy/middleware-endpoint': 4.1.11
      '@smithy/middleware-stack': 4.0.4
      '@smithy/protocol-http': 5.1.2
      '@smithy/types': 4.3.1
      '@smithy/util-stream': 4.2.2
      tslib: 2.8.1

  '@smithy/types@4.3.1':
    dependencies:
      tslib: 2.8.1

  '@smithy/url-parser@4.0.4':
    dependencies:
      '@smithy/querystring-parser': 4.0.4
      '@smithy/types': 4.3.1
      tslib: 2.8.1

  '@smithy/util-base64@4.0.0':
    dependencies:
      '@smithy/util-buffer-from': 4.0.0
      '@smithy/util-utf8': 4.0.0
      tslib: 2.8.1

  '@smithy/util-body-length-browser@4.0.0':
    dependencies:
      tslib: 2.8.1

  '@smithy/util-body-length-node@4.0.0':
    dependencies:
      tslib: 2.8.1

  '@smithy/util-buffer-from@2.2.0':
    dependencies:
      '@smithy/is-array-buffer': 2.2.0
      tslib: 2.8.1

  '@smithy/util-buffer-from@4.0.0':
    dependencies:
      '@smithy/is-array-buffer': 4.0.0
      tslib: 2.8.1

  '@smithy/util-config-provider@4.0.0':
    dependencies:
      tslib: 2.8.1

  '@smithy/util-defaults-mode-browser@4.0.19':
    dependencies:
      '@smithy/property-provider': 4.0.4
      '@smithy/smithy-client': 4.4.3
      '@smithy/types': 4.3.1
      bowser: 2.11.0
      tslib: 2.8.1

  '@smithy/util-defaults-mode-node@4.0.19':
    dependencies:
      '@smithy/config-resolver': 4.1.4
      '@smithy/credential-provider-imds': 4.0.6
      '@smithy/node-config-provider': 4.1.3
      '@smithy/property-provider': 4.0.4
      '@smithy/smithy-client': 4.4.3
      '@smithy/types': 4.3.1
      tslib: 2.8.1

  '@smithy/util-endpoints@3.0.6':
    dependencies:
      '@smithy/node-config-provider': 4.1.3
      '@smithy/types': 4.3.1
      tslib: 2.8.1

  '@smithy/util-hex-encoding@4.0.0':
    dependencies:
      tslib: 2.8.1

  '@smithy/util-middleware@4.0.4':
    dependencies:
      '@smithy/types': 4.3.1
      tslib: 2.8.1

  '@smithy/util-retry@4.0.5':
    dependencies:
      '@smithy/service-error-classification': 4.0.5
      '@smithy/types': 4.3.1
      tslib: 2.8.1

  '@smithy/util-stream@4.2.2':
    dependencies:
      '@smithy/fetch-http-handler': 5.0.4
      '@smithy/node-http-handler': 4.0.6
      '@smithy/types': 4.3.1
      '@smithy/util-base64': 4.0.0
      '@smithy/util-buffer-from': 4.0.0
      '@smithy/util-hex-encoding': 4.0.0
      '@smithy/util-utf8': 4.0.0
      tslib: 2.8.1

  '@smithy/util-uri-escape@4.0.0':
    dependencies:
      tslib: 2.8.1

  '@smithy/util-utf8@2.3.0':
    dependencies:
      '@smithy/util-buffer-from': 2.2.0
      tslib: 2.8.1

  '@smithy/util-utf8@4.0.0':
    dependencies:
      '@smithy/util-buffer-from': 4.0.0
      tslib: 2.8.1

  '@smithy/util-waiter@4.0.5':
    dependencies:
      '@smithy/abort-controller': 4.0.4
      '@smithy/types': 4.3.1
      tslib: 2.8.1

  '@standard-schema/spec@1.0.0': {}

  '@swc/counter@0.1.3': {}

  '@swc/helpers@0.5.15':
    dependencies:
      tslib: 2.8.1

  '@t3-oss/env-core@0.13.8(typescript@5.8.3)(zod@3.25.67)':
    optionalDependencies:
      typescript: 5.8.3
      zod: 3.25.67

  '@t3-oss/env-nextjs@0.13.8(typescript@5.8.3)(zod@3.25.67)':
    dependencies:
      '@t3-oss/env-core': 0.13.8(typescript@5.8.3)(zod@3.25.67)
    optionalDependencies:
      typescript: 5.8.3
      zod: 3.25.67

  '@tailwindcss/node@4.1.10':
    dependencies:
      '@ampproject/remapping': 2.3.0
      enhanced-resolve: 5.18.1
      jiti: 2.4.2
      lightningcss: 1.30.1
      magic-string: 0.30.17
      source-map-js: 1.2.1
      tailwindcss: 4.1.10

  '@tailwindcss/oxide-android-arm64@4.1.10':
    optional: true

  '@tailwindcss/oxide-darwin-arm64@4.1.10':
    optional: true

  '@tailwindcss/oxide-darwin-x64@4.1.10':
    optional: true

  '@tailwindcss/oxide-freebsd-x64@4.1.10':
    optional: true

  '@tailwindcss/oxide-linux-arm-gnueabihf@4.1.10':
    optional: true

  '@tailwindcss/oxide-linux-arm64-gnu@4.1.10':
    optional: true

  '@tailwindcss/oxide-linux-arm64-musl@4.1.10':
    optional: true

  '@tailwindcss/oxide-linux-x64-gnu@4.1.10':
    optional: true

  '@tailwindcss/oxide-linux-x64-musl@4.1.10':
    optional: true

  '@tailwindcss/oxide-wasm32-wasi@4.1.10':
    optional: true

  '@tailwindcss/oxide-win32-arm64-msvc@4.1.10':
    optional: true

  '@tailwindcss/oxide-win32-x64-msvc@4.1.10':
    optional: true

  '@tailwindcss/oxide@4.1.10':
    dependencies:
      detect-libc: 2.0.4
      tar: 7.4.3
    optionalDependencies:
      '@tailwindcss/oxide-android-arm64': 4.1.10
      '@tailwindcss/oxide-darwin-arm64': 4.1.10
      '@tailwindcss/oxide-darwin-x64': 4.1.10
      '@tailwindcss/oxide-freebsd-x64': 4.1.10
      '@tailwindcss/oxide-linux-arm-gnueabihf': 4.1.10
      '@tailwindcss/oxide-linux-arm64-gnu': 4.1.10
      '@tailwindcss/oxide-linux-arm64-musl': 4.1.10
      '@tailwindcss/oxide-linux-x64-gnu': 4.1.10
      '@tailwindcss/oxide-linux-x64-musl': 4.1.10
      '@tailwindcss/oxide-wasm32-wasi': 4.1.10
      '@tailwindcss/oxide-win32-arm64-msvc': 4.1.10
      '@tailwindcss/oxide-win32-x64-msvc': 4.1.10

  '@tailwindcss/postcss@4.1.10':
    dependencies:
      '@alloc/quick-lru': 5.2.0
      '@tailwindcss/node': 4.1.10
      '@tailwindcss/oxide': 4.1.10
      postcss: 8.5.6
      tailwindcss: 4.1.10

  '@testing-library/dom@9.3.4':
    dependencies:
      '@babel/code-frame': 7.27.1
      '@babel/runtime': 7.27.6
      '@types/aria-query': 5.0.4
      aria-query: 5.1.3
      chalk: 4.1.2
      dom-accessibility-api: 0.5.16
      lz-string: 1.5.0
      pretty-format: 27.5.1

  '@testing-library/react@16.3.0(@testing-library/dom@9.3.4)(@types/react-dom@19.1.6(@types/react@19.1.8))(@types/react@19.1.8)(react-dom@19.1.0(react@19.1.0))(react@19.1.0)':
    dependencies:
      '@babel/runtime': 7.27.6
      '@testing-library/dom': 9.3.4
      react: 19.1.0
      react-dom: 19.1.0(react@19.1.0)
    optionalDependencies:
      '@types/react': 19.1.8
      '@types/react-dom': 19.1.6(@types/react@19.1.8)

  '@testing-library/user-event@14.6.1(@testing-library/dom@9.3.4)':
    dependencies:
      '@testing-library/dom': 9.3.4

  '@tybys/wasm-util@0.9.0':
    dependencies:
      tslib: 2.8.1
    optional: true

  '@types/aria-query@5.0.4': {}

  '@types/babel__core@7.20.5':
    dependencies:
      '@babel/parser': 7.27.5
      '@babel/types': 7.27.6
      '@types/babel__generator': 7.27.0
      '@types/babel__template': 7.4.4
      '@types/babel__traverse': 7.20.7

  '@types/babel__generator@7.27.0':
    dependencies:
      '@babel/types': 7.27.6

  '@types/babel__template@7.4.4':
    dependencies:
      '@babel/parser': 7.27.5
      '@babel/types': 7.27.6

  '@types/babel__traverse@7.20.7':
    dependencies:
      '@babel/types': 7.27.6

  '@types/body-parser@1.19.6':
    dependencies:
      '@types/connect': 3.4.38
      '@types/node': 20.19.1

  '@types/chai@5.2.2':
    dependencies:
      '@types/deep-eql': 4.0.2

  '@types/connect@3.4.38':
    dependencies:
      '@types/node': 20.19.1

  '@types/d3-array@3.2.1': {}

  '@types/d3-axis@3.0.6':
    dependencies:
      '@types/d3-selection': 3.0.11

  '@types/d3-brush@3.0.6':
    dependencies:
      '@types/d3-selection': 3.0.11

  '@types/d3-chord@3.0.6': {}

  '@types/d3-color@3.1.3': {}

  '@types/d3-contour@3.0.6':
    dependencies:
      '@types/d3-array': 3.2.1
      '@types/geojson': 7946.0.16

  '@types/d3-delaunay@6.0.4': {}

  '@types/d3-dispatch@3.0.6': {}

  '@types/d3-drag@3.0.7':
    dependencies:
      '@types/d3-selection': 3.0.11

  '@types/d3-dsv@3.0.7': {}

  '@types/d3-ease@3.0.2': {}

  '@types/d3-fetch@3.0.7':
    dependencies:
      '@types/d3-dsv': 3.0.7

  '@types/d3-force@3.0.10': {}

  '@types/d3-format@3.0.4': {}

  '@types/d3-geo@3.1.0':
    dependencies:
      '@types/geojson': 7946.0.16

  '@types/d3-hierarchy@3.1.7': {}

  '@types/d3-interpolate@3.0.4':
    dependencies:
      '@types/d3-color': 3.1.3

  '@types/d3-path@3.1.1': {}

  '@types/d3-polygon@3.0.2': {}

  '@types/d3-quadtree@3.0.6': {}

  '@types/d3-random@3.0.3': {}

  '@types/d3-scale-chromatic@3.1.0': {}

  '@types/d3-scale@4.0.9':
    dependencies:
      '@types/d3-time': 3.0.4

  '@types/d3-selection@3.0.11': {}

  '@types/d3-shape@3.1.7':
    dependencies:
      '@types/d3-path': 3.1.1

  '@types/d3-time-format@4.0.3': {}

  '@types/d3-time@3.0.4': {}

  '@types/d3-timer@3.0.2': {}

  '@types/d3-transition@3.0.9':
    dependencies:
      '@types/d3-selection': 3.0.11

  '@types/d3-zoom@3.0.8':
    dependencies:
      '@types/d3-interpolate': 3.0.4
      '@types/d3-selection': 3.0.11

  '@types/d3@7.4.3':
    dependencies:
      '@types/d3-array': 3.2.1
      '@types/d3-axis': 3.0.6
      '@types/d3-brush': 3.0.6
      '@types/d3-chord': 3.0.6
      '@types/d3-color': 3.1.3
      '@types/d3-contour': 3.0.6
      '@types/d3-delaunay': 6.0.4
      '@types/d3-dispatch': 3.0.6
      '@types/d3-drag': 3.0.7
      '@types/d3-dsv': 3.0.7
      '@types/d3-ease': 3.0.2
      '@types/d3-fetch': 3.0.7
      '@types/d3-force': 3.0.10
      '@types/d3-format': 3.0.4
      '@types/d3-geo': 3.1.0
      '@types/d3-hierarchy': 3.1.7
      '@types/d3-interpolate': 3.0.4
      '@types/d3-path': 3.1.1
      '@types/d3-polygon': 3.0.2
      '@types/d3-quadtree': 3.0.6
      '@types/d3-random': 3.0.3
      '@types/d3-scale': 4.0.9
      '@types/d3-scale-chromatic': 3.1.0
      '@types/d3-selection': 3.0.11
      '@types/d3-shape': 3.1.7
      '@types/d3-time': 3.0.4
      '@types/d3-time-format': 4.0.3
      '@types/d3-timer': 3.0.2
      '@types/d3-transition': 3.0.9
      '@types/d3-zoom': 3.0.8

  '@types/debug@4.1.12':
    dependencies:
      '@types/ms': 2.1.0

  '@types/deep-eql@4.0.2': {}

  '@types/estree-jsx@1.0.5':
    dependencies:
      '@types/estree': 1.0.8

  '@types/estree@1.0.8': {}

  '@types/express-serve-static-core@5.0.6':
    dependencies:
      '@types/node': 20.19.1
      '@types/qs': 6.14.0
      '@types/range-parser': 1.2.7
      '@types/send': 0.17.5

  '@types/express@5.0.3':
    dependencies:
      '@types/body-parser': 1.19.6
      '@types/express-serve-static-core': 5.0.6
      '@types/serve-static': 1.15.8

  '@types/fs-extra@11.0.4':
    dependencies:
      '@types/jsonfile': 6.1.4
      '@types/node': 18.19.112

  '@types/geojson@7946.0.16': {}

  '@types/hast@3.0.4':
    dependencies:
      '@types/unist': 3.0.3

  '@types/http-errors@2.0.5': {}

  '@types/inquirer@9.0.8':
    dependencies:
      '@types/through': 0.0.33
      rxjs: 7.8.2

  '@types/json-schema@7.0.15': {}

  '@types/json5@0.0.29': {}

  '@types/jsonfile@6.1.4':
    dependencies:
      '@types/node': 18.19.112

  '@types/mdast@4.0.4':
    dependencies:
      '@types/unist': 3.0.3

  '@types/mdx@2.0.13': {}

  '@types/mime@1.3.5': {}

  '@types/minimist@1.2.5': {}

  '@types/ms@2.1.0': {}

  '@types/node@18.19.112':
    dependencies:
      undici-types: 5.26.5

  '@types/node@20.19.1':
    dependencies:
      undici-types: 6.21.0

  '@types/node@24.0.1':
    dependencies:
      undici-types: 7.8.0

  '@types/node@24.0.3':
    dependencies:
      undici-types: 7.8.0

  '@types/normalize-package-data@2.4.4': {}

  '@types/qs@6.14.0': {}

  '@types/range-parser@1.2.7': {}

  '@types/react-dom@18.3.7(@types/react@19.1.8)':
    dependencies:
      '@types/react': 19.1.8

  '@types/react-dom@19.1.6(@types/react@19.1.8)':
    dependencies:
      '@types/react': 19.1.8

  '@types/react@19.1.8':
    dependencies:
      csstype: 3.1.3

  '@types/send@0.17.5':
    dependencies:
      '@types/mime': 1.3.5
      '@types/node': 20.19.1

  '@types/serve-static@1.15.8':
    dependencies:
      '@types/http-errors': 2.0.5
      '@types/node': 20.19.1
      '@types/send': 0.17.5

  '@types/through@0.0.33':
    dependencies:
      '@types/node': 18.19.112

  '@types/trusted-types@2.0.7':
    optional: true

  '@types/unist@2.0.11': {}

  '@types/unist@3.0.3': {}

  '@types/uuid@9.0.8': {}

  '@types/whatwg-mimetype@3.0.2': {}

  '@typescript-eslint/eslint-plugin@8.34.1(@typescript-eslint/parser@8.34.1(eslint@9.30.0(jiti@2.4.2))(typescript@5.8.3))(eslint@9.30.0(jiti@2.4.2))(typescript@5.8.3)':
    dependencies:
      '@eslint-community/regexpp': 4.12.1
      '@typescript-eslint/parser': 8.34.1(eslint@9.30.0(jiti@2.4.2))(typescript@5.8.3)
      '@typescript-eslint/scope-manager': 8.34.1
      '@typescript-eslint/type-utils': 8.34.1(eslint@9.30.0(jiti@2.4.2))(typescript@5.8.3)
      '@typescript-eslint/utils': 8.34.1(eslint@9.30.0(jiti@2.4.2))(typescript@5.8.3)
      '@typescript-eslint/visitor-keys': 8.34.1
      eslint: 9.30.0(jiti@2.4.2)
      graphemer: 1.4.0
      ignore: 7.0.5
      natural-compare: 1.4.0
      ts-api-utils: 2.1.0(typescript@5.8.3)
      typescript: 5.8.3
    transitivePeerDependencies:
      - supports-color

  '@typescript-eslint/eslint-plugin@8.34.1(@typescript-eslint/parser@8.35.0(eslint@9.30.0(jiti@2.4.2))(typescript@5.8.3))(eslint@9.30.0(jiti@2.4.2))(typescript@5.8.3)':
    dependencies:
      '@eslint-community/regexpp': 4.12.1
      '@typescript-eslint/parser': 8.35.0(eslint@9.30.0(jiti@2.4.2))(typescript@5.8.3)
      '@typescript-eslint/scope-manager': 8.34.1
      '@typescript-eslint/type-utils': 8.34.1(eslint@9.30.0(jiti@2.4.2))(typescript@5.8.3)
      '@typescript-eslint/utils': 8.34.1(eslint@9.30.0(jiti@2.4.2))(typescript@5.8.3)
      '@typescript-eslint/visitor-keys': 8.34.1
      eslint: 9.30.0(jiti@2.4.2)
      graphemer: 1.4.0
      ignore: 7.0.5
      natural-compare: 1.4.0
      ts-api-utils: 2.1.0(typescript@5.8.3)
      typescript: 5.8.3
    transitivePeerDependencies:
      - supports-color

  '@typescript-eslint/eslint-plugin@8.35.0(@typescript-eslint/parser@8.35.0(eslint@9.30.0(jiti@2.4.2))(typescript@5.8.3))(eslint@9.30.0(jiti@2.4.2))(typescript@5.8.3)':
    dependencies:
      '@eslint-community/regexpp': 4.12.1
      '@typescript-eslint/parser': 8.35.0(eslint@9.30.0(jiti@2.4.2))(typescript@5.8.3)
      '@typescript-eslint/scope-manager': 8.35.0
      '@typescript-eslint/type-utils': 8.35.0(eslint@9.30.0(jiti@2.4.2))(typescript@5.8.3)
      '@typescript-eslint/utils': 8.35.0(eslint@9.30.0(jiti@2.4.2))(typescript@5.8.3)
      '@typescript-eslint/visitor-keys': 8.35.0
      eslint: 9.30.0(jiti@2.4.2)
      graphemer: 1.4.0
      ignore: 7.0.5
      natural-compare: 1.4.0
      ts-api-utils: 2.1.0(typescript@5.8.3)
      typescript: 5.8.3
    transitivePeerDependencies:
      - supports-color

  '@typescript-eslint/parser@6.21.0(eslint@9.30.0(jiti@2.4.2))(typescript@5.8.3)':
    dependencies:
      '@typescript-eslint/scope-manager': 6.21.0
      '@typescript-eslint/types': 6.21.0
      '@typescript-eslint/typescript-estree': 6.21.0(typescript@5.8.3)
      '@typescript-eslint/visitor-keys': 6.21.0
      debug: 4.4.1
      eslint: 9.30.0(jiti@2.4.2)
    optionalDependencies:
      typescript: 5.8.3
    transitivePeerDependencies:
      - supports-color

  '@typescript-eslint/parser@8.34.1(eslint@9.30.0(jiti@2.4.2))(typescript@5.8.3)':
    dependencies:
      '@typescript-eslint/scope-manager': 8.34.1
      '@typescript-eslint/types': 8.34.1
      '@typescript-eslint/typescript-estree': 8.34.1(typescript@5.8.3)
      '@typescript-eslint/visitor-keys': 8.34.1
      debug: 4.4.1
      eslint: 9.30.0(jiti@2.4.2)
      typescript: 5.8.3
    transitivePeerDependencies:
      - supports-color

  '@typescript-eslint/parser@8.35.0(eslint@9.30.0(jiti@2.4.2))(typescript@5.8.3)':
    dependencies:
      '@typescript-eslint/scope-manager': 8.35.0
      '@typescript-eslint/types': 8.35.0
      '@typescript-eslint/typescript-estree': 8.35.0(typescript@5.8.3)
      '@typescript-eslint/visitor-keys': 8.35.0
      debug: 4.4.1
      eslint: 9.30.0(jiti@2.4.2)
      typescript: 5.8.3
    transitivePeerDependencies:
      - supports-color

  '@typescript-eslint/project-service@8.34.1(typescript@5.8.3)':
    dependencies:
      '@typescript-eslint/tsconfig-utils': 8.35.0(typescript@5.8.3)
      '@typescript-eslint/types': 8.35.0
      debug: 4.4.1
      typescript: 5.8.3
    transitivePeerDependencies:
      - supports-color

  '@typescript-eslint/project-service@8.35.0(typescript@5.8.3)':
    dependencies:
      '@typescript-eslint/tsconfig-utils': 8.35.0(typescript@5.8.3)
      '@typescript-eslint/types': 8.35.0
      debug: 4.4.1
      typescript: 5.8.3
    transitivePeerDependencies:
      - supports-color

  '@typescript-eslint/scope-manager@6.21.0':
    dependencies:
      '@typescript-eslint/types': 6.21.0
      '@typescript-eslint/visitor-keys': 6.21.0

  '@typescript-eslint/scope-manager@8.34.1':
    dependencies:
      '@typescript-eslint/types': 8.34.1
      '@typescript-eslint/visitor-keys': 8.34.1

  '@typescript-eslint/scope-manager@8.35.0':
    dependencies:
      '@typescript-eslint/types': 8.35.0
      '@typescript-eslint/visitor-keys': 8.35.0

  '@typescript-eslint/tsconfig-utils@8.34.1(typescript@5.8.3)':
    dependencies:
      typescript: 5.8.3

  '@typescript-eslint/tsconfig-utils@8.35.0(typescript@5.8.3)':
    dependencies:
      typescript: 5.8.3

  '@typescript-eslint/type-utils@8.34.1(eslint@9.30.0(jiti@2.4.2))(typescript@5.8.3)':
    dependencies:
      '@typescript-eslint/typescript-estree': 8.34.1(typescript@5.8.3)
      '@typescript-eslint/utils': 8.34.1(eslint@9.30.0(jiti@2.4.2))(typescript@5.8.3)
      debug: 4.4.1
      eslint: 9.30.0(jiti@2.4.2)
      ts-api-utils: 2.1.0(typescript@5.8.3)
      typescript: 5.8.3
    transitivePeerDependencies:
      - supports-color

  '@typescript-eslint/type-utils@8.35.0(eslint@9.30.0(jiti@2.4.2))(typescript@5.8.3)':
    dependencies:
      '@typescript-eslint/typescript-estree': 8.35.0(typescript@5.8.3)
      '@typescript-eslint/utils': 8.35.0(eslint@9.30.0(jiti@2.4.2))(typescript@5.8.3)
      debug: 4.4.1
      eslint: 9.30.0(jiti@2.4.2)
      ts-api-utils: 2.1.0(typescript@5.8.3)
      typescript: 5.8.3
    transitivePeerDependencies:
      - supports-color

  '@typescript-eslint/types@6.21.0': {}

  '@typescript-eslint/types@8.34.1': {}

  '@typescript-eslint/types@8.35.0': {}

  '@typescript-eslint/typescript-estree@6.21.0(typescript@5.8.3)':
    dependencies:
      '@typescript-eslint/types': 6.21.0
      '@typescript-eslint/visitor-keys': 6.21.0
      debug: 4.4.1
      globby: 11.1.0
      is-glob: 4.0.3
      minimatch: 9.0.3
      semver: 7.7.2
      ts-api-utils: 1.4.3(typescript@5.8.3)
    optionalDependencies:
      typescript: 5.8.3
    transitivePeerDependencies:
      - supports-color

  '@typescript-eslint/typescript-estree@8.34.1(typescript@5.8.3)':
    dependencies:
      '@typescript-eslint/project-service': 8.34.1(typescript@5.8.3)
      '@typescript-eslint/tsconfig-utils': 8.34.1(typescript@5.8.3)
      '@typescript-eslint/types': 8.34.1
      '@typescript-eslint/visitor-keys': 8.34.1
      debug: 4.4.1
      fast-glob: 3.3.3
      is-glob: 4.0.3
      minimatch: 9.0.5
      semver: 7.7.2
      ts-api-utils: 2.1.0(typescript@5.8.3)
      typescript: 5.8.3
    transitivePeerDependencies:
      - supports-color

  '@typescript-eslint/typescript-estree@8.35.0(typescript@5.8.3)':
    dependencies:
      '@typescript-eslint/project-service': 8.35.0(typescript@5.8.3)
      '@typescript-eslint/tsconfig-utils': 8.35.0(typescript@5.8.3)
      '@typescript-eslint/types': 8.35.0
      '@typescript-eslint/visitor-keys': 8.35.0
      debug: 4.4.1
      fast-glob: 3.3.3
      is-glob: 4.0.3
      minimatch: 9.0.5
      semver: 7.7.2
      ts-api-utils: 2.1.0(typescript@5.8.3)
      typescript: 5.8.3
    transitivePeerDependencies:
      - supports-color

  '@typescript-eslint/utils@8.34.1(eslint@9.30.0(jiti@2.4.2))(typescript@5.8.3)':
    dependencies:
      '@eslint-community/eslint-utils': 4.7.0(eslint@9.30.0(jiti@2.4.2))
      '@typescript-eslint/scope-manager': 8.34.1
      '@typescript-eslint/types': 8.34.1
      '@typescript-eslint/typescript-estree': 8.34.1(typescript@5.8.3)
      eslint: 9.30.0(jiti@2.4.2)
      typescript: 5.8.3
    transitivePeerDependencies:
      - supports-color

  '@typescript-eslint/utils@8.35.0(eslint@9.30.0(jiti@2.4.2))(typescript@5.8.3)':
    dependencies:
      '@eslint-community/eslint-utils': 4.7.0(eslint@9.30.0(jiti@2.4.2))
      '@typescript-eslint/scope-manager': 8.35.0
      '@typescript-eslint/types': 8.35.0
      '@typescript-eslint/typescript-estree': 8.35.0(typescript@5.8.3)
      eslint: 9.30.0(jiti@2.4.2)
      typescript: 5.8.3
    transitivePeerDependencies:
      - supports-color

  '@typescript-eslint/visitor-keys@6.21.0':
    dependencies:
      '@typescript-eslint/types': 6.21.0
      eslint-visitor-keys: 3.4.3

  '@typescript-eslint/visitor-keys@8.34.1':
    dependencies:
      '@typescript-eslint/types': 8.34.1
      eslint-visitor-keys: 4.2.1

  '@typescript-eslint/visitor-keys@8.35.0':
    dependencies:
      '@typescript-eslint/types': 8.35.0
      eslint-visitor-keys: 4.2.1

  '@ungap/structured-clone@1.3.0': {}

  '@unrs/resolver-binding-android-arm-eabi@1.9.0':
    optional: true

  '@unrs/resolver-binding-android-arm64@1.9.0':
    optional: true

  '@unrs/resolver-binding-darwin-arm64@1.9.0':
    optional: true

  '@unrs/resolver-binding-darwin-x64@1.9.0':
    optional: true

  '@unrs/resolver-binding-freebsd-x64@1.9.0':
    optional: true

  '@unrs/resolver-binding-linux-arm-gnueabihf@1.9.0':
    optional: true

  '@unrs/resolver-binding-linux-arm-musleabihf@1.9.0':
    optional: true

  '@unrs/resolver-binding-linux-arm64-gnu@1.9.0':
    optional: true

  '@unrs/resolver-binding-linux-arm64-musl@1.9.0':
    optional: true

  '@unrs/resolver-binding-linux-ppc64-gnu@1.9.0':
    optional: true

  '@unrs/resolver-binding-linux-riscv64-gnu@1.9.0':
    optional: true

  '@unrs/resolver-binding-linux-riscv64-musl@1.9.0':
    optional: true

  '@unrs/resolver-binding-linux-s390x-gnu@1.9.0':
    optional: true

  '@unrs/resolver-binding-linux-x64-gnu@1.9.0':
    optional: true

  '@unrs/resolver-binding-linux-x64-musl@1.9.0':
    optional: true

  '@unrs/resolver-binding-wasm32-wasi@1.9.0':
    dependencies:
      '@napi-rs/wasm-runtime': 0.2.11
    optional: true

  '@unrs/resolver-binding-win32-arm64-msvc@1.9.0':
    optional: true

  '@unrs/resolver-binding-win32-ia32-msvc@1.9.0':
    optional: true

  '@unrs/resolver-binding-win32-x64-msvc@1.9.0':
    optional: true

  '@vitejs/plugin-react@4.5.2(vite@6.3.5(@types/node@24.0.3)(jiti@2.4.2)(lightningcss@1.30.1)(terser@5.43.1)(tsx@4.20.3)(yaml@2.8.0))':
    dependencies:
      '@babel/core': 7.27.4
      '@babel/plugin-transform-react-jsx-self': 7.27.1(@babel/core@7.27.4)
      '@babel/plugin-transform-react-jsx-source': 7.27.1(@babel/core@7.27.4)
      '@rolldown/pluginutils': 1.0.0-beta.11
      '@types/babel__core': 7.20.5
      react-refresh: 0.17.0
      vite: 6.3.5(@types/node@24.0.3)(jiti@2.4.2)(lightningcss@1.30.1)(terser@5.43.1)(tsx@4.20.3)(yaml@2.8.0)
    transitivePeerDependencies:
      - supports-color

  '@vitest/coverage-v8@3.2.4(vitest@3.2.4(@types/debug@4.1.12)(@types/node@18.19.112)(happy-dom@18.0.1)(jiti@2.4.2)(lightningcss@1.30.1)(terser@5.43.1)(tsx@4.20.3)(yaml@2.8.0))':
    dependencies:
      '@ampproject/remapping': 2.3.0
      '@bcoe/v8-coverage': 1.0.2
      ast-v8-to-istanbul: 0.3.3
      debug: 4.4.1
      istanbul-lib-coverage: 3.2.2
      istanbul-lib-report: 3.0.1
      istanbul-lib-source-maps: 5.0.6
      istanbul-reports: 3.1.7
      magic-string: 0.30.17
      magicast: 0.3.5
      std-env: 3.9.0
      test-exclude: 7.0.1
      tinyrainbow: 2.0.0
      vitest: 3.2.4(@types/debug@4.1.12)(@types/node@18.19.112)(happy-dom@18.0.1)(jiti@2.4.2)(lightningcss@1.30.1)(terser@5.43.1)(tsx@4.20.3)(yaml@2.8.0)
    transitivePeerDependencies:
      - supports-color

  '@vitest/coverage-v8@3.2.4(vitest@3.2.4(@types/debug@4.1.12)(@types/node@24.0.3)(happy-dom@18.0.1)(jiti@2.4.2)(lightningcss@1.30.1)(terser@5.43.1)(tsx@4.20.3)(yaml@2.8.0))':
    dependencies:
      '@ampproject/remapping': 2.3.0
      '@bcoe/v8-coverage': 1.0.2
      ast-v8-to-istanbul: 0.3.3
      debug: 4.4.1
      istanbul-lib-coverage: 3.2.2
      istanbul-lib-report: 3.0.1
      istanbul-lib-source-maps: 5.0.6
      istanbul-reports: 3.1.7
      magic-string: 0.30.17
      magicast: 0.3.5
      std-env: 3.9.0
      test-exclude: 7.0.1
      tinyrainbow: 2.0.0
      vitest: 3.2.4(@types/debug@4.1.12)(@types/node@24.0.3)(happy-dom@18.0.1)(jiti@2.4.2)(lightningcss@1.30.1)(terser@5.43.1)(tsx@4.20.3)(yaml@2.8.0)
    transitivePeerDependencies:
      - supports-color

  '@vitest/expect@3.2.4':
    dependencies:
      '@types/chai': 5.2.2
      '@vitest/spy': 3.2.4
      '@vitest/utils': 3.2.4
      chai: 5.2.0
      tinyrainbow: 2.0.0

  '@vitest/mocker@3.2.4(vite@6.3.5(@types/node@18.19.112)(jiti@2.4.2)(lightningcss@1.30.1)(terser@5.43.1)(tsx@4.20.3)(yaml@2.8.0))':
    dependencies:
      '@vitest/spy': 3.2.4
      estree-walker: 3.0.3
      magic-string: 0.30.17
    optionalDependencies:
      vite: 6.3.5(@types/node@18.19.112)(jiti@2.4.2)(lightningcss@1.30.1)(terser@5.43.1)(tsx@4.20.3)(yaml@2.8.0)

  '@vitest/mocker@3.2.4(vite@6.3.5(@types/node@24.0.3)(jiti@2.4.2)(lightningcss@1.30.1)(terser@5.43.1)(tsx@4.20.3)(yaml@2.8.0))':
    dependencies:
      '@vitest/spy': 3.2.4
      estree-walker: 3.0.3
      magic-string: 0.30.17
    optionalDependencies:
      vite: 6.3.5(@types/node@24.0.3)(jiti@2.4.2)(lightningcss@1.30.1)(terser@5.43.1)(tsx@4.20.3)(yaml@2.8.0)

  '@vitest/pretty-format@3.2.4':
    dependencies:
      tinyrainbow: 2.0.0

  '@vitest/runner@3.2.4':
    dependencies:
      '@vitest/utils': 3.2.4
      pathe: 2.0.3
      strip-literal: 3.0.0

  '@vitest/snapshot@3.2.4':
    dependencies:
      '@vitest/pretty-format': 3.2.4
      magic-string: 0.30.17
      pathe: 2.0.3

  '@vitest/spy@3.2.4':
    dependencies:
      tinyspy: 4.0.3

  '@vitest/utils@3.2.4':
    dependencies:
      '@vitest/pretty-format': 3.2.4
      loupe: 3.1.4
      tinyrainbow: 2.0.0

  abstract-logging@2.0.1: {}

  accepts@2.0.0:
    dependencies:
      mime-types: 3.0.1
      negotiator: 1.0.0

  acorn-jsx@5.3.2(acorn@8.15.0):
    dependencies:
      acorn: 8.15.0

  acorn@8.15.0: {}

  ajv-formats@3.0.1(ajv@8.17.1):
    optionalDependencies:
      ajv: 8.17.1

  ajv@6.12.6:
    dependencies:
      fast-deep-equal: 3.1.3
      fast-json-stable-stringify: 2.1.0
      json-schema-traverse: 0.4.1
      uri-js: 4.4.1

  ajv@8.17.1:
    dependencies:
      fast-deep-equal: 3.1.3
      fast-uri: 3.0.6
      json-schema-traverse: 1.0.0
      require-from-string: 2.0.2

  ansi-escapes@4.3.2:
    dependencies:
      type-fest: 0.21.3

  ansi-regex@5.0.1: {}

  ansi-regex@6.1.0: {}

  ansi-styles@4.3.0:
    dependencies:
      color-convert: 2.0.1

  ansi-styles@5.2.0: {}

  ansi-styles@6.2.1: {}

  ansis@4.1.0: {}

  any-promise@1.3.0: {}

  anymatch@3.1.3:
    dependencies:
      normalize-path: 3.0.0
      picomatch: 2.3.1

  arg@5.0.2: {}

  argparse@2.0.1: {}

  aria-hidden@1.2.6:
    dependencies:
      tslib: 2.8.1

  aria-query@5.1.3:
    dependencies:
      deep-equal: 2.2.3

  aria-query@5.3.2: {}

  array-buffer-byte-length@1.0.2:
    dependencies:
      call-bound: 1.0.4
      is-array-buffer: 3.0.5

  array-includes@3.1.9:
    dependencies:
      call-bind: 1.0.8
      call-bound: 1.0.4
      define-properties: 1.2.1
      es-abstract: 1.24.0
      es-object-atoms: 1.1.1
      get-intrinsic: 1.3.0
      is-string: 1.1.1
      math-intrinsics: 1.1.0

  array-union@2.1.0: {}

  array.prototype.findlast@1.2.5:
    dependencies:
      call-bind: 1.0.8
      define-properties: 1.2.1
      es-abstract: 1.24.0
      es-errors: 1.3.0
      es-object-atoms: 1.1.1
      es-shim-unscopables: 1.1.0

  array.prototype.findlastindex@1.2.6:
    dependencies:
      call-bind: 1.0.8
      call-bound: 1.0.4
      define-properties: 1.2.1
      es-abstract: 1.24.0
      es-errors: 1.3.0
      es-object-atoms: 1.1.1
      es-shim-unscopables: 1.1.0

  array.prototype.flat@1.3.3:
    dependencies:
      call-bind: 1.0.8
      define-properties: 1.2.1
      es-abstract: 1.24.0
      es-shim-unscopables: 1.1.0

  array.prototype.flatmap@1.3.3:
    dependencies:
      call-bind: 1.0.8
      define-properties: 1.2.1
      es-abstract: 1.24.0
      es-shim-unscopables: 1.1.0

  array.prototype.tosorted@1.1.4:
    dependencies:
      call-bind: 1.0.8
      define-properties: 1.2.1
      es-abstract: 1.24.0
      es-errors: 1.3.0
      es-shim-unscopables: 1.1.0

  arraybuffer.prototype.slice@1.0.4:
    dependencies:
      array-buffer-byte-length: 1.0.2
      call-bind: 1.0.8
      define-properties: 1.2.1
      es-abstract: 1.24.0
      es-errors: 1.3.0
      get-intrinsic: 1.3.0
      is-array-buffer: 3.0.5

  arrify@1.0.1: {}

  assertion-error@2.0.1: {}

  ast-kit@2.1.0:
    dependencies:
      '@babel/parser': 7.27.5
      pathe: 2.0.3

  ast-types-flow@0.0.8: {}

  ast-v8-to-istanbul@0.3.3:
    dependencies:
      '@jridgewell/trace-mapping': 0.3.25
      estree-walker: 3.0.3
      js-tokens: 9.0.1

  astring@1.9.0: {}

  async-function@1.0.0: {}

  atomic-sleep@1.0.0: {}

  attr-accept@2.2.5: {}

  available-typed-arrays@1.0.7:
    dependencies:
      possible-typed-array-names: 1.1.0

  avvio@9.1.0:
    dependencies:
      '@fastify/error': 4.2.0
      fastq: 1.19.1

  aws4fetch@1.0.20: {}

  axe-core@4.10.3: {}

  axobject-query@4.1.0: {}

  bail@2.0.2: {}

  balanced-match@1.0.2: {}

  base64-js@1.5.1: {}

  binary-extensions@2.3.0: {}

  birpc@2.4.0: {}

  bl@4.1.0:
    dependencies:
      buffer: 5.7.1
      inherits: 2.0.4
      readable-stream: 3.6.2

  bl@5.1.0:
    dependencies:
      buffer: 6.0.3
      inherits: 2.0.4
      readable-stream: 3.6.2

  body-parser@2.2.0:
    dependencies:
      bytes: 3.1.2
      content-type: 1.0.5
      debug: 4.4.1
      http-errors: 2.0.0
      iconv-lite: 0.6.3
      on-finished: 2.4.1
      qs: 6.14.0
      raw-body: 3.0.0
      type-is: 2.0.1
    transitivePeerDependencies:
      - supports-color

  bowser@2.11.0: {}

  brace-expansion@1.1.12:
    dependencies:
      balanced-match: 1.0.2
      concat-map: 0.0.1

  brace-expansion@2.0.2:
    dependencies:
      balanced-match: 1.0.2

  braces@3.0.3:
    dependencies:
      fill-range: 7.1.1

  browserslist@4.25.0:
    dependencies:
      caniuse-lite: 1.0.30001726
      electron-to-chromium: 1.5.170
      node-releases: 2.0.19
      update-browserslist-db: 1.1.3(browserslist@4.25.0)

  buffer-from@1.1.2:
    optional: true

  buffer@5.7.1:
    dependencies:
      base64-js: 1.5.1
      ieee754: 1.2.1

  buffer@6.0.3:
    dependencies:
      base64-js: 1.5.1
      ieee754: 1.2.1

  busboy@1.6.0:
    dependencies:
      streamsearch: 1.1.0

  bytes@3.1.2: {}

  cac@6.7.14: {}

  call-bind-apply-helpers@1.0.2:
    dependencies:
      es-errors: 1.3.0
      function-bind: 1.1.2

  call-bind@1.0.8:
    dependencies:
      call-bind-apply-helpers: 1.0.2
      es-define-property: 1.0.1
      get-intrinsic: 1.3.0
      set-function-length: 1.2.2

  call-bound@1.0.4:
    dependencies:
      call-bind-apply-helpers: 1.0.2
      get-intrinsic: 1.3.0

  callsites@3.1.0: {}

  camelcase-css@2.0.1: {}

  camelcase-keys@7.0.2:
    dependencies:
      camelcase: 6.3.0
      map-obj: 4.3.0
      quick-lru: 5.1.1
      type-fest: 1.4.0

  camelcase@6.3.0: {}

  caniuse-lite@1.0.30001726: {}

  ccount@2.0.1: {}

  chai@5.2.0:
    dependencies:
      assertion-error: 2.0.1
      check-error: 2.1.1
      deep-eql: 5.0.2
      loupe: 3.1.4
      pathval: 2.0.0

  chalk@4.1.2:
    dependencies:
      ansi-styles: 4.3.0
      supports-color: 7.2.0

  chalk@5.4.1: {}

  character-entities-html4@2.1.0: {}

  character-entities-legacy@3.0.0: {}

  character-entities@2.0.2: {}

  character-reference-invalid@2.0.1: {}

  chardet@0.7.0: {}

  check-error@2.1.1: {}

  chevrotain-allstar@0.3.1(chevrotain@11.0.3):
    dependencies:
      chevrotain: 11.0.3
      lodash-es: 4.17.21

  chevrotain@11.0.3:
    dependencies:
      '@chevrotain/cst-dts-gen': 11.0.3
      '@chevrotain/gast': 11.0.3
      '@chevrotain/regexp-to-ast': 11.0.3
      '@chevrotain/types': 11.0.3
      '@chevrotain/utils': 11.0.3
      lodash-es: 4.17.21

  chokidar@3.6.0:
    dependencies:
      anymatch: 3.1.3
      braces: 3.0.3
      glob-parent: 5.1.2
      is-binary-path: 2.1.0
      is-glob: 4.0.3
      normalize-path: 3.0.0
      readdirp: 3.6.0
    optionalDependencies:
      fsevents: 2.3.3

  chokidar@4.0.3:
    dependencies:
      readdirp: 4.1.2

  chownr@3.0.0: {}

  class-variance-authority@0.7.1:
    dependencies:
      clsx: 2.1.1

  cli-cursor@3.1.0:
    dependencies:
      restore-cursor: 3.1.0

  cli-cursor@4.0.0:
    dependencies:
      restore-cursor: 4.0.0

  cli-spinners@2.9.2: {}

  cli-width@4.1.0: {}

  client-only@0.0.1: {}

  clone@1.0.4: {}

  clsx@2.1.1: {}

  collapse-white-space@2.1.0: {}

  color-convert@2.0.1:
    dependencies:
      color-name: 1.1.4

  color-name@1.1.4: {}

  color-string@1.9.1:
    dependencies:
      color-name: 1.1.4
      simple-swizzle: 0.2.2
    optional: true

  color@4.2.3:
    dependencies:
      color-convert: 2.0.1
      color-string: 1.9.1
    optional: true

  comma-separated-tokens@2.0.3: {}

  commander@11.1.0: {}

  commander@2.20.3:
    optional: true

  commander@4.1.1: {}

  commander@7.2.0: {}

  commander@8.3.0: {}

  compute-scroll-into-view@3.1.1: {}

  concat-map@0.0.1: {}

  confbox@0.1.8: {}

  confbox@0.2.2: {}

  content-disposition@1.0.0:
    dependencies:
      safe-buffer: 5.2.1

  content-type@1.0.5: {}

  convert-source-map@2.0.0: {}

  cookie-signature@1.2.2: {}

  cookie@0.7.2: {}

  cookie@1.0.2: {}

  core-js@3.43.0: {}

  cose-base@1.0.3:
    dependencies:
      layout-base: 1.0.2

  cose-base@2.2.0:
    dependencies:
      layout-base: 2.0.1

  cross-spawn@7.0.6:
    dependencies:
      path-key: 3.1.1
      shebang-command: 2.0.0
      which: 2.0.2

  cssesc@3.0.0: {}

  csstype@3.1.3: {}

  cytoscape-cose-bilkent@4.1.0(cytoscape@3.32.0):
    dependencies:
      cose-base: 1.0.3
      cytoscape: 3.32.0

  cytoscape-fcose@2.2.0(cytoscape@3.32.0):
    dependencies:
      cose-base: 2.2.0
      cytoscape: 3.32.0

  cytoscape@3.32.0: {}

  d3-array@2.12.1:
    dependencies:
      internmap: 1.0.1

  d3-array@3.2.4:
    dependencies:
      internmap: 2.0.3

  d3-axis@3.0.0: {}

  d3-brush@3.0.0:
    dependencies:
      d3-dispatch: 3.0.1
      d3-drag: 3.0.0
      d3-interpolate: 3.0.1
      d3-selection: 3.0.0
      d3-transition: 3.0.1(d3-selection@3.0.0)

  d3-chord@3.0.1:
    dependencies:
      d3-path: 3.1.0

  d3-color@3.1.0: {}

  d3-contour@4.0.2:
    dependencies:
      d3-array: 3.2.4

  d3-delaunay@6.0.4:
    dependencies:
      delaunator: 5.0.1

  d3-dispatch@3.0.1: {}

  d3-drag@3.0.0:
    dependencies:
      d3-dispatch: 3.0.1
      d3-selection: 3.0.0

  d3-dsv@3.0.1:
    dependencies:
      commander: 7.2.0
      iconv-lite: 0.6.3
      rw: 1.3.3

  d3-ease@3.0.1: {}

  d3-fetch@3.0.1:
    dependencies:
      d3-dsv: 3.0.1

  d3-force@3.0.0:
    dependencies:
      d3-dispatch: 3.0.1
      d3-quadtree: 3.0.1
      d3-timer: 3.0.1

  d3-format@3.1.0: {}

  d3-geo@3.1.1:
    dependencies:
      d3-array: 3.2.4

  d3-hierarchy@3.1.2: {}

  d3-interpolate@3.0.1:
    dependencies:
      d3-color: 3.1.0

  d3-path@1.0.9: {}

  d3-path@3.1.0: {}

  d3-polygon@3.0.1: {}

  d3-quadtree@3.0.1: {}

  d3-random@3.0.1: {}

  d3-sankey@0.12.3:
    dependencies:
      d3-array: 2.12.1
      d3-shape: 1.3.7

  d3-scale-chromatic@3.1.0:
    dependencies:
      d3-color: 3.1.0
      d3-interpolate: 3.0.1

  d3-scale@4.0.2:
    dependencies:
      d3-array: 3.2.4
      d3-format: 3.1.0
      d3-interpolate: 3.0.1
      d3-time: 3.1.0
      d3-time-format: 4.1.0

  d3-selection@3.0.0: {}

  d3-shape@1.3.7:
    dependencies:
      d3-path: 1.0.9

  d3-shape@3.2.0:
    dependencies:
      d3-path: 3.1.0

  d3-time-format@4.1.0:
    dependencies:
      d3-time: 3.1.0

  d3-time@3.1.0:
    dependencies:
      d3-array: 3.2.4

  d3-timer@3.0.1: {}

  d3-transition@3.0.1(d3-selection@3.0.0):
    dependencies:
      d3-color: 3.1.0
      d3-dispatch: 3.0.1
      d3-ease: 3.0.1
      d3-interpolate: 3.0.1
      d3-selection: 3.0.0
      d3-timer: 3.0.1

  d3-zoom@3.0.0:
    dependencies:
      d3-dispatch: 3.0.1
      d3-drag: 3.0.0
      d3-interpolate: 3.0.1
      d3-selection: 3.0.0
      d3-transition: 3.0.1(d3-selection@3.0.0)

  d3@7.9.0:
    dependencies:
      d3-array: 3.2.4
      d3-axis: 3.0.0
      d3-brush: 3.0.0
      d3-chord: 3.0.1
      d3-color: 3.1.0
      d3-contour: 4.0.2
      d3-delaunay: 6.0.4
      d3-dispatch: 3.0.1
      d3-drag: 3.0.0
      d3-dsv: 3.0.1
      d3-ease: 3.0.1
      d3-fetch: 3.0.1
      d3-force: 3.0.0
      d3-format: 3.1.0
      d3-geo: 3.1.1
      d3-hierarchy: 3.1.2
      d3-interpolate: 3.0.1
      d3-path: 3.1.0
      d3-polygon: 3.0.1
      d3-quadtree: 3.0.1
      d3-random: 3.0.1
      d3-scale: 4.0.2
      d3-scale-chromatic: 3.1.0
      d3-selection: 3.0.0
      d3-shape: 3.2.0
      d3-time: 3.1.0
      d3-time-format: 4.1.0
      d3-timer: 3.0.1
      d3-transition: 3.0.1(d3-selection@3.0.0)
      d3-zoom: 3.0.0

  dagre-d3-es@7.0.11:
    dependencies:
      d3: 7.9.0
      lodash-es: 4.17.21

  damerau-levenshtein@1.0.8: {}

  data-view-buffer@1.0.2:
    dependencies:
      call-bound: 1.0.4
      es-errors: 1.3.0
      is-data-view: 1.0.2

  data-view-byte-length@1.0.2:
    dependencies:
      call-bound: 1.0.4
      es-errors: 1.3.0
      is-data-view: 1.0.2

  data-view-byte-offset@1.0.1:
    dependencies:
      call-bound: 1.0.4
      es-errors: 1.3.0
      is-data-view: 1.0.2

  dayjs@1.11.13: {}

  debug@3.2.7:
    dependencies:
      ms: 2.1.3

  debug@4.4.1:
    dependencies:
      ms: 2.1.3

  decamelize-keys@1.1.1:
    dependencies:
      decamelize: 1.2.0
      map-obj: 1.0.1

  decamelize@1.2.0: {}

  decamelize@5.0.1: {}

  decode-named-character-reference@1.2.0:
    dependencies:
      character-entities: 2.0.2

  deep-eql@5.0.2: {}

  deep-equal@2.2.3:
    dependencies:
      array-buffer-byte-length: 1.0.2
      call-bind: 1.0.8
      es-get-iterator: 1.1.3
      get-intrinsic: 1.3.0
      is-arguments: 1.2.0
      is-array-buffer: 3.0.5
      is-date-object: 1.1.0
      is-regex: 1.2.1
      is-shared-array-buffer: 1.0.4
      isarray: 2.0.5
      object-is: 1.1.6
      object-keys: 1.1.1
      object.assign: 4.1.7
      regexp.prototype.flags: 1.5.4
      side-channel: 1.1.0
      which-boxed-primitive: 1.1.1
      which-collection: 1.0.2
      which-typed-array: 1.1.19

  deep-is@0.1.4: {}

  defaults@1.0.4:
    dependencies:
      clone: 1.0.4

  define-data-property@1.1.4:
    dependencies:
      es-define-property: 1.0.1
      es-errors: 1.3.0
      gopd: 1.2.0

  define-properties@1.2.1:
    dependencies:
      define-data-property: 1.1.4
      has-property-descriptors: 1.0.2
      object-keys: 1.1.1

  defu@6.1.4: {}

  delaunator@5.0.1:
    dependencies:
      robust-predicates: 3.0.2

  depd@2.0.0: {}

  dequal@2.0.3: {}

  detect-libc@2.0.4: {}

  detect-node-es@1.1.0: {}

  detect-package-manager@3.0.2:
    dependencies:
      execa: 5.1.1

  devlop@1.1.0:
    dependencies:
      dequal: 2.0.3

  didyoumean@1.2.2: {}

  diff@8.0.2: {}

  dir-glob@3.0.1:
    dependencies:
      path-type: 4.0.0

  dlv@1.1.3: {}

  doctrine@2.1.0:
    dependencies:
      esutils: 2.0.3

  dom-accessibility-api@0.5.16: {}

  dompurify@3.2.6:
    optionalDependencies:
      '@types/trusted-types': 2.0.7

  dotenv@16.0.3: {}

  dotenv@16.5.0: {}

  dts-resolver@2.1.1: {}

  dunder-proto@1.0.1:
    dependencies:
      call-bind-apply-helpers: 1.0.2
      es-errors: 1.3.0
      gopd: 1.2.0

  duplexer@0.1.2: {}

  eastasianwidth@0.2.0: {}

  ee-first@1.1.1: {}

  electron-to-chromium@1.5.170: {}

  emoji-regex@10.4.0: {}

  emoji-regex@8.0.0: {}

  emoji-regex@9.2.2: {}

  empathic@1.1.0: {}

  encodeurl@2.0.0: {}

  enhanced-resolve@5.18.1:
    dependencies:
      graceful-fs: 4.2.11
      tapable: 2.2.2

  error-ex@1.3.2:
    dependencies:
      is-arrayish: 0.2.1

  es-abstract@1.24.0:
    dependencies:
      array-buffer-byte-length: 1.0.2
      arraybuffer.prototype.slice: 1.0.4
      available-typed-arrays: 1.0.7
      call-bind: 1.0.8
      call-bound: 1.0.4
      data-view-buffer: 1.0.2
      data-view-byte-length: 1.0.2
      data-view-byte-offset: 1.0.1
      es-define-property: 1.0.1
      es-errors: 1.3.0
      es-object-atoms: 1.1.1
      es-set-tostringtag: 2.1.0
      es-to-primitive: 1.3.0
      function.prototype.name: 1.1.8
      get-intrinsic: 1.3.0
      get-proto: 1.0.1
      get-symbol-description: 1.1.0
      globalthis: 1.0.4
      gopd: 1.2.0
      has-property-descriptors: 1.0.2
      has-proto: 1.2.0
      has-symbols: 1.1.0
      hasown: 2.0.2
      internal-slot: 1.1.0
      is-array-buffer: 3.0.5
      is-callable: 1.2.7
      is-data-view: 1.0.2
      is-negative-zero: 2.0.3
      is-regex: 1.2.1
      is-set: 2.0.3
      is-shared-array-buffer: 1.0.4
      is-string: 1.1.1
      is-typed-array: 1.1.15
      is-weakref: 1.1.1
      math-intrinsics: 1.1.0
      object-inspect: 1.13.4
      object-keys: 1.1.1
      object.assign: 4.1.7
      own-keys: 1.0.1
      regexp.prototype.flags: 1.5.4
      safe-array-concat: 1.1.3
      safe-push-apply: 1.0.0
      safe-regex-test: 1.1.0
      set-proto: 1.0.0
      stop-iteration-iterator: 1.1.0
      string.prototype.trim: 1.2.10
      string.prototype.trimend: 1.0.9
      string.prototype.trimstart: 1.0.8
      typed-array-buffer: 1.0.3
      typed-array-byte-length: 1.0.3
      typed-array-byte-offset: 1.0.4
      typed-array-length: 1.0.7
      unbox-primitive: 1.1.0
      which-typed-array: 1.1.19

  es-define-property@1.0.1: {}

  es-errors@1.3.0: {}

  es-get-iterator@1.1.3:
    dependencies:
      call-bind: 1.0.8
      get-intrinsic: 1.3.0
      has-symbols: 1.1.0
      is-arguments: 1.2.0
      is-map: 2.0.3
      is-set: 2.0.3
      is-string: 1.1.1
      isarray: 2.0.5
      stop-iteration-iterator: 1.1.0

  es-iterator-helpers@1.2.1:
    dependencies:
      call-bind: 1.0.8
      call-bound: 1.0.4
      define-properties: 1.2.1
      es-abstract: 1.24.0
      es-errors: 1.3.0
      es-set-tostringtag: 2.1.0
      function-bind: 1.1.2
      get-intrinsic: 1.3.0
      globalthis: 1.0.4
      gopd: 1.2.0
      has-property-descriptors: 1.0.2
      has-proto: 1.2.0
      has-symbols: 1.1.0
      internal-slot: 1.1.0
      iterator.prototype: 1.1.5
      safe-array-concat: 1.1.3

  es-module-lexer@1.7.0: {}

  es-object-atoms@1.1.1:
    dependencies:
      es-errors: 1.3.0

  es-set-tostringtag@2.1.0:
    dependencies:
      es-errors: 1.3.0
      get-intrinsic: 1.3.0
      has-tostringtag: 1.0.2
      hasown: 2.0.2

  es-shim-unscopables@1.1.0:
    dependencies:
      hasown: 2.0.2

  es-to-primitive@1.3.0:
    dependencies:
      is-callable: 1.2.7
      is-date-object: 1.1.0
      is-symbol: 1.1.1

  esast-util-from-estree@2.0.0:
    dependencies:
      '@types/estree-jsx': 1.0.5
      devlop: 1.1.0
      estree-util-visit: 2.0.0
      unist-util-position-from-estree: 2.0.0

  esast-util-from-js@2.0.1:
    dependencies:
      '@types/estree-jsx': 1.0.5
      acorn: 8.15.0
      esast-util-from-estree: 2.0.0
      vfile-message: 4.0.2

  esbuild@0.25.5:
    optionalDependencies:
      '@esbuild/aix-ppc64': 0.25.5
      '@esbuild/android-arm': 0.25.5
      '@esbuild/android-arm64': 0.25.5
      '@esbuild/android-x64': 0.25.5
      '@esbuild/darwin-arm64': 0.25.5
      '@esbuild/darwin-x64': 0.25.5
      '@esbuild/freebsd-arm64': 0.25.5
      '@esbuild/freebsd-x64': 0.25.5
      '@esbuild/linux-arm': 0.25.5
      '@esbuild/linux-arm64': 0.25.5
      '@esbuild/linux-ia32': 0.25.5
      '@esbuild/linux-loong64': 0.25.5
      '@esbuild/linux-mips64el': 0.25.5
      '@esbuild/linux-ppc64': 0.25.5
      '@esbuild/linux-riscv64': 0.25.5
      '@esbuild/linux-s390x': 0.25.5
      '@esbuild/linux-x64': 0.25.5
      '@esbuild/netbsd-arm64': 0.25.5
      '@esbuild/netbsd-x64': 0.25.5
      '@esbuild/openbsd-arm64': 0.25.5
      '@esbuild/openbsd-x64': 0.25.5
      '@esbuild/sunos-x64': 0.25.5
      '@esbuild/win32-arm64': 0.25.5
      '@esbuild/win32-ia32': 0.25.5
      '@esbuild/win32-x64': 0.25.5

  escalade@3.2.0: {}

  escape-html@1.0.3: {}

  escape-string-regexp@4.0.0: {}

  escape-string-regexp@5.0.0: {}

  eslint-config-next@13.5.11(eslint@9.30.0(jiti@2.4.2))(typescript@5.8.3):
    dependencies:
      '@next/eslint-plugin-next': 13.5.11
      '@rushstack/eslint-patch': 1.11.0
      '@typescript-eslint/parser': 6.21.0(eslint@9.30.0(jiti@2.4.2))(typescript@5.8.3)
      eslint: 9.30.0(jiti@2.4.2)
      eslint-import-resolver-node: 0.3.9
      eslint-import-resolver-typescript: 3.10.1(eslint-plugin-import@2.31.0)(eslint@9.30.0(jiti@2.4.2))
      eslint-plugin-import: 2.31.0(@typescript-eslint/parser@6.21.0(eslint@9.30.0(jiti@2.4.2))(typescript@5.8.3))(eslint-import-resolver-typescript@3.10.1)(eslint@9.30.0(jiti@2.4.2))
      eslint-plugin-jsx-a11y: 6.10.2(eslint@9.30.0(jiti@2.4.2))
      eslint-plugin-react: 7.37.5(eslint@9.30.0(jiti@2.4.2))
      eslint-plugin-react-hooks: 5.0.0-canary-7118f5dd7-20230705(eslint@9.30.0(jiti@2.4.2))
    optionalDependencies:
      typescript: 5.8.3
    transitivePeerDependencies:
      - eslint-import-resolver-webpack
      - eslint-plugin-import-x
      - supports-color

  eslint-config-next@15.3.3(eslint@9.30.0(jiti@2.4.2))(typescript@5.8.3):
    dependencies:
      '@next/eslint-plugin-next': 15.3.3
      '@rushstack/eslint-patch': 1.11.0
      '@typescript-eslint/eslint-plugin': 8.35.0(@typescript-eslint/parser@8.35.0(eslint@9.30.0(jiti@2.4.2))(typescript@5.8.3))(eslint@9.30.0(jiti@2.4.2))(typescript@5.8.3)
      '@typescript-eslint/parser': 8.35.0(eslint@9.30.0(jiti@2.4.2))(typescript@5.8.3)
      eslint: 9.30.0(jiti@2.4.2)
      eslint-import-resolver-node: 0.3.9
      eslint-import-resolver-typescript: 3.10.1(eslint-plugin-import@2.31.0)(eslint@9.30.0(jiti@2.4.2))
      eslint-plugin-import: 2.31.0(@typescript-eslint/parser@8.35.0(eslint@9.30.0(jiti@2.4.2))(typescript@5.8.3))(eslint-import-resolver-typescript@3.10.1)(eslint@9.30.0(jiti@2.4.2))
      eslint-plugin-jsx-a11y: 6.10.2(eslint@9.30.0(jiti@2.4.2))
      eslint-plugin-react: 7.37.5(eslint@9.30.0(jiti@2.4.2))
      eslint-plugin-react-hooks: 5.2.0(eslint@9.30.0(jiti@2.4.2))
    optionalDependencies:
      typescript: 5.8.3
    transitivePeerDependencies:
      - eslint-import-resolver-webpack
      - eslint-plugin-import-x
      - supports-color

  eslint-config-prettier@10.1.5(eslint@9.30.0(jiti@2.4.2)):
    dependencies:
      eslint: 9.30.0(jiti@2.4.2)

  eslint-config-turbo@1.13.4(eslint@9.30.0(jiti@2.4.2)):
    dependencies:
      eslint: 9.30.0(jiti@2.4.2)
      eslint-plugin-turbo: 1.13.4(eslint@9.30.0(jiti@2.4.2))

  eslint-import-resolver-node@0.3.9:
    dependencies:
      debug: 3.2.7
      is-core-module: 2.16.1
      resolve: 1.22.10
    transitivePeerDependencies:
      - supports-color

  eslint-import-resolver-typescript@3.10.1(eslint-plugin-import@2.31.0)(eslint@9.30.0(jiti@2.4.2)):
    dependencies:
      '@nolyfill/is-core-module': 1.0.39
      debug: 4.4.1
      eslint: 9.30.0(jiti@2.4.2)
      get-tsconfig: 4.10.1
      is-bun-module: 2.0.0
      stable-hash: 0.0.5
      tinyglobby: 0.2.14
      unrs-resolver: 1.9.0
    optionalDependencies:
      eslint-plugin-import: 2.31.0(@typescript-eslint/parser@8.35.0(eslint@9.30.0(jiti@2.4.2))(typescript@5.8.3))(eslint-import-resolver-typescript@3.10.1)(eslint@9.30.0(jiti@2.4.2))
    transitivePeerDependencies:
      - supports-color

  eslint-module-utils@2.12.0(@typescript-eslint/parser@6.21.0(eslint@9.30.0(jiti@2.4.2))(typescript@5.8.3))(eslint-import-resolver-node@0.3.9)(eslint-import-resolver-typescript@3.10.1(eslint-plugin-import@2.31.0)(eslint@9.30.0(jiti@2.4.2)))(eslint@9.30.0(jiti@2.4.2)):
    dependencies:
      debug: 3.2.7
    optionalDependencies:
      '@typescript-eslint/parser': 6.21.0(eslint@9.30.0(jiti@2.4.2))(typescript@5.8.3)
      eslint: 9.30.0(jiti@2.4.2)
      eslint-import-resolver-node: 0.3.9
      eslint-import-resolver-typescript: 3.10.1(eslint-plugin-import@2.31.0)(eslint@9.30.0(jiti@2.4.2))
    transitivePeerDependencies:
      - supports-color

  eslint-module-utils@2.12.0(@typescript-eslint/parser@8.35.0(eslint@9.30.0(jiti@2.4.2))(typescript@5.8.3))(eslint-import-resolver-node@0.3.9)(eslint-import-resolver-typescript@3.10.1(eslint-plugin-import@2.31.0)(eslint@9.30.0(jiti@2.4.2)))(eslint@9.30.0(jiti@2.4.2)):
    dependencies:
      debug: 3.2.7
    optionalDependencies:
      '@typescript-eslint/parser': 8.35.0(eslint@9.30.0(jiti@2.4.2))(typescript@5.8.3)
      eslint: 9.30.0(jiti@2.4.2)
      eslint-import-resolver-node: 0.3.9
      eslint-import-resolver-typescript: 3.10.1(eslint-plugin-import@2.31.0)(eslint@9.30.0(jiti@2.4.2))
    transitivePeerDependencies:
      - supports-color

  eslint-plugin-import@2.31.0(@typescript-eslint/parser@6.21.0(eslint@9.30.0(jiti@2.4.2))(typescript@5.8.3))(eslint-import-resolver-typescript@3.10.1)(eslint@9.30.0(jiti@2.4.2)):
    dependencies:
      '@rtsao/scc': 1.1.0
      array-includes: 3.1.9
      array.prototype.findlastindex: 1.2.6
      array.prototype.flat: 1.3.3
      array.prototype.flatmap: 1.3.3
      debug: 3.2.7
      doctrine: 2.1.0
      eslint: 9.30.0(jiti@2.4.2)
      eslint-import-resolver-node: 0.3.9
      eslint-module-utils: 2.12.0(@typescript-eslint/parser@6.21.0(eslint@9.30.0(jiti@2.4.2))(typescript@5.8.3))(eslint-import-resolver-node@0.3.9)(eslint-import-resolver-typescript@3.10.1(eslint-plugin-import@2.31.0)(eslint@9.30.0(jiti@2.4.2)))(eslint@9.30.0(jiti@2.4.2))
      hasown: 2.0.2
      is-core-module: 2.16.1
      is-glob: 4.0.3
      minimatch: 3.1.2
      object.fromentries: 2.0.8
      object.groupby: 1.0.3
      object.values: 1.2.1
      semver: 6.3.1
      string.prototype.trimend: 1.0.9
      tsconfig-paths: 3.15.0
    optionalDependencies:
      '@typescript-eslint/parser': 6.21.0(eslint@9.30.0(jiti@2.4.2))(typescript@5.8.3)
    transitivePeerDependencies:
      - eslint-import-resolver-typescript
      - eslint-import-resolver-webpack
      - supports-color

  eslint-plugin-import@2.31.0(@typescript-eslint/parser@8.35.0(eslint@9.30.0(jiti@2.4.2))(typescript@5.8.3))(eslint-import-resolver-typescript@3.10.1)(eslint@9.30.0(jiti@2.4.2)):
    dependencies:
      '@rtsao/scc': 1.1.0
      array-includes: 3.1.9
      array.prototype.findlastindex: 1.2.6
      array.prototype.flat: 1.3.3
      array.prototype.flatmap: 1.3.3
      debug: 3.2.7
      doctrine: 2.1.0
      eslint: 9.30.0(jiti@2.4.2)
      eslint-import-resolver-node: 0.3.9
      eslint-module-utils: 2.12.0(@typescript-eslint/parser@8.35.0(eslint@9.30.0(jiti@2.4.2))(typescript@5.8.3))(eslint-import-resolver-node@0.3.9)(eslint-import-resolver-typescript@3.10.1(eslint-plugin-import@2.31.0)(eslint@9.30.0(jiti@2.4.2)))(eslint@9.30.0(jiti@2.4.2))
      hasown: 2.0.2
      is-core-module: 2.16.1
      is-glob: 4.0.3
      minimatch: 3.1.2
      object.fromentries: 2.0.8
      object.groupby: 1.0.3
      object.values: 1.2.1
      semver: 6.3.1
      string.prototype.trimend: 1.0.9
      tsconfig-paths: 3.15.0
    optionalDependencies:
      '@typescript-eslint/parser': 8.35.0(eslint@9.30.0(jiti@2.4.2))(typescript@5.8.3)
    transitivePeerDependencies:
      - eslint-import-resolver-typescript
      - eslint-import-resolver-webpack
      - supports-color

  eslint-plugin-jsx-a11y@6.10.2(eslint@9.30.0(jiti@2.4.2)):
    dependencies:
      aria-query: 5.3.2
      array-includes: 3.1.9
      array.prototype.flatmap: 1.3.3
      ast-types-flow: 0.0.8
      axe-core: 4.10.3
      axobject-query: 4.1.0
      damerau-levenshtein: 1.0.8
      emoji-regex: 9.2.2
      eslint: 9.30.0(jiti@2.4.2)
      hasown: 2.0.2
      jsx-ast-utils: 3.3.5
      language-tags: 1.0.9
      minimatch: 3.1.2
      object.fromentries: 2.0.8
      safe-regex-test: 1.1.0
      string.prototype.includes: 2.0.1

  eslint-plugin-prettier@5.5.0(eslint-config-prettier@10.1.5(eslint@9.30.0(jiti@2.4.2)))(eslint@9.30.0(jiti@2.4.2))(prettier@3.6.2):
    dependencies:
      eslint: 9.30.0(jiti@2.4.2)
      prettier: 3.6.2
      prettier-linter-helpers: 1.0.0
      synckit: 0.11.8
    optionalDependencies:
      eslint-config-prettier: 10.1.5(eslint@9.30.0(jiti@2.4.2))

  eslint-plugin-react-hooks@5.0.0-canary-7118f5dd7-20230705(eslint@9.30.0(jiti@2.4.2)):
    dependencies:
      eslint: 9.30.0(jiti@2.4.2)

  eslint-plugin-react-hooks@5.2.0(eslint@9.30.0(jiti@2.4.2)):
    dependencies:
      eslint: 9.30.0(jiti@2.4.2)

  eslint-plugin-react@7.28.0(eslint@9.30.0(jiti@2.4.2)):
    dependencies:
      array-includes: 3.1.9
      array.prototype.flatmap: 1.3.3
      doctrine: 2.1.0
      eslint: 9.30.0(jiti@2.4.2)
      estraverse: 5.3.0
      jsx-ast-utils: 3.3.5
      minimatch: 3.1.2
      object.entries: 1.1.9
      object.fromentries: 2.0.8
      object.hasown: 1.1.4
      object.values: 1.2.1
      prop-types: 15.8.1
      resolve: 2.0.0-next.5
      semver: 6.3.1
      string.prototype.matchall: 4.0.12

  eslint-plugin-react@7.37.5(eslint@9.30.0(jiti@2.4.2)):
    dependencies:
      array-includes: 3.1.9
      array.prototype.findlast: 1.2.5
      array.prototype.flatmap: 1.3.3
      array.prototype.tosorted: 1.1.4
      doctrine: 2.1.0
      es-iterator-helpers: 1.2.1
      eslint: 9.30.0(jiti@2.4.2)
      estraverse: 5.3.0
      hasown: 2.0.2
      jsx-ast-utils: 3.3.5
      minimatch: 3.1.2
      object.entries: 1.1.9
      object.fromentries: 2.0.8
      object.values: 1.2.1
      prop-types: 15.8.1
      resolve: 2.0.0-next.5
      semver: 6.3.1
      string.prototype.matchall: 4.0.12
      string.prototype.repeat: 1.0.0

  eslint-plugin-turbo@1.13.4(eslint@9.30.0(jiti@2.4.2)):
    dependencies:
      dotenv: 16.0.3
      eslint: 9.30.0(jiti@2.4.2)

  eslint-scope@8.4.0:
    dependencies:
      esrecurse: 4.3.0
      estraverse: 5.3.0

  eslint-visitor-keys@3.4.3: {}

  eslint-visitor-keys@4.2.1: {}

  eslint@9.30.0(jiti@2.4.2):
    dependencies:
      '@eslint-community/eslint-utils': 4.7.0(eslint@9.30.0(jiti@2.4.2))
      '@eslint-community/regexpp': 4.12.1
      '@eslint/config-array': 0.21.0
      '@eslint/config-helpers': 0.3.0
      '@eslint/core': 0.14.0
      '@eslint/eslintrc': 3.3.1
      '@eslint/js': 9.30.0
      '@eslint/plugin-kit': 0.3.3
      '@humanfs/node': 0.16.6
      '@humanwhocodes/module-importer': 1.0.1
      '@humanwhocodes/retry': 0.4.3
      '@types/estree': 1.0.8
      '@types/json-schema': 7.0.15
      ajv: 6.12.6
      chalk: 4.1.2
      cross-spawn: 7.0.6
      debug: 4.4.1
      escape-string-regexp: 4.0.0
      eslint-scope: 8.4.0
      eslint-visitor-keys: 4.2.1
      espree: 10.4.0
      esquery: 1.6.0
      esutils: 2.0.3
      fast-deep-equal: 3.1.3
      file-entry-cache: 8.0.0
      find-up: 5.0.0
      glob-parent: 6.0.2
      ignore: 5.3.2
      imurmurhash: 0.1.4
      is-glob: 4.0.3
      json-stable-stringify-without-jsonify: 1.0.1
      lodash.merge: 4.6.2
      minimatch: 3.1.2
      natural-compare: 1.4.0
      optionator: 0.9.4
    optionalDependencies:
      jiti: 2.4.2
    transitivePeerDependencies:
      - supports-color

  espree@10.4.0:
    dependencies:
      acorn: 8.15.0
      acorn-jsx: 5.3.2(acorn@8.15.0)
      eslint-visitor-keys: 4.2.1

  esquery@1.6.0:
    dependencies:
      estraverse: 5.3.0

  esrecurse@4.3.0:
    dependencies:
      estraverse: 5.3.0

  estraverse@5.3.0: {}

  estree-util-attach-comments@3.0.0:
    dependencies:
      '@types/estree': 1.0.8

  estree-util-build-jsx@3.0.1:
    dependencies:
      '@types/estree-jsx': 1.0.5
      devlop: 1.1.0
      estree-util-is-identifier-name: 3.0.0
      estree-walker: 3.0.3

  estree-util-is-identifier-name@3.0.0: {}

  estree-util-scope@1.0.0:
    dependencies:
      '@types/estree': 1.0.8
      devlop: 1.1.0

  estree-util-to-js@2.0.0:
    dependencies:
      '@types/estree-jsx': 1.0.5
      astring: 1.9.0
      source-map: 0.7.4

  estree-util-value-to-estree@3.4.0:
    dependencies:
      '@types/estree': 1.0.8

  estree-util-visit@2.0.0:
    dependencies:
      '@types/estree-jsx': 1.0.5
      '@types/unist': 3.0.3

  estree-walker@3.0.3:
    dependencies:
      '@types/estree': 1.0.8

  esutils@2.0.3: {}

  etag@1.8.1: {}

  execa@5.1.1:
    dependencies:
      cross-spawn: 7.0.6
      get-stream: 6.0.1
      human-signals: 2.1.0
      is-stream: 2.0.1
      merge-stream: 2.0.0
      npm-run-path: 4.0.1
      onetime: 5.1.2
      signal-exit: 3.0.7
      strip-final-newline: 2.0.0

  execa@9.6.0:
    dependencies:
      '@sindresorhus/merge-streams': 4.0.0
      cross-spawn: 7.0.6
      figures: 6.1.0
      get-stream: 9.0.1
      human-signals: 8.0.1
      is-plain-obj: 4.1.0
      is-stream: 4.0.1
      npm-run-path: 6.0.0
      pretty-ms: 9.2.0
      signal-exit: 4.1.0
      strip-final-newline: 4.0.0
      yoctocolors: 2.1.1

  expect-type@1.2.1: {}

  express@5.1.0:
    dependencies:
      accepts: 2.0.0
      body-parser: 2.2.0
      content-disposition: 1.0.0
      content-type: 1.0.5
      cookie: 0.7.2
      cookie-signature: 1.2.2
      debug: 4.4.1
      encodeurl: 2.0.0
      escape-html: 1.0.3
      etag: 1.8.1
      finalhandler: 2.1.0
      fresh: 2.0.0
      http-errors: 2.0.0
      merge-descriptors: 2.0.0
      mime-types: 3.0.1
      on-finished: 2.4.1
      once: 1.4.0
      parseurl: 1.3.3
      proxy-addr: 2.0.7
      qs: 6.14.0
      range-parser: 1.2.1
      router: 2.2.0
      send: 1.2.0
      serve-static: 2.2.0
      statuses: 2.0.1
      type-is: 2.0.1
      vary: 1.1.2
    transitivePeerDependencies:
      - supports-color

  exsolve@1.0.7: {}

  extend@3.0.2: {}

  external-editor@3.1.0:
    dependencies:
      chardet: 0.7.0
      iconv-lite: 0.4.24
      tmp: 0.0.33

  fast-decode-uri-component@1.0.1: {}

  fast-deep-equal@3.1.3: {}

  fast-diff@1.3.0: {}

  fast-glob@3.3.1:
    dependencies:
      '@nodelib/fs.stat': 2.0.5
      '@nodelib/fs.walk': 1.2.8
      glob-parent: 5.1.2
      merge2: 1.4.1
      micromatch: 4.0.8

  fast-glob@3.3.3:
    dependencies:
      '@nodelib/fs.stat': 2.0.5
      '@nodelib/fs.walk': 1.2.8
      glob-parent: 5.1.2
      merge2: 1.4.1
      micromatch: 4.0.8

  fast-json-stable-stringify@2.1.0: {}

  fast-json-stringify@6.0.1:
    dependencies:
      '@fastify/merge-json-schemas': 0.2.1
      ajv: 8.17.1
      ajv-formats: 3.0.1(ajv@8.17.1)
      fast-uri: 3.0.6
      json-schema-ref-resolver: 2.0.1
      rfdc: 1.4.1

  fast-levenshtein@2.0.6: {}

  fast-querystring@1.1.2:
    dependencies:
      fast-decode-uri-component: 1.0.1

  fast-redact@3.5.0: {}

  fast-uri@3.0.6: {}

  fast-xml-parser@4.4.1:
    dependencies:
      strnum: 1.1.2

  fastify@5.4.0:
    dependencies:
      '@fastify/ajv-compiler': 4.0.2
      '@fastify/error': 4.2.0
      '@fastify/fast-json-stringify-compiler': 5.0.3
      '@fastify/proxy-addr': 5.0.0
      abstract-logging: 2.0.1
      avvio: 9.1.0
      fast-json-stringify: 6.0.1
      find-my-way: 9.3.0
      light-my-request: 6.6.0
      pino: 9.7.0
      process-warning: 5.0.0
      rfdc: 1.4.1
      secure-json-parse: 4.0.0
      semver: 7.7.2
      toad-cache: 3.7.0

  fastq@1.19.1:
    dependencies:
      reusify: 1.1.0

  fdir@6.4.6(picomatch@4.0.2):
    optionalDependencies:
      picomatch: 4.0.2

  fflate@0.4.8: {}

  figures@6.1.0:
    dependencies:
      is-unicode-supported: 2.1.0

  file-entry-cache@8.0.0:
    dependencies:
      flat-cache: 4.0.1

  file-selector@2.1.2:
    dependencies:
      tslib: 2.8.1

  fill-range@7.1.1:
    dependencies:
      to-regex-range: 5.0.1

  finalhandler@2.1.0:
    dependencies:
      debug: 4.4.1
      encodeurl: 2.0.0
      escape-html: 1.0.3
      on-finished: 2.4.1
      parseurl: 1.3.3
      statuses: 2.0.1
    transitivePeerDependencies:
      - supports-color

  find-my-way@9.3.0:
    dependencies:
      fast-deep-equal: 3.1.3
      fast-querystring: 1.1.2
      safe-regex2: 5.0.0

  find-up@5.0.0:
    dependencies:
      locate-path: 6.0.0
      path-exists: 4.0.0

  flat-cache@4.0.1:
    dependencies:
      flatted: 3.3.3
      keyv: 4.5.4

  flatted@3.3.3: {}

  for-each@0.3.5:
    dependencies:
      is-callable: 1.2.7

  foreground-child@3.3.1:
    dependencies:
      cross-spawn: 7.0.6
      signal-exit: 4.1.0

  forwarded@0.2.0: {}

  fresh@2.0.0: {}

  fs-extra@11.3.0:
    dependencies:
      graceful-fs: 4.2.11
      jsonfile: 6.1.0
      universalify: 2.0.1

  fs.realpath@1.0.0: {}

  fsevents@2.3.3:
    optional: true

  fumadocs-core@15.5.3(@types/react@19.1.8)(next@15.3.4(react-dom@19.1.0(react@19.1.0))(react@19.1.0))(react-dom@19.1.0(react@19.1.0))(react@19.1.0):
    dependencies:
      '@formatjs/intl-localematcher': 0.6.1
      '@orama/orama': 3.1.7
      '@shikijs/rehype': 3.6.0
      '@shikijs/transformers': 3.6.0
      github-slugger: 2.0.0
      hast-util-to-estree: 3.1.3
      hast-util-to-jsx-runtime: 2.3.6
      image-size: 2.0.2
      negotiator: 1.0.0
      react-remove-scroll: 2.7.1(@types/react@19.1.8)(react@19.1.0)
      remark: 15.0.1
      remark-gfm: 4.0.1
      remark-rehype: 11.1.2
      scroll-into-view-if-needed: 3.1.0
      shiki: 3.7.0
      unist-util-visit: 5.0.0
    optionalDependencies:
      '@types/react': 19.1.8
      next: 15.3.4(@babel/core@7.27.4)(react-dom@19.1.0(react@19.1.0))(react@19.1.0)
      react: 19.1.0
      react-dom: 19.1.0(react@19.1.0)
    transitivePeerDependencies:
      - supports-color

  fumadocs-mdx@11.6.9(acorn@8.15.0)(fumadocs-core@15.5.3(@types/react@19.1.8)(next@15.3.4(react-dom@19.1.0(react@19.1.0))(react@19.1.0))(react-dom@19.1.0(react@19.1.0))(react@19.1.0))(next@15.3.4(react-dom@19.1.0(react@19.1.0))(react@19.1.0))(vite@6.3.5(@types/node@24.0.1)(jiti@2.4.2)(lightningcss@1.30.1)(terser@5.43.1)(tsx@4.20.3)(yaml@2.8.0)):
    dependencies:
      '@mdx-js/mdx': 3.1.0(acorn@8.15.0)
      '@standard-schema/spec': 1.0.0
      chokidar: 4.0.3
      esbuild: 0.25.5
      estree-util-value-to-estree: 3.4.0
      fumadocs-core: 15.5.3(@types/react@19.1.8)(next@15.3.4(react-dom@19.1.0(react@19.1.0))(react@19.1.0))(react-dom@19.1.0(react@19.1.0))(react@19.1.0)
      js-yaml: 4.1.0
      lru-cache: 11.1.0
      picocolors: 1.1.1
      tinyexec: 1.0.1
      tinyglobby: 0.2.14
      unist-util-visit: 5.0.0
      zod: 3.25.67
    optionalDependencies:
      next: 15.3.4(@babel/core@7.27.4)(react-dom@19.1.0(react@19.1.0))(react@19.1.0)
      vite: 6.3.5(@types/node@24.0.1)(jiti@2.4.2)(lightningcss@1.30.1)(terser@5.43.1)(tsx@4.20.3)(yaml@2.8.0)
    transitivePeerDependencies:
      - acorn
      - supports-color

  fumadocs-ui@15.5.3(@types/react-dom@19.1.6(@types/react@19.1.8))(@types/react@19.1.8)(next@15.3.4(react-dom@19.1.0(react@19.1.0))(react@19.1.0))(react-dom@19.1.0(react@19.1.0))(react@19.1.0)(tailwindcss@4.1.10):
    dependencies:
      '@radix-ui/react-accordion': 1.2.11(@types/react-dom@19.1.6(@types/react@19.1.8))(@types/react@19.1.8)(react-dom@19.1.0(react@19.1.0))(react@19.1.0)
      '@radix-ui/react-collapsible': 1.1.11(@types/react-dom@19.1.6(@types/react@19.1.8))(@types/react@19.1.8)(react-dom@19.1.0(react@19.1.0))(react@19.1.0)
      '@radix-ui/react-dialog': 1.1.14(@types/react-dom@19.1.6(@types/react@19.1.8))(@types/react@19.1.8)(react-dom@19.1.0(react@19.1.0))(react@19.1.0)
      '@radix-ui/react-direction': 1.1.1(@types/react@19.1.8)(react@19.1.0)
      '@radix-ui/react-navigation-menu': 1.2.13(@types/react-dom@19.1.6(@types/react@19.1.8))(@types/react@19.1.8)(react-dom@19.1.0(react@19.1.0))(react@19.1.0)
      '@radix-ui/react-popover': 1.1.14(@types/react-dom@19.1.6(@types/react@19.1.8))(@types/react@19.1.8)(react-dom@19.1.0(react@19.1.0))(react@19.1.0)
      '@radix-ui/react-presence': 1.1.4(@types/react-dom@19.1.6(@types/react@19.1.8))(@types/react@19.1.8)(react-dom@19.1.0(react@19.1.0))(react@19.1.0)
      '@radix-ui/react-scroll-area': 1.2.9(@types/react-dom@19.1.6(@types/react@19.1.8))(@types/react@19.1.8)(react-dom@19.1.0(react@19.1.0))(react@19.1.0)
      '@radix-ui/react-slot': 1.2.3(@types/react@19.1.8)(react@19.1.0)
      '@radix-ui/react-tabs': 1.1.12(@types/react-dom@19.1.6(@types/react@19.1.8))(@types/react@19.1.8)(react-dom@19.1.0(react@19.1.0))(react@19.1.0)
      class-variance-authority: 0.7.1
      fumadocs-core: 15.5.3(@types/react@19.1.8)(next@15.3.4(react-dom@19.1.0(react@19.1.0))(react@19.1.0))(react-dom@19.1.0(react@19.1.0))(react@19.1.0)
      lodash.merge: 4.6.2
      next-themes: 0.4.6(react-dom@19.1.0(react@19.1.0))(react@19.1.0)
      postcss-selector-parser: 7.1.0
      react: 19.1.0
      react-dom: 19.1.0(react@19.1.0)
      react-medium-image-zoom: 5.2.14(react-dom@19.1.0(react@19.1.0))(react@19.1.0)
      react-remove-scroll: 2.7.1(@types/react@19.1.8)(react@19.1.0)
      tailwind-merge: 3.3.1
    optionalDependencies:
      '@types/react': 19.1.8
      next: 15.3.4(@babel/core@7.27.4)(react-dom@19.1.0(react@19.1.0))(react@19.1.0)
      tailwindcss: 4.1.10
    transitivePeerDependencies:
      - '@oramacloud/client'
      - '@types/react-dom'
      - algoliasearch
      - supports-color

  function-bind@1.1.2: {}

  function.prototype.name@1.1.8:
    dependencies:
      call-bind: 1.0.8
      call-bound: 1.0.4
      define-properties: 1.2.1
      functions-have-names: 1.2.3
      hasown: 2.0.2
      is-callable: 1.2.7

  functions-have-names@1.2.3: {}

  gensync@1.0.0-beta.2: {}

  get-intrinsic@1.3.0:
    dependencies:
      call-bind-apply-helpers: 1.0.2
      es-define-property: 1.0.1
      es-errors: 1.3.0
      es-object-atoms: 1.1.1
      function-bind: 1.1.2
      get-proto: 1.0.1
      gopd: 1.2.0
      has-symbols: 1.1.0
      hasown: 2.0.2
      math-intrinsics: 1.1.0

  get-nonce@1.0.1: {}

  get-proto@1.0.1:
    dependencies:
      dunder-proto: 1.0.1
      es-object-atoms: 1.1.1

  get-stdin@9.0.0: {}

  get-stream@6.0.1: {}

  get-stream@9.0.1:
    dependencies:
      '@sec-ant/readable-stream': 0.4.1
      is-stream: 4.0.1

  get-symbol-description@1.1.0:
    dependencies:
      call-bound: 1.0.4
      es-errors: 1.3.0
      get-intrinsic: 1.3.0

  get-tsconfig@4.10.1:
    dependencies:
      resolve-pkg-maps: 1.0.0

  github-slugger@2.0.0: {}

  glob-parent@5.1.2:
    dependencies:
      is-glob: 4.0.3

  glob-parent@6.0.2:
    dependencies:
      is-glob: 4.0.3

  glob@10.4.5:
    dependencies:
      foreground-child: 3.3.1
      jackspeak: 3.4.3
      minimatch: 9.0.5
      minipass: 7.1.2
      package-json-from-dist: 1.0.1
      path-scurry: 1.11.1

  glob@7.1.7:
    dependencies:
      fs.realpath: 1.0.0
      inflight: 1.0.6
      inherits: 2.0.4
      minimatch: 3.1.2
      once: 1.4.0
      path-is-absolute: 1.0.1

  globals@11.12.0: {}

  globals@14.0.0: {}

  globals@15.15.0: {}

  globalthis@1.0.4:
    dependencies:
      define-properties: 1.2.1
      gopd: 1.2.0

  globby@11.1.0:
    dependencies:
      array-union: 2.1.0
      dir-glob: 3.0.1
      fast-glob: 3.3.3
      ignore: 5.3.2
      merge2: 1.4.1
      slash: 3.0.0

  gopd@1.2.0: {}

  graceful-fs@4.2.11: {}

  graphemer@1.4.0: {}

  gzip-size-cli@5.1.0:
    dependencies:
      chalk: 4.1.2
      get-stdin: 9.0.0
      gzip-size: 7.0.0
      meow: 10.1.5
      pretty-bytes: 5.6.0

  gzip-size@7.0.0:
    dependencies:
      duplexer: 0.1.2

  hachure-fill@0.5.2: {}

  handlebars@4.7.8:
    dependencies:
      minimist: 1.2.8
      neo-async: 2.6.2
      source-map: 0.6.1
      wordwrap: 1.0.0
    optionalDependencies:
      uglify-js: 3.19.3

  happy-dom@18.0.1:
    dependencies:
      '@types/node': 20.19.1
      '@types/whatwg-mimetype': 3.0.2
      whatwg-mimetype: 3.0.0

  hard-rejection@2.1.0: {}

  has-bigints@1.1.0: {}

  has-flag@4.0.0: {}

  has-property-descriptors@1.0.2:
    dependencies:
      es-define-property: 1.0.1

  has-proto@1.2.0:
    dependencies:
      dunder-proto: 1.0.1

  has-symbols@1.1.0: {}

  has-tostringtag@1.0.2:
    dependencies:
      has-symbols: 1.1.0

  hasown@2.0.2:
    dependencies:
      function-bind: 1.1.2

  hast-util-to-estree@3.1.3:
    dependencies:
      '@types/estree': 1.0.8
      '@types/estree-jsx': 1.0.5
      '@types/hast': 3.0.4
      comma-separated-tokens: 2.0.3
      devlop: 1.1.0
      estree-util-attach-comments: 3.0.0
      estree-util-is-identifier-name: 3.0.0
      hast-util-whitespace: 3.0.0
      mdast-util-mdx-expression: 2.0.1
      mdast-util-mdx-jsx: 3.2.0
      mdast-util-mdxjs-esm: 2.0.1
      property-information: 7.1.0
      space-separated-tokens: 2.0.2
      style-to-js: 1.1.17
      unist-util-position: 5.0.0
      zwitch: 2.0.4
    transitivePeerDependencies:
      - supports-color

  hast-util-to-html@9.0.5:
    dependencies:
      '@types/hast': 3.0.4
      '@types/unist': 3.0.3
      ccount: 2.0.1
      comma-separated-tokens: 2.0.3
      hast-util-whitespace: 3.0.0
      html-void-elements: 3.0.0
      mdast-util-to-hast: 13.2.0
      property-information: 7.1.0
      space-separated-tokens: 2.0.2
      stringify-entities: 4.0.4
      zwitch: 2.0.4

  hast-util-to-jsx-runtime@2.3.6:
    dependencies:
      '@types/estree': 1.0.8
      '@types/hast': 3.0.4
      '@types/unist': 3.0.3
      comma-separated-tokens: 2.0.3
      devlop: 1.1.0
      estree-util-is-identifier-name: 3.0.0
      hast-util-whitespace: 3.0.0
      mdast-util-mdx-expression: 2.0.1
      mdast-util-mdx-jsx: 3.2.0
      mdast-util-mdxjs-esm: 2.0.1
      property-information: 7.1.0
      space-separated-tokens: 2.0.2
      style-to-js: 1.1.17
      unist-util-position: 5.0.0
      vfile-message: 4.0.2
    transitivePeerDependencies:
      - supports-color

  hast-util-to-string@3.0.1:
    dependencies:
      '@types/hast': 3.0.4

  hast-util-whitespace@3.0.0:
    dependencies:
      '@types/hast': 3.0.4

  hookable@5.5.3: {}

  hosted-git-info@4.1.0:
    dependencies:
      lru-cache: 6.0.0

  html-escaper@2.0.2: {}

  html-void-elements@3.0.0: {}

  http-errors@2.0.0:
    dependencies:
      depd: 2.0.0
      inherits: 2.0.4
      setprototypeof: 1.2.0
      statuses: 2.0.1
      toidentifier: 1.0.1

  human-signals@2.1.0: {}

  human-signals@8.0.1: {}

  iconv-lite@0.4.24:
    dependencies:
      safer-buffer: 2.1.2

  iconv-lite@0.6.3:
    dependencies:
      safer-buffer: 2.1.2

  ieee754@1.2.1: {}

  ignore@5.3.2: {}

  ignore@7.0.5: {}

  image-size@2.0.2: {}

  import-fresh@3.3.1:
    dependencies:
      parent-module: 1.0.1
      resolve-from: 4.0.0

  imurmurhash@0.1.4: {}

  indent-string@5.0.0: {}

  inflight@1.0.6:
    dependencies:
      once: 1.4.0
      wrappy: 1.0.2

  inherits@2.0.4: {}

  inline-style-parser@0.2.4: {}

  inquirer@9.3.7:
    dependencies:
      '@inquirer/figures': 1.0.12
      ansi-escapes: 4.3.2
      cli-width: 4.1.0
      external-editor: 3.1.0
      mute-stream: 1.0.0
      ora: 5.4.1
      run-async: 3.0.0
      rxjs: 7.8.2
      string-width: 4.2.3
      strip-ansi: 6.0.1
      wrap-ansi: 6.2.0
      yoctocolors-cjs: 2.1.2

  internal-slot@1.1.0:
    dependencies:
      es-errors: 1.3.0
      hasown: 2.0.2
      side-channel: 1.1.0

  internmap@1.0.1: {}

  internmap@2.0.3: {}

  ipaddr.js@1.9.1: {}

  ipaddr.js@2.2.0: {}

  is-alphabetical@2.0.1: {}

  is-alphanumerical@2.0.1:
    dependencies:
      is-alphabetical: 2.0.1
      is-decimal: 2.0.1

  is-arguments@1.2.0:
    dependencies:
      call-bound: 1.0.4
      has-tostringtag: 1.0.2

  is-array-buffer@3.0.5:
    dependencies:
      call-bind: 1.0.8
      call-bound: 1.0.4
      get-intrinsic: 1.3.0

  is-arrayish@0.2.1: {}

  is-arrayish@0.3.2:
    optional: true

  is-async-function@2.1.1:
    dependencies:
      async-function: 1.0.0
      call-bound: 1.0.4
      get-proto: 1.0.1
      has-tostringtag: 1.0.2
      safe-regex-test: 1.1.0

  is-bigint@1.1.0:
    dependencies:
      has-bigints: 1.1.0

  is-binary-path@2.1.0:
    dependencies:
      binary-extensions: 2.3.0

  is-boolean-object@1.2.2:
    dependencies:
      call-bound: 1.0.4
      has-tostringtag: 1.0.2

  is-bun-module@2.0.0:
    dependencies:
      semver: 7.7.2

  is-callable@1.2.7: {}

  is-core-module@2.16.1:
    dependencies:
      hasown: 2.0.2

  is-data-view@1.0.2:
    dependencies:
      call-bound: 1.0.4
      get-intrinsic: 1.3.0
      is-typed-array: 1.1.15

  is-date-object@1.1.0:
    dependencies:
      call-bound: 1.0.4
      has-tostringtag: 1.0.2

  is-decimal@2.0.1: {}

  is-extglob@2.1.1: {}

  is-finalizationregistry@1.1.1:
    dependencies:
      call-bound: 1.0.4

  is-fullwidth-code-point@3.0.0: {}

  is-generator-function@1.1.0:
    dependencies:
      call-bound: 1.0.4
      get-proto: 1.0.1
      has-tostringtag: 1.0.2
      safe-regex-test: 1.1.0

  is-glob@4.0.3:
    dependencies:
      is-extglob: 2.1.1

  is-hexadecimal@2.0.1: {}

  is-interactive@1.0.0: {}

  is-interactive@2.0.0: {}

  is-map@2.0.3: {}

  is-negative-zero@2.0.3: {}

  is-number-object@1.1.1:
    dependencies:
      call-bound: 1.0.4
      has-tostringtag: 1.0.2

  is-number@7.0.0: {}

  is-plain-obj@1.1.0: {}

  is-plain-obj@4.1.0: {}

  is-promise@4.0.0: {}

  is-regex@1.2.1:
    dependencies:
      call-bound: 1.0.4
      gopd: 1.2.0
      has-tostringtag: 1.0.2
      hasown: 2.0.2

  is-set@2.0.3: {}

  is-shared-array-buffer@1.0.4:
    dependencies:
      call-bound: 1.0.4

  is-stream@2.0.1: {}

  is-stream@4.0.1: {}

  is-string@1.1.1:
    dependencies:
      call-bound: 1.0.4
      has-tostringtag: 1.0.2

  is-symbol@1.1.1:
    dependencies:
      call-bound: 1.0.4
      has-symbols: 1.1.0
      safe-regex-test: 1.1.0

  is-typed-array@1.1.15:
    dependencies:
      which-typed-array: 1.1.19

  is-unicode-supported@0.1.0: {}

  is-unicode-supported@1.3.0: {}

  is-unicode-supported@2.1.0: {}

  is-weakmap@2.0.2: {}

  is-weakref@1.1.1:
    dependencies:
      call-bound: 1.0.4

  is-weakset@2.0.4:
    dependencies:
      call-bound: 1.0.4
      get-intrinsic: 1.3.0

  isarray@2.0.5: {}

  isexe@2.0.0: {}

  istanbul-lib-coverage@3.2.2: {}

  istanbul-lib-report@3.0.1:
    dependencies:
      istanbul-lib-coverage: 3.2.2
      make-dir: 4.0.0
      supports-color: 7.2.0

  istanbul-lib-source-maps@5.0.6:
    dependencies:
      '@jridgewell/trace-mapping': 0.3.25
      debug: 4.4.1
      istanbul-lib-coverage: 3.2.2
    transitivePeerDependencies:
      - supports-color

  istanbul-reports@3.1.7:
    dependencies:
      html-escaper: 2.0.2
      istanbul-lib-report: 3.0.1

  iterator.prototype@1.1.5:
    dependencies:
      define-data-property: 1.1.4
      es-object-atoms: 1.1.1
      get-intrinsic: 1.3.0
      get-proto: 1.0.1
      has-symbols: 1.1.0
      set-function-name: 2.0.2

  jackspeak@3.4.3:
    dependencies:
      '@isaacs/cliui': 8.0.2
    optionalDependencies:
      '@pkgjs/parseargs': 0.11.0

  jiti@1.21.7: {}

  jiti@2.4.2: {}

  js-tokens@4.0.0: {}

  js-tokens@9.0.1: {}

  js-yaml@4.1.0:
    dependencies:
      argparse: 2.0.1

  jsesc@3.1.0: {}

  json-buffer@3.0.1: {}

  json-parse-even-better-errors@2.3.1: {}

  json-schema-ref-resolver@2.0.1:
    dependencies:
      dequal: 2.0.3

  json-schema-traverse@0.4.1: {}

  json-schema-traverse@1.0.0: {}

  json-stable-stringify-without-jsonify@1.0.1: {}

  json5@1.0.2:
    dependencies:
      minimist: 1.2.8

  json5@2.2.3: {}

  jsonfile@6.1.0:
    dependencies:
      universalify: 2.0.1
    optionalDependencies:
      graceful-fs: 4.2.11

  jsx-ast-utils@3.3.5:
    dependencies:
      array-includes: 3.1.9
      array.prototype.flat: 1.3.3
      object.assign: 4.1.7
      object.values: 1.2.1

  katex@0.16.22:
    dependencies:
      commander: 8.3.0

  keyv@4.5.4:
    dependencies:
      json-buffer: 3.0.1

  khroma@2.1.0: {}

  kind-of@6.0.3: {}

  kolorist@1.8.0: {}

  langium@3.3.1:
    dependencies:
      chevrotain: 11.0.3
      chevrotain-allstar: 0.3.1(chevrotain@11.0.3)
      vscode-languageserver: 9.0.1
      vscode-languageserver-textdocument: 1.0.12
      vscode-uri: 3.0.8

  language-subtag-registry@0.3.23: {}

  language-tags@1.0.9:
    dependencies:
      language-subtag-registry: 0.3.23

  layout-base@1.0.2: {}

  layout-base@2.0.1: {}

  levn@0.4.1:
    dependencies:
      prelude-ls: 1.2.1
      type-check: 0.4.0

  light-my-request@6.6.0:
    dependencies:
      cookie: 1.0.2
      process-warning: 4.0.1
      set-cookie-parser: 2.7.1

  lightningcss-darwin-arm64@1.30.1:
    optional: true

  lightningcss-darwin-x64@1.30.1:
    optional: true

  lightningcss-freebsd-x64@1.30.1:
    optional: true

  lightningcss-linux-arm-gnueabihf@1.30.1:
    optional: true

  lightningcss-linux-arm64-gnu@1.30.1:
    optional: true

  lightningcss-linux-arm64-musl@1.30.1:
    optional: true

  lightningcss-linux-x64-gnu@1.30.1:
    optional: true

  lightningcss-linux-x64-musl@1.30.1:
    optional: true

  lightningcss-win32-arm64-msvc@1.30.1:
    optional: true

  lightningcss-win32-x64-msvc@1.30.1:
    optional: true

  lightningcss@1.30.1:
    dependencies:
      detect-libc: 2.0.4
    optionalDependencies:
      lightningcss-darwin-arm64: 1.30.1
      lightningcss-darwin-x64: 1.30.1
      lightningcss-freebsd-x64: 1.30.1
      lightningcss-linux-arm-gnueabihf: 1.30.1
      lightningcss-linux-arm64-gnu: 1.30.1
      lightningcss-linux-arm64-musl: 1.30.1
      lightningcss-linux-x64-gnu: 1.30.1
      lightningcss-linux-x64-musl: 1.30.1
      lightningcss-win32-arm64-msvc: 1.30.1
      lightningcss-win32-x64-msvc: 1.30.1

  lilconfig@3.1.3: {}

  lines-and-columns@1.2.4: {}

  local-pkg@1.1.1:
    dependencies:
      mlly: 1.7.4
      pkg-types: 2.1.0
      quansync: 0.2.10

  locate-path@6.0.0:
    dependencies:
      p-locate: 5.0.0

  lodash-es@4.17.21: {}

  lodash.merge@4.6.2: {}

  log-symbols@4.1.0:
    dependencies:
      chalk: 4.1.2
      is-unicode-supported: 0.1.0

  log-symbols@5.1.0:
    dependencies:
      chalk: 5.4.1
      is-unicode-supported: 1.3.0

  longest-streak@3.1.0: {}

  loose-envify@1.4.0:
    dependencies:
      js-tokens: 4.0.0

  loupe@3.1.4: {}

  lru-cache@10.4.3: {}

  lru-cache@11.1.0: {}

  lru-cache@5.1.1:
    dependencies:
      yallist: 3.1.1

  lru-cache@6.0.0:
    dependencies:
      yallist: 4.0.0

  lucide-react@0.516.0(react@19.1.0):
    dependencies:
      react: 19.1.0

  lz-string@1.5.0: {}

  magic-string@0.30.17:
    dependencies:
      '@jridgewell/sourcemap-codec': 1.5.0

  magicast@0.3.5:
    dependencies:
      '@babel/parser': 7.27.5
      '@babel/types': 7.27.6
      source-map-js: 1.2.1

  make-dir@4.0.0:
    dependencies:
      semver: 7.7.2

  map-obj@1.0.1: {}

  map-obj@4.3.0: {}

  markdown-extensions@2.0.0: {}

  markdown-table@3.0.4: {}

  marked@15.0.12: {}

  math-intrinsics@1.1.0: {}

  mdast-util-find-and-replace@3.0.2:
    dependencies:
      '@types/mdast': 4.0.4
      escape-string-regexp: 5.0.0
      unist-util-is: 6.0.0
      unist-util-visit-parents: 6.0.1

  mdast-util-from-markdown@2.0.2:
    dependencies:
      '@types/mdast': 4.0.4
      '@types/unist': 3.0.3
      decode-named-character-reference: 1.2.0
      devlop: 1.1.0
      mdast-util-to-string: 4.0.0
      micromark: 4.0.2
      micromark-util-decode-numeric-character-reference: 2.0.2
      micromark-util-decode-string: 2.0.1
      micromark-util-normalize-identifier: 2.0.1
      micromark-util-symbol: 2.0.1
      micromark-util-types: 2.0.2
      unist-util-stringify-position: 4.0.0
    transitivePeerDependencies:
      - supports-color

  mdast-util-gfm-autolink-literal@2.0.1:
    dependencies:
      '@types/mdast': 4.0.4
      ccount: 2.0.1
      devlop: 1.1.0
      mdast-util-find-and-replace: 3.0.2
      micromark-util-character: 2.1.1

  mdast-util-gfm-footnote@2.1.0:
    dependencies:
      '@types/mdast': 4.0.4
      devlop: 1.1.0
      mdast-util-from-markdown: 2.0.2
      mdast-util-to-markdown: 2.1.2
      micromark-util-normalize-identifier: 2.0.1
    transitivePeerDependencies:
      - supports-color

  mdast-util-gfm-strikethrough@2.0.0:
    dependencies:
      '@types/mdast': 4.0.4
      mdast-util-from-markdown: 2.0.2
      mdast-util-to-markdown: 2.1.2
    transitivePeerDependencies:
      - supports-color

  mdast-util-gfm-table@2.0.0:
    dependencies:
      '@types/mdast': 4.0.4
      devlop: 1.1.0
      markdown-table: 3.0.4
      mdast-util-from-markdown: 2.0.2
      mdast-util-to-markdown: 2.1.2
    transitivePeerDependencies:
      - supports-color

  mdast-util-gfm-task-list-item@2.0.0:
    dependencies:
      '@types/mdast': 4.0.4
      devlop: 1.1.0
      mdast-util-from-markdown: 2.0.2
      mdast-util-to-markdown: 2.1.2
    transitivePeerDependencies:
      - supports-color

  mdast-util-gfm@3.1.0:
    dependencies:
      mdast-util-from-markdown: 2.0.2
      mdast-util-gfm-autolink-literal: 2.0.1
      mdast-util-gfm-footnote: 2.1.0
      mdast-util-gfm-strikethrough: 2.0.0
      mdast-util-gfm-table: 2.0.0
      mdast-util-gfm-task-list-item: 2.0.0
      mdast-util-to-markdown: 2.1.2
    transitivePeerDependencies:
      - supports-color

  mdast-util-mdx-expression@2.0.1:
    dependencies:
      '@types/estree-jsx': 1.0.5
      '@types/hast': 3.0.4
      '@types/mdast': 4.0.4
      devlop: 1.1.0
      mdast-util-from-markdown: 2.0.2
      mdast-util-to-markdown: 2.1.2
    transitivePeerDependencies:
      - supports-color

  mdast-util-mdx-jsx@3.2.0:
    dependencies:
      '@types/estree-jsx': 1.0.5
      '@types/hast': 3.0.4
      '@types/mdast': 4.0.4
      '@types/unist': 3.0.3
      ccount: 2.0.1
      devlop: 1.1.0
      mdast-util-from-markdown: 2.0.2
      mdast-util-to-markdown: 2.1.2
      parse-entities: 4.0.2
      stringify-entities: 4.0.4
      unist-util-stringify-position: 4.0.0
      vfile-message: 4.0.2
    transitivePeerDependencies:
      - supports-color

  mdast-util-mdx@3.0.0:
    dependencies:
      mdast-util-from-markdown: 2.0.2
      mdast-util-mdx-expression: 2.0.1
      mdast-util-mdx-jsx: 3.2.0
      mdast-util-mdxjs-esm: 2.0.1
      mdast-util-to-markdown: 2.1.2
    transitivePeerDependencies:
      - supports-color

  mdast-util-mdxjs-esm@2.0.1:
    dependencies:
      '@types/estree-jsx': 1.0.5
      '@types/hast': 3.0.4
      '@types/mdast': 4.0.4
      devlop: 1.1.0
      mdast-util-from-markdown: 2.0.2
      mdast-util-to-markdown: 2.1.2
    transitivePeerDependencies:
      - supports-color

  mdast-util-phrasing@4.1.0:
    dependencies:
      '@types/mdast': 4.0.4
      unist-util-is: 6.0.0

  mdast-util-to-hast@13.2.0:
    dependencies:
      '@types/hast': 3.0.4
      '@types/mdast': 4.0.4
      '@ungap/structured-clone': 1.3.0
      devlop: 1.1.0
      micromark-util-sanitize-uri: 2.0.1
      trim-lines: 3.0.1
      unist-util-position: 5.0.0
      unist-util-visit: 5.0.0
      vfile: 6.0.3

  mdast-util-to-markdown@2.1.2:
    dependencies:
      '@types/mdast': 4.0.4
      '@types/unist': 3.0.3
      longest-streak: 3.1.0
      mdast-util-phrasing: 4.1.0
      mdast-util-to-string: 4.0.0
      micromark-util-classify-character: 2.0.1
      micromark-util-decode-string: 2.0.1
      unist-util-visit: 5.0.0
      zwitch: 2.0.4

  mdast-util-to-string@4.0.0:
    dependencies:
      '@types/mdast': 4.0.4

  media-typer@1.1.0: {}

  meow@10.1.5:
    dependencies:
      '@types/minimist': 1.2.5
      camelcase-keys: 7.0.2
      decamelize: 5.0.1
      decamelize-keys: 1.1.1
      hard-rejection: 2.1.0
      minimist-options: 4.1.0
      normalize-package-data: 3.0.3
      read-pkg-up: 8.0.0
      redent: 4.0.0
      trim-newlines: 4.1.1
      type-fest: 1.4.0
      yargs-parser: 20.2.9

  merge-descriptors@2.0.0: {}

  merge-stream@2.0.0: {}

  merge2@1.4.1: {}

  mermaid@11.7.0:
    dependencies:
      '@braintree/sanitize-url': 7.1.1
      '@iconify/utils': 2.3.0
      '@mermaid-js/parser': 0.5.0
      '@types/d3': 7.4.3
      cytoscape: 3.32.0
      cytoscape-cose-bilkent: 4.1.0(cytoscape@3.32.0)
      cytoscape-fcose: 2.2.0(cytoscape@3.32.0)
      d3: 7.9.0
      d3-sankey: 0.12.3
      dagre-d3-es: 7.0.11
      dayjs: 1.11.13
      dompurify: 3.2.6
      katex: 0.16.22
      khroma: 2.1.0
      lodash-es: 4.17.21
      marked: 15.0.12
      roughjs: 4.6.6
      stylis: 4.3.6
      ts-dedent: 2.2.0
      uuid: 11.1.0
    transitivePeerDependencies:
      - supports-color

  micromark-core-commonmark@2.0.3:
    dependencies:
      decode-named-character-reference: 1.2.0
      devlop: 1.1.0
      micromark-factory-destination: 2.0.1
      micromark-factory-label: 2.0.1
      micromark-factory-space: 2.0.1
      micromark-factory-title: 2.0.1
      micromark-factory-whitespace: 2.0.1
      micromark-util-character: 2.1.1
      micromark-util-chunked: 2.0.1
      micromark-util-classify-character: 2.0.1
      micromark-util-html-tag-name: 2.0.1
      micromark-util-normalize-identifier: 2.0.1
      micromark-util-resolve-all: 2.0.1
      micromark-util-subtokenize: 2.1.0
      micromark-util-symbol: 2.0.1
      micromark-util-types: 2.0.2

  micromark-extension-gfm-autolink-literal@2.1.0:
    dependencies:
      micromark-util-character: 2.1.1
      micromark-util-sanitize-uri: 2.0.1
      micromark-util-symbol: 2.0.1
      micromark-util-types: 2.0.2

  micromark-extension-gfm-footnote@2.1.0:
    dependencies:
      devlop: 1.1.0
      micromark-core-commonmark: 2.0.3
      micromark-factory-space: 2.0.1
      micromark-util-character: 2.1.1
      micromark-util-normalize-identifier: 2.0.1
      micromark-util-sanitize-uri: 2.0.1
      micromark-util-symbol: 2.0.1
      micromark-util-types: 2.0.2

  micromark-extension-gfm-strikethrough@2.1.0:
    dependencies:
      devlop: 1.1.0
      micromark-util-chunked: 2.0.1
      micromark-util-classify-character: 2.0.1
      micromark-util-resolve-all: 2.0.1
      micromark-util-symbol: 2.0.1
      micromark-util-types: 2.0.2

  micromark-extension-gfm-table@2.1.1:
    dependencies:
      devlop: 1.1.0
      micromark-factory-space: 2.0.1
      micromark-util-character: 2.1.1
      micromark-util-symbol: 2.0.1
      micromark-util-types: 2.0.2

  micromark-extension-gfm-tagfilter@2.0.0:
    dependencies:
      micromark-util-types: 2.0.2

  micromark-extension-gfm-task-list-item@2.1.0:
    dependencies:
      devlop: 1.1.0
      micromark-factory-space: 2.0.1
      micromark-util-character: 2.1.1
      micromark-util-symbol: 2.0.1
      micromark-util-types: 2.0.2

  micromark-extension-gfm@3.0.0:
    dependencies:
      micromark-extension-gfm-autolink-literal: 2.1.0
      micromark-extension-gfm-footnote: 2.1.0
      micromark-extension-gfm-strikethrough: 2.1.0
      micromark-extension-gfm-table: 2.1.1
      micromark-extension-gfm-tagfilter: 2.0.0
      micromark-extension-gfm-task-list-item: 2.1.0
      micromark-util-combine-extensions: 2.0.1
      micromark-util-types: 2.0.2

  micromark-extension-mdx-expression@3.0.1:
    dependencies:
      '@types/estree': 1.0.8
      devlop: 1.1.0
      micromark-factory-mdx-expression: 2.0.3
      micromark-factory-space: 2.0.1
      micromark-util-character: 2.1.1
      micromark-util-events-to-acorn: 2.0.3
      micromark-util-symbol: 2.0.1
      micromark-util-types: 2.0.2

  micromark-extension-mdx-jsx@3.0.2:
    dependencies:
      '@types/estree': 1.0.8
      devlop: 1.1.0
      estree-util-is-identifier-name: 3.0.0
      micromark-factory-mdx-expression: 2.0.3
      micromark-factory-space: 2.0.1
      micromark-util-character: 2.1.1
      micromark-util-events-to-acorn: 2.0.3
      micromark-util-symbol: 2.0.1
      micromark-util-types: 2.0.2
      vfile-message: 4.0.2

  micromark-extension-mdx-md@2.0.0:
    dependencies:
      micromark-util-types: 2.0.2

  micromark-extension-mdxjs-esm@3.0.0:
    dependencies:
      '@types/estree': 1.0.8
      devlop: 1.1.0
      micromark-core-commonmark: 2.0.3
      micromark-util-character: 2.1.1
      micromark-util-events-to-acorn: 2.0.3
      micromark-util-symbol: 2.0.1
      micromark-util-types: 2.0.2
      unist-util-position-from-estree: 2.0.0
      vfile-message: 4.0.2

  micromark-extension-mdxjs@3.0.0:
    dependencies:
      acorn: 8.15.0
      acorn-jsx: 5.3.2(acorn@8.15.0)
      micromark-extension-mdx-expression: 3.0.1
      micromark-extension-mdx-jsx: 3.0.2
      micromark-extension-mdx-md: 2.0.0
      micromark-extension-mdxjs-esm: 3.0.0
      micromark-util-combine-extensions: 2.0.1
      micromark-util-types: 2.0.2

  micromark-factory-destination@2.0.1:
    dependencies:
      micromark-util-character: 2.1.1
      micromark-util-symbol: 2.0.1
      micromark-util-types: 2.0.2

  micromark-factory-label@2.0.1:
    dependencies:
      devlop: 1.1.0
      micromark-util-character: 2.1.1
      micromark-util-symbol: 2.0.1
      micromark-util-types: 2.0.2

  micromark-factory-mdx-expression@2.0.3:
    dependencies:
      '@types/estree': 1.0.8
      devlop: 1.1.0
      micromark-factory-space: 2.0.1
      micromark-util-character: 2.1.1
      micromark-util-events-to-acorn: 2.0.3
      micromark-util-symbol: 2.0.1
      micromark-util-types: 2.0.2
      unist-util-position-from-estree: 2.0.0
      vfile-message: 4.0.2

  micromark-factory-space@2.0.1:
    dependencies:
      micromark-util-character: 2.1.1
      micromark-util-types: 2.0.2

  micromark-factory-title@2.0.1:
    dependencies:
      micromark-factory-space: 2.0.1
      micromark-util-character: 2.1.1
      micromark-util-symbol: 2.0.1
      micromark-util-types: 2.0.2

  micromark-factory-whitespace@2.0.1:
    dependencies:
      micromark-factory-space: 2.0.1
      micromark-util-character: 2.1.1
      micromark-util-symbol: 2.0.1
      micromark-util-types: 2.0.2

  micromark-util-character@2.1.1:
    dependencies:
      micromark-util-symbol: 2.0.1
      micromark-util-types: 2.0.2

  micromark-util-chunked@2.0.1:
    dependencies:
      micromark-util-symbol: 2.0.1

  micromark-util-classify-character@2.0.1:
    dependencies:
      micromark-util-character: 2.1.1
      micromark-util-symbol: 2.0.1
      micromark-util-types: 2.0.2

  micromark-util-combine-extensions@2.0.1:
    dependencies:
      micromark-util-chunked: 2.0.1
      micromark-util-types: 2.0.2

  micromark-util-decode-numeric-character-reference@2.0.2:
    dependencies:
      micromark-util-symbol: 2.0.1

  micromark-util-decode-string@2.0.1:
    dependencies:
      decode-named-character-reference: 1.2.0
      micromark-util-character: 2.1.1
      micromark-util-decode-numeric-character-reference: 2.0.2
      micromark-util-symbol: 2.0.1

  micromark-util-encode@2.0.1: {}

  micromark-util-events-to-acorn@2.0.3:
    dependencies:
      '@types/estree': 1.0.8
      '@types/unist': 3.0.3
      devlop: 1.1.0
      estree-util-visit: 2.0.0
      micromark-util-symbol: 2.0.1
      micromark-util-types: 2.0.2
      vfile-message: 4.0.2

  micromark-util-html-tag-name@2.0.1: {}

  micromark-util-normalize-identifier@2.0.1:
    dependencies:
      micromark-util-symbol: 2.0.1

  micromark-util-resolve-all@2.0.1:
    dependencies:
      micromark-util-types: 2.0.2

  micromark-util-sanitize-uri@2.0.1:
    dependencies:
      micromark-util-character: 2.1.1
      micromark-util-encode: 2.0.1
      micromark-util-symbol: 2.0.1

  micromark-util-subtokenize@2.1.0:
    dependencies:
      devlop: 1.1.0
      micromark-util-chunked: 2.0.1
      micromark-util-symbol: 2.0.1
      micromark-util-types: 2.0.2

  micromark-util-symbol@2.0.1: {}

  micromark-util-types@2.0.2: {}

  micromark@4.0.2:
    dependencies:
      '@types/debug': 4.1.12
      debug: 4.4.1
      decode-named-character-reference: 1.2.0
      devlop: 1.1.0
      micromark-core-commonmark: 2.0.3
      micromark-factory-space: 2.0.1
      micromark-util-character: 2.1.1
      micromark-util-chunked: 2.0.1
      micromark-util-combine-extensions: 2.0.1
      micromark-util-decode-numeric-character-reference: 2.0.2
      micromark-util-encode: 2.0.1
      micromark-util-normalize-identifier: 2.0.1
      micromark-util-resolve-all: 2.0.1
      micromark-util-sanitize-uri: 2.0.1
      micromark-util-subtokenize: 2.1.0
      micromark-util-symbol: 2.0.1
      micromark-util-types: 2.0.2
    transitivePeerDependencies:
      - supports-color

  micromatch@4.0.8:
    dependencies:
      braces: 3.0.3
      picomatch: 2.3.1

  mime-db@1.54.0: {}

  mime-types@3.0.1:
    dependencies:
      mime-db: 1.54.0

  mimic-fn@2.1.0: {}

  min-indent@1.0.1: {}

  minimatch@3.1.2:
    dependencies:
      brace-expansion: 1.1.12

  minimatch@9.0.3:
    dependencies:
      brace-expansion: 2.0.2

  minimatch@9.0.5:
    dependencies:
      brace-expansion: 2.0.2

  minimist-options@4.1.0:
    dependencies:
      arrify: 1.0.1
      is-plain-obj: 1.1.0
      kind-of: 6.0.3

  minimist@1.2.8: {}

  minipass@7.1.2: {}

  minizlib@3.0.2:
    dependencies:
      minipass: 7.1.2

  mkdirp@3.0.1: {}

  mlly@1.7.4:
    dependencies:
      acorn: 8.15.0
      pathe: 2.0.3
      pkg-types: 1.3.1
      ufo: 1.6.1

  ms@2.1.3: {}

  mute-stream@1.0.0: {}

  mz@2.7.0:
    dependencies:
      any-promise: 1.3.0
      object-assign: 4.1.1
      thenify-all: 1.6.0

  nanoid@3.3.11: {}

  napi-postinstall@0.2.4: {}

  natural-compare@1.4.0: {}

  negotiator@1.0.0: {}

  neo-async@2.6.2: {}

  next-themes@0.4.6(react-dom@19.1.0(react@19.1.0))(react@19.1.0):
    dependencies:
      react: 19.1.0
      react-dom: 19.1.0(react@19.1.0)

  next@15.3.4(@babel/core@7.27.4)(react-dom@19.1.0(react@19.1.0))(react@19.1.0):
    dependencies:
      '@next/env': 15.3.4
      '@swc/counter': 0.1.3
      '@swc/helpers': 0.5.15
      busboy: 1.6.0
      caniuse-lite: 1.0.30001726
      postcss: 8.4.31
      react: 19.1.0
      react-dom: 19.1.0(react@19.1.0)
      styled-jsx: 5.1.6(@babel/core@7.27.4)(react@19.1.0)
    optionalDependencies:
      '@next/swc-darwin-arm64': 15.3.4
      '@next/swc-darwin-x64': 15.3.4
      '@next/swc-linux-arm64-gnu': 15.3.4
      '@next/swc-linux-arm64-musl': 15.3.4
      '@next/swc-linux-x64-gnu': 15.3.4
      '@next/swc-linux-x64-musl': 15.3.4
      '@next/swc-win32-arm64-msvc': 15.3.4
      '@next/swc-win32-x64-msvc': 15.3.4
      sharp: 0.34.2
    transitivePeerDependencies:
      - '@babel/core'
      - babel-plugin-macros

  node-releases@2.0.19: {}

  normalize-package-data@3.0.3:
    dependencies:
      hosted-git-info: 4.1.0
      is-core-module: 2.16.1
      semver: 7.7.2
      validate-npm-package-license: 3.0.4

  normalize-path@3.0.0: {}

  npm-run-path@4.0.1:
    dependencies:
      path-key: 3.1.1

  npm-run-path@6.0.0:
    dependencies:
      path-key: 4.0.0
      unicorn-magic: 0.3.0

  object-assign@4.1.1: {}

  object-hash@3.0.0: {}

  object-inspect@1.13.4: {}

  object-is@1.1.6:
    dependencies:
      call-bind: 1.0.8
      define-properties: 1.2.1

  object-keys@1.1.1: {}

  object.assign@4.1.7:
    dependencies:
      call-bind: 1.0.8
      call-bound: 1.0.4
      define-properties: 1.2.1
      es-object-atoms: 1.1.1
      has-symbols: 1.1.0
      object-keys: 1.1.1

  object.entries@1.1.9:
    dependencies:
      call-bind: 1.0.8
      call-bound: 1.0.4
      define-properties: 1.2.1
      es-object-atoms: 1.1.1

  object.fromentries@2.0.8:
    dependencies:
      call-bind: 1.0.8
      define-properties: 1.2.1
      es-abstract: 1.24.0
      es-object-atoms: 1.1.1

  object.groupby@1.0.3:
    dependencies:
      call-bind: 1.0.8
      define-properties: 1.2.1
      es-abstract: 1.24.0

  object.hasown@1.1.4:
    dependencies:
      define-properties: 1.2.1
      es-abstract: 1.24.0
      es-object-atoms: 1.1.1

  object.values@1.2.1:
    dependencies:
      call-bind: 1.0.8
      call-bound: 1.0.4
      define-properties: 1.2.1
      es-object-atoms: 1.1.1

  on-exit-leak-free@2.1.2: {}

  on-finished@2.4.1:
    dependencies:
      ee-first: 1.1.1

  once@1.4.0:
    dependencies:
      wrappy: 1.0.2

  onetime@5.1.2:
    dependencies:
      mimic-fn: 2.1.0

  oniguruma-parser@0.12.1: {}

  oniguruma-to-es@4.3.3:
    dependencies:
      oniguruma-parser: 0.12.1
      regex: 6.0.1
      regex-recursion: 6.0.2

  optionator@0.9.4:
    dependencies:
      deep-is: 0.1.4
      fast-levenshtein: 2.0.6
      levn: 0.4.1
      prelude-ls: 1.2.1
      type-check: 0.4.0
      word-wrap: 1.2.5

  ora@5.4.1:
    dependencies:
      bl: 4.1.0
      chalk: 4.1.2
      cli-cursor: 3.1.0
      cli-spinners: 2.9.2
      is-interactive: 1.0.0
      is-unicode-supported: 0.1.0
      log-symbols: 4.1.0
      strip-ansi: 6.0.1
      wcwidth: 1.0.1

  ora@7.0.1:
    dependencies:
      chalk: 5.4.1
      cli-cursor: 4.0.0
      cli-spinners: 2.9.2
      is-interactive: 2.0.0
      is-unicode-supported: 1.3.0
      log-symbols: 5.1.0
      stdin-discarder: 0.1.0
      string-width: 6.1.0
      strip-ansi: 7.1.0

  os-tmpdir@1.0.2: {}

  own-keys@1.0.1:
    dependencies:
      get-intrinsic: 1.3.0
      object-keys: 1.1.1
      safe-push-apply: 1.0.0

  p-limit@3.1.0:
    dependencies:
      yocto-queue: 0.1.0

  p-locate@5.0.0:
    dependencies:
      p-limit: 3.1.0

  package-json-from-dist@1.0.1: {}

  package-manager-detector@1.3.0: {}

  parent-module@1.0.1:
    dependencies:
      callsites: 3.1.0

  parse-entities@4.0.2:
    dependencies:
      '@types/unist': 2.0.11
      character-entities-legacy: 3.0.0
      character-reference-invalid: 2.0.1
      decode-named-character-reference: 1.2.0
      is-alphanumerical: 2.0.1
      is-decimal: 2.0.1
      is-hexadecimal: 2.0.1

  parse-json@5.2.0:
    dependencies:
      '@babel/code-frame': 7.27.1
      error-ex: 1.3.2
      json-parse-even-better-errors: 2.3.1
      lines-and-columns: 1.2.4

  parse-ms@4.0.0: {}

  parseurl@1.3.3: {}

  path-data-parser@0.1.0: {}

  path-exists@4.0.0: {}

  path-is-absolute@1.0.1: {}

  path-key@3.1.1: {}

  path-key@4.0.0: {}

  path-parse@1.0.7: {}

  path-scurry@1.11.1:
    dependencies:
      lru-cache: 10.4.3
      minipass: 7.1.2

  path-to-regexp@8.2.0: {}

  path-type@4.0.0: {}

  pathe@2.0.3: {}

  pathval@2.0.0: {}

  picocolors@1.1.1: {}

  picomatch@2.3.1: {}

  picomatch@4.0.2: {}

  pify@2.3.0: {}

  pino-abstract-transport@2.0.0:
    dependencies:
      split2: 4.2.0

  pino-std-serializers@7.0.0: {}

  pino@9.7.0:
    dependencies:
      atomic-sleep: 1.0.0
      fast-redact: 3.5.0
      on-exit-leak-free: 2.1.2
      pino-abstract-transport: 2.0.0
      pino-std-serializers: 7.0.0
      process-warning: 5.0.0
      quick-format-unescaped: 4.0.4
      real-require: 0.2.0
      safe-stable-stringify: 2.5.0
      sonic-boom: 4.2.0
      thread-stream: 3.1.0

  pirates@4.0.7: {}

  pkg-types@1.3.1:
    dependencies:
      confbox: 0.1.8
      mlly: 1.7.4
      pathe: 2.0.3

  pkg-types@2.1.0:
    dependencies:
      confbox: 0.2.2
      exsolve: 1.0.7
      pathe: 2.0.3

  points-on-curve@0.2.0: {}

  points-on-path@0.2.1:
    dependencies:
      path-data-parser: 0.1.0
      points-on-curve: 0.2.0

  possible-typed-array-names@1.1.0: {}

  postcss-import@15.1.0(postcss@8.5.6):
    dependencies:
      postcss: 8.5.6
      postcss-value-parser: 4.2.0
      read-cache: 1.0.0
      resolve: 1.22.10

  postcss-js@4.0.1(postcss@8.5.6):
    dependencies:
      camelcase-css: 2.0.1
      postcss: 8.5.6

  postcss-load-config@4.0.2(postcss@8.5.6):
    dependencies:
      lilconfig: 3.1.3
      yaml: 2.8.0
    optionalDependencies:
      postcss: 8.5.6

  postcss-nested@6.2.0(postcss@8.5.6):
    dependencies:
      postcss: 8.5.6
      postcss-selector-parser: 6.1.2

  postcss-selector-parser@6.1.2:
    dependencies:
      cssesc: 3.0.0
      util-deprecate: 1.0.2

  postcss-selector-parser@7.1.0:
    dependencies:
      cssesc: 3.0.0
      util-deprecate: 1.0.2

  postcss-value-parser@4.2.0: {}

  postcss@8.4.31:
    dependencies:
      nanoid: 3.3.11
      picocolors: 1.1.1
      source-map-js: 1.2.1

  postcss@8.5.6:
    dependencies:
      nanoid: 3.3.11
      picocolors: 1.1.1
      source-map-js: 1.2.1

  posthog-js@1.255.1:
    dependencies:
      core-js: 3.43.0
      fflate: 0.4.8
      preact: 10.26.9
      web-vitals: 4.2.4

  posthog-node@5.1.1: {}

  preact@10.26.9: {}

  prelude-ls@1.2.1: {}

  prettier-linter-helpers@1.0.0:
    dependencies:
      fast-diff: 1.3.0

  prettier@2.8.8: {}

  prettier@3.6.2: {}

  pretty-bytes@5.6.0: {}

  pretty-format@27.5.1:
    dependencies:
      ansi-regex: 5.0.1
      ansi-styles: 5.2.0
      react-is: 17.0.2

<<<<<<< HEAD
  process-warning@4.0.1: {}
=======
  pretty-ms@9.2.0:
    dependencies:
      parse-ms: 4.0.0

  process-warning@3.0.0: {}
>>>>>>> e010ceb6

  process-warning@5.0.0: {}

  prop-types@15.8.1:
    dependencies:
      loose-envify: 1.4.0
      object-assign: 4.1.1
      react-is: 16.13.1

  property-information@7.1.0: {}

  proxy-addr@2.0.7:
    dependencies:
      forwarded: 0.2.0
      ipaddr.js: 1.9.1

  punycode@2.3.1: {}

  qs@6.14.0:
    dependencies:
      side-channel: 1.1.0

  quansync@0.2.10: {}

  queue-microtask@1.2.3: {}

  quick-format-unescaped@4.0.4: {}

  quick-lru@5.1.1: {}

  range-parser@1.2.1: {}

  raw-body@3.0.0:
    dependencies:
      bytes: 3.1.2
      http-errors: 2.0.0
      iconv-lite: 0.6.3
      unpipe: 1.0.0

  react-dom@18.3.1(react@19.1.0):
    dependencies:
      loose-envify: 1.4.0
      react: 19.1.0
      scheduler: 0.23.2

  react-dom@19.1.0(react@19.1.0):
    dependencies:
      react: 19.1.0
      scheduler: 0.26.0

  react-dropzone@14.3.8(react@19.1.0):
    dependencies:
      attr-accept: 2.2.5
      file-selector: 2.1.2
      prop-types: 15.8.1
      react: 19.1.0

  react-is@16.13.1: {}

  react-is@17.0.2: {}

  react-medium-image-zoom@5.2.14(react-dom@19.1.0(react@19.1.0))(react@19.1.0):
    dependencies:
      react: 19.1.0
      react-dom: 19.1.0(react@19.1.0)

  react-refresh@0.17.0: {}

  react-remove-scroll-bar@2.3.8(@types/react@19.1.8)(react@19.1.0):
    dependencies:
      react: 19.1.0
      react-style-singleton: 2.2.3(@types/react@19.1.8)(react@19.1.0)
      tslib: 2.8.1
    optionalDependencies:
      '@types/react': 19.1.8

  react-remove-scroll@2.7.1(@types/react@19.1.8)(react@19.1.0):
    dependencies:
      react: 19.1.0
      react-remove-scroll-bar: 2.3.8(@types/react@19.1.8)(react@19.1.0)
      react-style-singleton: 2.2.3(@types/react@19.1.8)(react@19.1.0)
      tslib: 2.8.1
      use-callback-ref: 1.3.3(@types/react@19.1.8)(react@19.1.0)
      use-sidecar: 1.1.3(@types/react@19.1.8)(react@19.1.0)
    optionalDependencies:
      '@types/react': 19.1.8

  react-style-singleton@2.2.3(@types/react@19.1.8)(react@19.1.0):
    dependencies:
      get-nonce: 1.0.1
      react: 19.1.0
      tslib: 2.8.1
    optionalDependencies:
      '@types/react': 19.1.8

  react@19.1.0: {}

  read-cache@1.0.0:
    dependencies:
      pify: 2.3.0

  read-pkg-up@8.0.0:
    dependencies:
      find-up: 5.0.0
      read-pkg: 6.0.0
      type-fest: 1.4.0

  read-pkg@6.0.0:
    dependencies:
      '@types/normalize-package-data': 2.4.4
      normalize-package-data: 3.0.3
      parse-json: 5.2.0
      type-fest: 1.4.0

  readable-stream@3.6.2:
    dependencies:
      inherits: 2.0.4
      string_decoder: 1.3.0
      util-deprecate: 1.0.2

  readdirp@3.6.0:
    dependencies:
      picomatch: 2.3.1

  readdirp@4.1.2: {}

  real-require@0.2.0: {}

  recma-build-jsx@1.0.0:
    dependencies:
      '@types/estree': 1.0.8
      estree-util-build-jsx: 3.0.1
      vfile: 6.0.3

  recma-jsx@1.0.0(acorn@8.15.0):
    dependencies:
      acorn-jsx: 5.3.2(acorn@8.15.0)
      estree-util-to-js: 2.0.0
      recma-parse: 1.0.0
      recma-stringify: 1.0.0
      unified: 11.0.5
    transitivePeerDependencies:
      - acorn

  recma-parse@1.0.0:
    dependencies:
      '@types/estree': 1.0.8
      esast-util-from-js: 2.0.1
      unified: 11.0.5
      vfile: 6.0.3

  recma-stringify@1.0.0:
    dependencies:
      '@types/estree': 1.0.8
      estree-util-to-js: 2.0.0
      unified: 11.0.5
      vfile: 6.0.3

  redent@4.0.0:
    dependencies:
      indent-string: 5.0.0
      strip-indent: 4.0.0

  reflect.getprototypeof@1.0.10:
    dependencies:
      call-bind: 1.0.8
      define-properties: 1.2.1
      es-abstract: 1.24.0
      es-errors: 1.3.0
      es-object-atoms: 1.1.1
      get-intrinsic: 1.3.0
      get-proto: 1.0.1
      which-builtin-type: 1.2.1

  regex-recursion@6.0.2:
    dependencies:
      regex-utilities: 2.3.0

  regex-utilities@2.3.0: {}

  regex@6.0.1:
    dependencies:
      regex-utilities: 2.3.0

  regexp.prototype.flags@1.5.4:
    dependencies:
      call-bind: 1.0.8
      define-properties: 1.2.1
      es-errors: 1.3.0
      get-proto: 1.0.1
      gopd: 1.2.0
      set-function-name: 2.0.2

  rehype-recma@1.0.0:
    dependencies:
      '@types/estree': 1.0.8
      '@types/hast': 3.0.4
      hast-util-to-estree: 3.1.3
    transitivePeerDependencies:
      - supports-color

  remark-gfm@4.0.1:
    dependencies:
      '@types/mdast': 4.0.4
      mdast-util-gfm: 3.1.0
      micromark-extension-gfm: 3.0.0
      remark-parse: 11.0.0
      remark-stringify: 11.0.0
      unified: 11.0.5
    transitivePeerDependencies:
      - supports-color

  remark-mdx@3.1.0:
    dependencies:
      mdast-util-mdx: 3.0.0
      micromark-extension-mdxjs: 3.0.0
    transitivePeerDependencies:
      - supports-color

  remark-parse@11.0.0:
    dependencies:
      '@types/mdast': 4.0.4
      mdast-util-from-markdown: 2.0.2
      micromark-util-types: 2.0.2
      unified: 11.0.5
    transitivePeerDependencies:
      - supports-color

  remark-rehype@11.1.2:
    dependencies:
      '@types/hast': 3.0.4
      '@types/mdast': 4.0.4
      mdast-util-to-hast: 13.2.0
      unified: 11.0.5
      vfile: 6.0.3

  remark-stringify@11.0.0:
    dependencies:
      '@types/mdast': 4.0.4
      mdast-util-to-markdown: 2.1.2
      unified: 11.0.5

  remark@15.0.1:
    dependencies:
      '@types/mdast': 4.0.4
      remark-parse: 11.0.0
      remark-stringify: 11.0.0
      unified: 11.0.5
    transitivePeerDependencies:
      - supports-color

  require-from-string@2.0.2: {}

  resolve-from@4.0.0: {}

  resolve-pkg-maps@1.0.0: {}

  resolve@1.22.10:
    dependencies:
      is-core-module: 2.16.1
      path-parse: 1.0.7
      supports-preserve-symlinks-flag: 1.0.0

  resolve@2.0.0-next.5:
    dependencies:
      is-core-module: 2.16.1
      path-parse: 1.0.7
      supports-preserve-symlinks-flag: 1.0.0

  restore-cursor@3.1.0:
    dependencies:
      onetime: 5.1.2
      signal-exit: 3.0.7

  restore-cursor@4.0.0:
    dependencies:
      onetime: 5.1.2
      signal-exit: 3.0.7

  ret@0.5.0: {}

  reusify@1.1.0: {}

  rfdc@1.4.1: {}

  robust-predicates@3.0.2: {}

  rolldown-plugin-dts@0.13.11(rolldown@1.0.0-beta.15)(typescript@5.8.3):
    dependencies:
      '@babel/generator': 7.27.5
      '@babel/parser': 7.27.5
      '@babel/types': 7.27.6
      ast-kit: 2.1.0
      birpc: 2.4.0
      debug: 4.4.1
      dts-resolver: 2.1.1
      get-tsconfig: 4.10.1
      rolldown: 1.0.0-beta.15
    optionalDependencies:
      typescript: 5.8.3
    transitivePeerDependencies:
      - oxc-resolver
      - supports-color

  rolldown@1.0.0-beta.15:
    dependencies:
      '@oxc-project/runtime': 0.72.3
      '@oxc-project/types': 0.72.3
      '@rolldown/pluginutils': 1.0.0-beta.15
      ansis: 4.1.0
    optionalDependencies:
      '@rolldown/binding-darwin-arm64': 1.0.0-beta.15
      '@rolldown/binding-darwin-x64': 1.0.0-beta.15
      '@rolldown/binding-freebsd-x64': 1.0.0-beta.15
      '@rolldown/binding-linux-arm-gnueabihf': 1.0.0-beta.15
      '@rolldown/binding-linux-arm64-gnu': 1.0.0-beta.15
      '@rolldown/binding-linux-arm64-musl': 1.0.0-beta.15
      '@rolldown/binding-linux-x64-gnu': 1.0.0-beta.15
      '@rolldown/binding-linux-x64-musl': 1.0.0-beta.15
      '@rolldown/binding-wasm32-wasi': 1.0.0-beta.15
      '@rolldown/binding-win32-arm64-msvc': 1.0.0-beta.15
      '@rolldown/binding-win32-ia32-msvc': 1.0.0-beta.15
      '@rolldown/binding-win32-x64-msvc': 1.0.0-beta.15

  rollup@4.44.0:
    dependencies:
      '@types/estree': 1.0.8
    optionalDependencies:
      '@rollup/rollup-android-arm-eabi': 4.44.0
      '@rollup/rollup-android-arm64': 4.44.0
      '@rollup/rollup-darwin-arm64': 4.44.0
      '@rollup/rollup-darwin-x64': 4.44.0
      '@rollup/rollup-freebsd-arm64': 4.44.0
      '@rollup/rollup-freebsd-x64': 4.44.0
      '@rollup/rollup-linux-arm-gnueabihf': 4.44.0
      '@rollup/rollup-linux-arm-musleabihf': 4.44.0
      '@rollup/rollup-linux-arm64-gnu': 4.44.0
      '@rollup/rollup-linux-arm64-musl': 4.44.0
      '@rollup/rollup-linux-loongarch64-gnu': 4.44.0
      '@rollup/rollup-linux-powerpc64le-gnu': 4.44.0
      '@rollup/rollup-linux-riscv64-gnu': 4.44.0
      '@rollup/rollup-linux-riscv64-musl': 4.44.0
      '@rollup/rollup-linux-s390x-gnu': 4.44.0
      '@rollup/rollup-linux-x64-gnu': 4.44.0
      '@rollup/rollup-linux-x64-musl': 4.44.0
      '@rollup/rollup-win32-arm64-msvc': 4.44.0
      '@rollup/rollup-win32-ia32-msvc': 4.44.0
      '@rollup/rollup-win32-x64-msvc': 4.44.0
      fsevents: 2.3.3

  roughjs@4.6.6:
    dependencies:
      hachure-fill: 0.5.2
      path-data-parser: 0.1.0
      points-on-curve: 0.2.0
      points-on-path: 0.2.1

  router@2.2.0:
    dependencies:
      debug: 4.4.1
      depd: 2.0.0
      is-promise: 4.0.0
      parseurl: 1.3.3
      path-to-regexp: 8.2.0
    transitivePeerDependencies:
      - supports-color

  run-async@3.0.0: {}

  run-parallel@1.2.0:
    dependencies:
      queue-microtask: 1.2.3

  rw@1.3.3: {}

  rxjs@7.8.2:
    dependencies:
      tslib: 2.8.1

  safe-array-concat@1.1.3:
    dependencies:
      call-bind: 1.0.8
      call-bound: 1.0.4
      get-intrinsic: 1.3.0
      has-symbols: 1.1.0
      isarray: 2.0.5

  safe-buffer@5.2.1: {}

  safe-push-apply@1.0.0:
    dependencies:
      es-errors: 1.3.0
      isarray: 2.0.5

  safe-regex-test@1.1.0:
    dependencies:
      call-bound: 1.0.4
      es-errors: 1.3.0
      is-regex: 1.2.1

  safe-regex2@5.0.0:
    dependencies:
      ret: 0.5.0

  safe-stable-stringify@2.5.0: {}

  safer-buffer@2.1.2: {}

  scheduler@0.23.2:
    dependencies:
      loose-envify: 1.4.0

  scheduler@0.26.0: {}

  scroll-into-view-if-needed@3.1.0:
    dependencies:
      compute-scroll-into-view: 3.1.1

  secure-json-parse@4.0.0: {}

  semver@6.3.1: {}

  semver@7.7.2: {}

  send@1.2.0:
    dependencies:
      debug: 4.4.1
      encodeurl: 2.0.0
      escape-html: 1.0.3
      etag: 1.8.1
      fresh: 2.0.0
      http-errors: 2.0.0
      mime-types: 3.0.1
      ms: 2.1.3
      on-finished: 2.4.1
      range-parser: 1.2.1
      statuses: 2.0.1
    transitivePeerDependencies:
      - supports-color

  serve-static@2.2.0:
    dependencies:
      encodeurl: 2.0.0
      escape-html: 1.0.3
      parseurl: 1.3.3
      send: 1.2.0
    transitivePeerDependencies:
      - supports-color

  set-cookie-parser@2.7.1: {}

  set-function-length@1.2.2:
    dependencies:
      define-data-property: 1.1.4
      es-errors: 1.3.0
      function-bind: 1.1.2
      get-intrinsic: 1.3.0
      gopd: 1.2.0
      has-property-descriptors: 1.0.2

  set-function-name@2.0.2:
    dependencies:
      define-data-property: 1.1.4
      es-errors: 1.3.0
      functions-have-names: 1.2.3
      has-property-descriptors: 1.0.2

  set-proto@1.0.0:
    dependencies:
      dunder-proto: 1.0.1
      es-errors: 1.3.0
      es-object-atoms: 1.1.1

  setprototypeof@1.2.0: {}

  sharp@0.34.2:
    dependencies:
      color: 4.2.3
      detect-libc: 2.0.4
      semver: 7.7.2
    optionalDependencies:
      '@img/sharp-darwin-arm64': 0.34.2
      '@img/sharp-darwin-x64': 0.34.2
      '@img/sharp-libvips-darwin-arm64': 1.1.0
      '@img/sharp-libvips-darwin-x64': 1.1.0
      '@img/sharp-libvips-linux-arm': 1.1.0
      '@img/sharp-libvips-linux-arm64': 1.1.0
      '@img/sharp-libvips-linux-ppc64': 1.1.0
      '@img/sharp-libvips-linux-s390x': 1.1.0
      '@img/sharp-libvips-linux-x64': 1.1.0
      '@img/sharp-libvips-linuxmusl-arm64': 1.1.0
      '@img/sharp-libvips-linuxmusl-x64': 1.1.0
      '@img/sharp-linux-arm': 0.34.2
      '@img/sharp-linux-arm64': 0.34.2
      '@img/sharp-linux-s390x': 0.34.2
      '@img/sharp-linux-x64': 0.34.2
      '@img/sharp-linuxmusl-arm64': 0.34.2
      '@img/sharp-linuxmusl-x64': 0.34.2
      '@img/sharp-wasm32': 0.34.2
      '@img/sharp-win32-arm64': 0.34.2
      '@img/sharp-win32-ia32': 0.34.2
      '@img/sharp-win32-x64': 0.34.2
    optional: true

  shebang-command@2.0.0:
    dependencies:
      shebang-regex: 3.0.0

  shebang-regex@3.0.0: {}

  shiki@3.6.0:
    dependencies:
      '@shikijs/core': 3.6.0
      '@shikijs/engine-javascript': 3.6.0
      '@shikijs/engine-oniguruma': 3.6.0
      '@shikijs/langs': 3.6.0
      '@shikijs/themes': 3.6.0
      '@shikijs/types': 3.6.0
      '@shikijs/vscode-textmate': 10.0.2
      '@types/hast': 3.0.4

  shiki@3.7.0:
    dependencies:
      '@shikijs/core': 3.7.0
      '@shikijs/engine-javascript': 3.7.0
      '@shikijs/engine-oniguruma': 3.7.0
      '@shikijs/langs': 3.7.0
      '@shikijs/themes': 3.7.0
      '@shikijs/types': 3.7.0
      '@shikijs/vscode-textmate': 10.0.2
      '@types/hast': 3.0.4

  side-channel-list@1.0.0:
    dependencies:
      es-errors: 1.3.0
      object-inspect: 1.13.4

  side-channel-map@1.0.1:
    dependencies:
      call-bound: 1.0.4
      es-errors: 1.3.0
      get-intrinsic: 1.3.0
      object-inspect: 1.13.4

  side-channel-weakmap@1.0.2:
    dependencies:
      call-bound: 1.0.4
      es-errors: 1.3.0
      get-intrinsic: 1.3.0
      object-inspect: 1.13.4
      side-channel-map: 1.0.1

  side-channel@1.1.0:
    dependencies:
      es-errors: 1.3.0
      object-inspect: 1.13.4
      side-channel-list: 1.0.0
      side-channel-map: 1.0.1
      side-channel-weakmap: 1.0.2

  siginfo@2.0.0: {}

  signal-exit@3.0.7: {}

  signal-exit@4.1.0: {}

  simple-swizzle@0.2.2:
    dependencies:
      is-arrayish: 0.3.2
    optional: true

  slash@3.0.0: {}

  sonic-boom@4.2.0:
    dependencies:
      atomic-sleep: 1.0.0

  source-map-js@1.2.1: {}

  source-map-support@0.5.21:
    dependencies:
      buffer-from: 1.1.2
      source-map: 0.6.1
    optional: true

  source-map@0.6.1: {}

  source-map@0.7.4: {}

  space-separated-tokens@2.0.2: {}

  spdx-correct@3.2.0:
    dependencies:
      spdx-expression-parse: 3.0.1
      spdx-license-ids: 3.0.21

  spdx-exceptions@2.5.0: {}

  spdx-expression-parse@3.0.1:
    dependencies:
      spdx-exceptions: 2.5.0
      spdx-license-ids: 3.0.21

  spdx-license-ids@3.0.21: {}

  split2@4.2.0: {}

  stable-hash@0.0.5: {}

  stackback@0.0.2: {}

  statuses@2.0.1: {}

  std-env@3.9.0: {}

  stdin-discarder@0.1.0:
    dependencies:
      bl: 5.1.0

  stop-iteration-iterator@1.1.0:
    dependencies:
      es-errors: 1.3.0
      internal-slot: 1.1.0

  streamsearch@1.1.0: {}

  string-width@4.2.3:
    dependencies:
      emoji-regex: 8.0.0
      is-fullwidth-code-point: 3.0.0
      strip-ansi: 6.0.1

  string-width@5.1.2:
    dependencies:
      eastasianwidth: 0.2.0
      emoji-regex: 9.2.2
      strip-ansi: 7.1.0

  string-width@6.1.0:
    dependencies:
      eastasianwidth: 0.2.0
      emoji-regex: 10.4.0
      strip-ansi: 7.1.0

  string.prototype.includes@2.0.1:
    dependencies:
      call-bind: 1.0.8
      define-properties: 1.2.1
      es-abstract: 1.24.0

  string.prototype.matchall@4.0.12:
    dependencies:
      call-bind: 1.0.8
      call-bound: 1.0.4
      define-properties: 1.2.1
      es-abstract: 1.24.0
      es-errors: 1.3.0
      es-object-atoms: 1.1.1
      get-intrinsic: 1.3.0
      gopd: 1.2.0
      has-symbols: 1.1.0
      internal-slot: 1.1.0
      regexp.prototype.flags: 1.5.4
      set-function-name: 2.0.2
      side-channel: 1.1.0

  string.prototype.repeat@1.0.0:
    dependencies:
      define-properties: 1.2.1
      es-abstract: 1.24.0

  string.prototype.trim@1.2.10:
    dependencies:
      call-bind: 1.0.8
      call-bound: 1.0.4
      define-data-property: 1.1.4
      define-properties: 1.2.1
      es-abstract: 1.24.0
      es-object-atoms: 1.1.1
      has-property-descriptors: 1.0.2

  string.prototype.trimend@1.0.9:
    dependencies:
      call-bind: 1.0.8
      call-bound: 1.0.4
      define-properties: 1.2.1
      es-object-atoms: 1.1.1

  string.prototype.trimstart@1.0.8:
    dependencies:
      call-bind: 1.0.8
      define-properties: 1.2.1
      es-object-atoms: 1.1.1

  string_decoder@1.3.0:
    dependencies:
      safe-buffer: 5.2.1

  stringify-entities@4.0.4:
    dependencies:
      character-entities-html4: 2.1.0
      character-entities-legacy: 3.0.0

  strip-ansi@6.0.1:
    dependencies:
      ansi-regex: 5.0.1

  strip-ansi@7.1.0:
    dependencies:
      ansi-regex: 6.1.0

  strip-bom@3.0.0: {}

  strip-final-newline@2.0.0: {}

  strip-final-newline@4.0.0: {}

  strip-indent@4.0.0:
    dependencies:
      min-indent: 1.0.1

  strip-json-comments@3.1.1: {}

  strip-literal@3.0.0:
    dependencies:
      js-tokens: 9.0.1

  strnum@1.1.2: {}

  style-to-js@1.1.17:
    dependencies:
      style-to-object: 1.0.9

  style-to-object@1.0.9:
    dependencies:
      inline-style-parser: 0.2.4

  styled-jsx@5.1.6(@babel/core@7.27.4)(react@19.1.0):
    dependencies:
      client-only: 0.0.1
      react: 19.1.0
    optionalDependencies:
      '@babel/core': 7.27.4

  stylis@4.3.6: {}

  sucrase@3.35.0:
    dependencies:
      '@jridgewell/gen-mapping': 0.3.8
      commander: 4.1.1
      glob: 10.4.5
      lines-and-columns: 1.2.4
      mz: 2.7.0
      pirates: 4.0.7
      ts-interface-checker: 0.1.13

  supports-color@7.2.0:
    dependencies:
      has-flag: 4.0.0

  supports-preserve-symlinks-flag@1.0.0: {}

  synckit@0.11.8:
    dependencies:
      '@pkgr/core': 0.2.7

  tailwind-merge@3.3.1: {}

  tailwindcss@3.4.17:
    dependencies:
      '@alloc/quick-lru': 5.2.0
      arg: 5.0.2
      chokidar: 3.6.0
      didyoumean: 1.2.2
      dlv: 1.1.3
      fast-glob: 3.3.3
      glob-parent: 6.0.2
      is-glob: 4.0.3
      jiti: 1.21.7
      lilconfig: 3.1.3
      micromatch: 4.0.8
      normalize-path: 3.0.0
      object-hash: 3.0.0
      picocolors: 1.1.1
      postcss: 8.5.6
      postcss-import: 15.1.0(postcss@8.5.6)
      postcss-js: 4.0.1(postcss@8.5.6)
      postcss-load-config: 4.0.2(postcss@8.5.6)
      postcss-nested: 6.2.0(postcss@8.5.6)
      postcss-selector-parser: 6.1.2
      resolve: 1.22.10
      sucrase: 3.35.0
    transitivePeerDependencies:
      - ts-node

  tailwindcss@4.1.10: {}

  tapable@2.2.2: {}

  tar@7.4.3:
    dependencies:
      '@isaacs/fs-minipass': 4.0.1
      chownr: 3.0.0
      minipass: 7.1.2
      minizlib: 3.0.2
      mkdirp: 3.0.1
      yallist: 5.0.0

  terser@5.43.1:
    dependencies:
      '@jridgewell/source-map': 0.3.9
      acorn: 8.15.0
      commander: 2.20.3
      source-map-support: 0.5.21
    optional: true

  test-exclude@7.0.1:
    dependencies:
      '@istanbuljs/schema': 0.1.3
      glob: 10.4.5
      minimatch: 9.0.5

  thenify-all@1.6.0:
    dependencies:
      thenify: 3.3.1

  thenify@3.3.1:
    dependencies:
      any-promise: 1.3.0

  thread-stream@3.1.0:
    dependencies:
      real-require: 0.2.0

  tinybench@2.9.0: {}

  tinyexec@0.3.2: {}

  tinyexec@1.0.1: {}

  tinyglobby@0.2.14:
    dependencies:
      fdir: 6.4.6(picomatch@4.0.2)
      picomatch: 4.0.2

  tinypool@1.1.1: {}

  tinyrainbow@2.0.0: {}

  tinyspy@4.0.3: {}

  tmp@0.0.33:
    dependencies:
      os-tmpdir: 1.0.2

  to-regex-range@5.0.1:
    dependencies:
      is-number: 7.0.0

  toad-cache@3.7.0: {}

  toidentifier@1.0.1: {}

  trim-lines@3.0.1: {}

  trim-newlines@4.1.1: {}

  trough@2.2.0: {}

  ts-api-utils@1.4.3(typescript@5.8.3):
    dependencies:
      typescript: 5.8.3

  ts-api-utils@2.1.0(typescript@5.8.3):
    dependencies:
      typescript: 5.8.3

  ts-dedent@2.2.0: {}

  ts-interface-checker@0.1.13: {}

  tsconfig-paths@3.15.0:
    dependencies:
      '@types/json5': 0.0.29
      json5: 1.0.2
      minimist: 1.2.8
      strip-bom: 3.0.0

  tsdown@0.12.8(typescript@5.8.3):
    dependencies:
      ansis: 4.1.0
      cac: 6.7.14
      chokidar: 4.0.3
      debug: 4.4.1
      diff: 8.0.2
      empathic: 1.1.0
      hookable: 5.5.3
      rolldown: 1.0.0-beta.15
      rolldown-plugin-dts: 0.13.11(rolldown@1.0.0-beta.15)(typescript@5.8.3)
      semver: 7.7.2
      tinyexec: 1.0.1
      tinyglobby: 0.2.14
      unconfig: 7.3.2
    optionalDependencies:
      typescript: 5.8.3
    transitivePeerDependencies:
      - '@typescript/native-preview'
      - oxc-resolver
      - supports-color
      - vue-tsc

  tslib@2.8.1: {}

  tsx@4.20.3:
    dependencies:
      esbuild: 0.25.5
      get-tsconfig: 4.10.1
    optionalDependencies:
      fsevents: 2.3.3

  turbo-darwin-64@2.5.4:
    optional: true

  turbo-darwin-arm64@2.5.4:
    optional: true

  turbo-linux-64@2.5.4:
    optional: true

  turbo-linux-arm64@2.5.4:
    optional: true

  turbo-windows-64@2.5.4:
    optional: true

  turbo-windows-arm64@2.5.4:
    optional: true

  turbo@2.5.4:
    optionalDependencies:
      turbo-darwin-64: 2.5.4
      turbo-darwin-arm64: 2.5.4
      turbo-linux-64: 2.5.4
      turbo-linux-arm64: 2.5.4
      turbo-windows-64: 2.5.4
      turbo-windows-arm64: 2.5.4

  type-check@0.4.0:
    dependencies:
      prelude-ls: 1.2.1

  type-fest@0.21.3: {}

  type-fest@1.4.0: {}

  type-is@2.0.1:
    dependencies:
      content-type: 1.0.5
      media-typer: 1.1.0
      mime-types: 3.0.1

  typed-array-buffer@1.0.3:
    dependencies:
      call-bound: 1.0.4
      es-errors: 1.3.0
      is-typed-array: 1.1.15

  typed-array-byte-length@1.0.3:
    dependencies:
      call-bind: 1.0.8
      for-each: 0.3.5
      gopd: 1.2.0
      has-proto: 1.2.0
      is-typed-array: 1.1.15

  typed-array-byte-offset@1.0.4:
    dependencies:
      available-typed-arrays: 1.0.7
      call-bind: 1.0.8
      for-each: 0.3.5
      gopd: 1.2.0
      has-proto: 1.2.0
      is-typed-array: 1.1.15
      reflect.getprototypeof: 1.0.10

  typed-array-length@1.0.7:
    dependencies:
      call-bind: 1.0.8
      for-each: 0.3.5
      gopd: 1.2.0
      is-typed-array: 1.1.15
      possible-typed-array-names: 1.1.0
      reflect.getprototypeof: 1.0.10

  typescript@5.8.3: {}

  ufo@1.6.1: {}

  uglify-js@3.19.3:
    optional: true

  unbox-primitive@1.1.0:
    dependencies:
      call-bound: 1.0.4
      has-bigints: 1.1.0
      has-symbols: 1.1.0
      which-boxed-primitive: 1.1.1

  unconfig@7.3.2:
    dependencies:
      '@quansync/fs': 0.1.3
      defu: 6.1.4
      jiti: 2.4.2
      quansync: 0.2.10

  undici-types@5.26.5: {}

  undici-types@6.21.0: {}

  undici-types@7.8.0: {}

  unicorn-magic@0.3.0: {}

  unified@11.0.5:
    dependencies:
      '@types/unist': 3.0.3
      bail: 2.0.2
      devlop: 1.1.0
      extend: 3.0.2
      is-plain-obj: 4.1.0
      trough: 2.2.0
      vfile: 6.0.3

  unist-util-is@6.0.0:
    dependencies:
      '@types/unist': 3.0.3

  unist-util-position-from-estree@2.0.0:
    dependencies:
      '@types/unist': 3.0.3

  unist-util-position@5.0.0:
    dependencies:
      '@types/unist': 3.0.3

  unist-util-stringify-position@4.0.0:
    dependencies:
      '@types/unist': 3.0.3

  unist-util-visit-parents@6.0.1:
    dependencies:
      '@types/unist': 3.0.3
      unist-util-is: 6.0.0

  unist-util-visit@5.0.0:
    dependencies:
      '@types/unist': 3.0.3
      unist-util-is: 6.0.0
      unist-util-visit-parents: 6.0.1

  universalify@2.0.1: {}

  unpipe@1.0.0: {}

  unrs-resolver@1.9.0:
    dependencies:
      napi-postinstall: 0.2.4
    optionalDependencies:
      '@unrs/resolver-binding-android-arm-eabi': 1.9.0
      '@unrs/resolver-binding-android-arm64': 1.9.0
      '@unrs/resolver-binding-darwin-arm64': 1.9.0
      '@unrs/resolver-binding-darwin-x64': 1.9.0
      '@unrs/resolver-binding-freebsd-x64': 1.9.0
      '@unrs/resolver-binding-linux-arm-gnueabihf': 1.9.0
      '@unrs/resolver-binding-linux-arm-musleabihf': 1.9.0
      '@unrs/resolver-binding-linux-arm64-gnu': 1.9.0
      '@unrs/resolver-binding-linux-arm64-musl': 1.9.0
      '@unrs/resolver-binding-linux-ppc64-gnu': 1.9.0
      '@unrs/resolver-binding-linux-riscv64-gnu': 1.9.0
      '@unrs/resolver-binding-linux-riscv64-musl': 1.9.0
      '@unrs/resolver-binding-linux-s390x-gnu': 1.9.0
      '@unrs/resolver-binding-linux-x64-gnu': 1.9.0
      '@unrs/resolver-binding-linux-x64-musl': 1.9.0
      '@unrs/resolver-binding-wasm32-wasi': 1.9.0
      '@unrs/resolver-binding-win32-arm64-msvc': 1.9.0
      '@unrs/resolver-binding-win32-ia32-msvc': 1.9.0
      '@unrs/resolver-binding-win32-x64-msvc': 1.9.0

  update-browserslist-db@1.1.3(browserslist@4.25.0):
    dependencies:
      browserslist: 4.25.0
      escalade: 3.2.0
      picocolors: 1.1.1

  uri-js@4.4.1:
    dependencies:
      punycode: 2.3.1

  use-callback-ref@1.3.3(@types/react@19.1.8)(react@19.1.0):
    dependencies:
      react: 19.1.0
      tslib: 2.8.1
    optionalDependencies:
      '@types/react': 19.1.8

  use-sidecar@1.1.3(@types/react@19.1.8)(react@19.1.0):
    dependencies:
      detect-node-es: 1.1.0
      react: 19.1.0
      tslib: 2.8.1
    optionalDependencies:
      '@types/react': 19.1.8

  util-deprecate@1.0.2: {}

  uuid@11.1.0: {}

  uuid@9.0.1: {}

  validate-npm-package-license@3.0.4:
    dependencies:
      spdx-correct: 3.2.0
      spdx-expression-parse: 3.0.1

  vary@1.1.2: {}

  vfile-message@4.0.2:
    dependencies:
      '@types/unist': 3.0.3
      unist-util-stringify-position: 4.0.0

  vfile@6.0.3:
    dependencies:
      '@types/unist': 3.0.3
      vfile-message: 4.0.2

  vite-node@3.2.4(@types/node@18.19.112)(jiti@2.4.2)(lightningcss@1.30.1)(terser@5.43.1)(tsx@4.20.3)(yaml@2.8.0):
    dependencies:
      cac: 6.7.14
      debug: 4.4.1
      es-module-lexer: 1.7.0
      pathe: 2.0.3
      vite: 6.3.5(@types/node@18.19.112)(jiti@2.4.2)(lightningcss@1.30.1)(terser@5.43.1)(tsx@4.20.3)(yaml@2.8.0)
    transitivePeerDependencies:
      - '@types/node'
      - jiti
      - less
      - lightningcss
      - sass
      - sass-embedded
      - stylus
      - sugarss
      - supports-color
      - terser
      - tsx
      - yaml

  vite-node@3.2.4(@types/node@24.0.3)(jiti@2.4.2)(lightningcss@1.30.1)(terser@5.43.1)(tsx@4.20.3)(yaml@2.8.0):
    dependencies:
      cac: 6.7.14
      debug: 4.4.1
      es-module-lexer: 1.7.0
      pathe: 2.0.3
      vite: 6.3.5(@types/node@24.0.3)(jiti@2.4.2)(lightningcss@1.30.1)(terser@5.43.1)(tsx@4.20.3)(yaml@2.8.0)
    transitivePeerDependencies:
      - '@types/node'
      - jiti
      - less
      - lightningcss
      - sass
      - sass-embedded
      - stylus
      - sugarss
      - supports-color
      - terser
      - tsx
      - yaml

  vite@6.3.5(@types/node@18.19.112)(jiti@2.4.2)(lightningcss@1.30.1)(terser@5.43.1)(tsx@4.20.3)(yaml@2.8.0):
    dependencies:
      esbuild: 0.25.5
      fdir: 6.4.6(picomatch@4.0.2)
      picomatch: 4.0.2
      postcss: 8.5.6
      rollup: 4.44.0
      tinyglobby: 0.2.14
    optionalDependencies:
      '@types/node': 18.19.112
      fsevents: 2.3.3
      jiti: 2.4.2
      lightningcss: 1.30.1
      terser: 5.43.1
      tsx: 4.20.3
      yaml: 2.8.0

  vite@6.3.5(@types/node@24.0.1)(jiti@2.4.2)(lightningcss@1.30.1)(terser@5.43.1)(tsx@4.20.3)(yaml@2.8.0):
    dependencies:
      esbuild: 0.25.5
      fdir: 6.4.6(picomatch@4.0.2)
      picomatch: 4.0.2
      postcss: 8.5.6
      rollup: 4.44.0
      tinyglobby: 0.2.14
    optionalDependencies:
      '@types/node': 24.0.1
      fsevents: 2.3.3
      jiti: 2.4.2
      lightningcss: 1.30.1
      terser: 5.43.1
      tsx: 4.20.3
      yaml: 2.8.0
    optional: true

  vite@6.3.5(@types/node@24.0.3)(jiti@2.4.2)(lightningcss@1.30.1)(terser@5.43.1)(tsx@4.20.3)(yaml@2.8.0):
    dependencies:
      esbuild: 0.25.5
      fdir: 6.4.6(picomatch@4.0.2)
      picomatch: 4.0.2
      postcss: 8.5.6
      rollup: 4.44.0
      tinyglobby: 0.2.14
    optionalDependencies:
      '@types/node': 24.0.3
      fsevents: 2.3.3
      jiti: 2.4.2
      lightningcss: 1.30.1
      terser: 5.43.1
      tsx: 4.20.3
      yaml: 2.8.0

  vitest@3.2.4(@types/debug@4.1.12)(@types/node@18.19.112)(happy-dom@18.0.1)(jiti@2.4.2)(lightningcss@1.30.1)(terser@5.43.1)(tsx@4.20.3)(yaml@2.8.0):
    dependencies:
      '@types/chai': 5.2.2
      '@vitest/expect': 3.2.4
      '@vitest/mocker': 3.2.4(vite@6.3.5(@types/node@18.19.112)(jiti@2.4.2)(lightningcss@1.30.1)(terser@5.43.1)(tsx@4.20.3)(yaml@2.8.0))
      '@vitest/pretty-format': 3.2.4
      '@vitest/runner': 3.2.4
      '@vitest/snapshot': 3.2.4
      '@vitest/spy': 3.2.4
      '@vitest/utils': 3.2.4
      chai: 5.2.0
      debug: 4.4.1
      expect-type: 1.2.1
      magic-string: 0.30.17
      pathe: 2.0.3
      picomatch: 4.0.2
      std-env: 3.9.0
      tinybench: 2.9.0
      tinyexec: 0.3.2
      tinyglobby: 0.2.14
      tinypool: 1.1.1
      tinyrainbow: 2.0.0
      vite: 6.3.5(@types/node@18.19.112)(jiti@2.4.2)(lightningcss@1.30.1)(terser@5.43.1)(tsx@4.20.3)(yaml@2.8.0)
      vite-node: 3.2.4(@types/node@18.19.112)(jiti@2.4.2)(lightningcss@1.30.1)(terser@5.43.1)(tsx@4.20.3)(yaml@2.8.0)
      why-is-node-running: 2.3.0
    optionalDependencies:
      '@types/debug': 4.1.12
      '@types/node': 18.19.112
      happy-dom: 18.0.1
    transitivePeerDependencies:
      - jiti
      - less
      - lightningcss
      - msw
      - sass
      - sass-embedded
      - stylus
      - sugarss
      - supports-color
      - terser
      - tsx
      - yaml

  vitest@3.2.4(@types/debug@4.1.12)(@types/node@24.0.3)(happy-dom@18.0.1)(jiti@2.4.2)(lightningcss@1.30.1)(terser@5.43.1)(tsx@4.20.3)(yaml@2.8.0):
    dependencies:
      '@types/chai': 5.2.2
      '@vitest/expect': 3.2.4
      '@vitest/mocker': 3.2.4(vite@6.3.5(@types/node@24.0.3)(jiti@2.4.2)(lightningcss@1.30.1)(terser@5.43.1)(tsx@4.20.3)(yaml@2.8.0))
      '@vitest/pretty-format': 3.2.4
      '@vitest/runner': 3.2.4
      '@vitest/snapshot': 3.2.4
      '@vitest/spy': 3.2.4
      '@vitest/utils': 3.2.4
      chai: 5.2.0
      debug: 4.4.1
      expect-type: 1.2.1
      magic-string: 0.30.17
      pathe: 2.0.3
      picomatch: 4.0.2
      std-env: 3.9.0
      tinybench: 2.9.0
      tinyexec: 0.3.2
      tinyglobby: 0.2.14
      tinypool: 1.1.1
      tinyrainbow: 2.0.0
      vite: 6.3.5(@types/node@24.0.3)(jiti@2.4.2)(lightningcss@1.30.1)(terser@5.43.1)(tsx@4.20.3)(yaml@2.8.0)
      vite-node: 3.2.4(@types/node@24.0.3)(jiti@2.4.2)(lightningcss@1.30.1)(terser@5.43.1)(tsx@4.20.3)(yaml@2.8.0)
      why-is-node-running: 2.3.0
    optionalDependencies:
      '@types/debug': 4.1.12
      '@types/node': 24.0.3
      happy-dom: 18.0.1
    transitivePeerDependencies:
      - jiti
      - less
      - lightningcss
      - msw
      - sass
      - sass-embedded
      - stylus
      - sugarss
      - supports-color
      - terser
      - tsx
      - yaml

  vscode-jsonrpc@8.2.0: {}

  vscode-languageserver-protocol@3.17.5:
    dependencies:
      vscode-jsonrpc: 8.2.0
      vscode-languageserver-types: 3.17.5

  vscode-languageserver-textdocument@1.0.12: {}

  vscode-languageserver-types@3.17.5: {}

  vscode-languageserver@9.0.1:
    dependencies:
      vscode-languageserver-protocol: 3.17.5

  vscode-uri@3.0.8: {}

  wcwidth@1.0.1:
    dependencies:
      defaults: 1.0.4

  web-vitals@4.2.4: {}

  whatwg-mimetype@3.0.0: {}

  which-boxed-primitive@1.1.1:
    dependencies:
      is-bigint: 1.1.0
      is-boolean-object: 1.2.2
      is-number-object: 1.1.1
      is-string: 1.1.1
      is-symbol: 1.1.1

  which-builtin-type@1.2.1:
    dependencies:
      call-bound: 1.0.4
      function.prototype.name: 1.1.8
      has-tostringtag: 1.0.2
      is-async-function: 2.1.1
      is-date-object: 1.1.0
      is-finalizationregistry: 1.1.1
      is-generator-function: 1.1.0
      is-regex: 1.2.1
      is-weakref: 1.1.1
      isarray: 2.0.5
      which-boxed-primitive: 1.1.1
      which-collection: 1.0.2
      which-typed-array: 1.1.19

  which-collection@1.0.2:
    dependencies:
      is-map: 2.0.3
      is-set: 2.0.3
      is-weakmap: 2.0.2
      is-weakset: 2.0.4

  which-typed-array@1.1.19:
    dependencies:
      available-typed-arrays: 1.0.7
      call-bind: 1.0.8
      call-bound: 1.0.4
      for-each: 0.3.5
      get-proto: 1.0.1
      gopd: 1.2.0
      has-tostringtag: 1.0.2

  which@2.0.2:
    dependencies:
      isexe: 2.0.0

  why-is-node-running@2.3.0:
    dependencies:
      siginfo: 2.0.0
      stackback: 0.0.2

  word-wrap@1.2.5: {}

  wordwrap@1.0.0: {}

  wrap-ansi@6.2.0:
    dependencies:
      ansi-styles: 4.3.0
      string-width: 4.2.3
      strip-ansi: 6.0.1

  wrap-ansi@7.0.0:
    dependencies:
      ansi-styles: 4.3.0
      string-width: 4.2.3
      strip-ansi: 6.0.1

  wrap-ansi@8.1.0:
    dependencies:
      ansi-styles: 6.2.1
      string-width: 5.1.2
      strip-ansi: 7.1.0

  wrappy@1.0.2: {}

  yallist@3.1.1: {}

  yallist@4.0.0: {}

  yallist@5.0.0: {}

  yaml@2.8.0: {}

  yargs-parser@20.2.9: {}

  yocto-queue@0.1.0: {}

  yoctocolors-cjs@2.1.2: {}

  yoctocolors@2.1.1: {}

  zod@3.25.67: {}

  zwitch@2.0.4: {}<|MERGE_RESOLUTION|>--- conflicted
+++ resolved
@@ -5205,17 +5205,10 @@
     resolution: {integrity: sha512-Qb1gy5OrP5+zDf2Bvnzdl3jsTf1qXVMazbvCoKhtKqVs4/YK4ozX4gKQJJVyNe+cajNPn0KoC0MC3FUmaHWEmQ==}
     engines: {node: ^10.13.0 || ^12.13.0 || ^14.15.0 || >=15.0.0}
 
-<<<<<<< HEAD
-  process-warning@4.0.1:
-    resolution: {integrity: sha512-3c2LzQ3rY9d0hc1emcsHhfT9Jwz0cChib/QN89oME2R451w5fy3f0afAhERFZAwrbDU43wk12d0ORBpDVME50Q==}
-=======
   pretty-ms@9.2.0:
     resolution: {integrity: sha512-4yf0QO/sllf/1zbZWYnvWw3NxCQwLXKzIj0G849LSufP15BXKM0rbD2Z3wVnkMfjdn/CB0Dpp444gYAACdsplg==}
     engines: {node: '>=18'}
 
-  process-warning@3.0.0:
-    resolution: {integrity: sha512-mqn0kFRl0EoqhnL0GQ0veqFHyIN1yig9RHh/InzORTUiZHFRAur+aMtRkELNwGs9aNwKS6tg/An4NYBPGwvtzQ==}
->>>>>>> e010ceb6
 
   process-warning@5.0.0:
     resolution: {integrity: sha512-a39t9ApHNx2L4+HBnQKqxxHNs1r7KF+Intd8Q/g1bUh6q0WIp9voPXJ/x0j+ZL45KF1pJd9+q2jLIRMfvEshkA==}
@@ -12262,15 +12255,12 @@
       ansi-styles: 5.2.0
       react-is: 17.0.2
 
-<<<<<<< HEAD
+
   process-warning@4.0.1: {}
-=======
+
   pretty-ms@9.2.0:
     dependencies:
       parse-ms: 4.0.0
-
-  process-warning@3.0.0: {}
->>>>>>> e010ceb6
 
   process-warning@5.0.0: {}
 
