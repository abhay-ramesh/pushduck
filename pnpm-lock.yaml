--- conflicted
+++ resolved
@@ -1031,13 +1031,8 @@
     resolution: {integrity: sha512-ZXRY4jNvVgSVQ8DL3LTcakaAtXwTVUxE81hslsyD2AtoXW/wVob10HkOJ1X/pAlcI7D+2YoZKg5do8G/w6RYgA==}
     engines: {node: '>=8'}
 
-<<<<<<< HEAD
-  '@jridgewell/gen-mapping@0.3.10':
-    resolution: {integrity: sha512-HM2F4B9N4cA0RH2KQiIZOHAZqtP4xGS4IZ+SFe1SIbO4dyjf9MTY2Bo3vHYnm0hglWfXqBrzUBSa+cJfl3Xvrg==}
-=======
   '@jridgewell/gen-mapping@0.3.11':
     resolution: {integrity: sha512-C512c1ytBTio4MrpWKlJpyFHT6+qfFL8SZ58zBzJ1OOzUEjHeF1BtjY2fH7n4x/g2OV/KiiMLAivOp1DXmiMMw==}
->>>>>>> dfec29e5
 
   '@jridgewell/gen-mapping@0.3.8':
     resolution: {integrity: sha512-imAbBGkb+ebQyxKgzv5Hu2nmROxoDOXHh80evxdoXNOrvAnVx7zimzc1Oo5h9RlfV4vPXaE2iM5pOFbvOCClWA==}
@@ -1051,35 +1046,20 @@
     resolution: {integrity: sha512-R8gLRTZeyp03ymzP/6Lil/28tGeGEzhx1q2k703KGWRAI1VdvPIXdG70VJc2pAMw3NA6JKL5hhFu1sJX0Mnn/A==}
     engines: {node: '>=6.0.0'}
 
-<<<<<<< HEAD
-  '@jridgewell/source-map@0.3.8':
-    resolution: {integrity: sha512-3EDAPd0B8X1gsQQgGHU8vyxSp2MB414z3roN67fY7nI0GV3GDthHfaWcbCfrC95tpAzA5xUvAuoO9Dxx/ywwRQ==}
-=======
   '@jridgewell/source-map@0.3.9':
     resolution: {integrity: sha512-amBU75CKOOkcQLfyM6J+DnWwz41yTsWI7o8MQ003LwUIWb4NYX/evAblTx1oBBYJySqL/zHPxHXDw5ewpQaUFw==}
->>>>>>> dfec29e5
 
   '@jridgewell/sourcemap-codec@1.5.0':
     resolution: {integrity: sha512-gv3ZRaISU3fjPAgNsriBRqGWQL6quFx04YMPW/zD8XMLsU32mhCCbfbO6KZFLjvYpCZ8zyDEgqsgf+PwPaM7GQ==}
 
-<<<<<<< HEAD
-  '@jridgewell/sourcemap-codec@1.5.2':
-    resolution: {integrity: sha512-gKYheCylLIedI+CSZoDtGkFV9YEBxRRVcfCH7OfAqh4TyUyRjEE6WVE/aXDXX0p8BIe/QgLcaAoI0220KRRFgg==}
-=======
   '@jridgewell/sourcemap-codec@1.5.3':
     resolution: {integrity: sha512-AiR5uKpFxP3PjO4R19kQGIMwxyRyPuXmKEEy301V1C0+1rVjS94EZQXf1QKZYN8Q0YM+estSPhmx5JwNftv6nw==}
->>>>>>> dfec29e5
 
   '@jridgewell/trace-mapping@0.3.25':
     resolution: {integrity: sha512-vNk6aEwybGtawWmy/PzwnGDOjCkLWSD2wqvjGGAgOAwCGWySYXfYoxt00IJkTF+8Lb57DwOb3Aa0o9CApepiYQ==}
 
-<<<<<<< HEAD
-  '@jridgewell/trace-mapping@0.3.27':
-    resolution: {integrity: sha512-VO95AxtSFMelbg3ouljAYnfvTEwSWVt/2YLf+U5Ejd8iT5mXE2Sa/1LGyvySMne2CGsepGLI7KpF3EzE3Aq9Mg==}
-=======
   '@jridgewell/trace-mapping@0.3.28':
     resolution: {integrity: sha512-KNNHHwW3EIp4EDYOvYFGyIFfx36R2dNJYH4knnZlF8T5jdbD5Wx8xmSaQ2gP9URkJ04LGEtlcCtwArKcmFcwKw==}
->>>>>>> dfec29e5
 
   '@mdx-js/mdx@3.1.0':
     resolution: {integrity: sha512-/QxEhPAvGwbQmy1Px8F899L5Uc2KZ6JtXwlCgJmjSTBedwOZkByYcBG4GceIGPXRDsmfxhHazuS+hlOShRLeDw==}
@@ -7251,17 +7231,10 @@
 
   '@istanbuljs/schema@0.1.3': {}
 
-<<<<<<< HEAD
-  '@jridgewell/gen-mapping@0.3.10':
-    dependencies:
-      '@jridgewell/sourcemap-codec': 1.5.2
-      '@jridgewell/trace-mapping': 0.3.27
-=======
   '@jridgewell/gen-mapping@0.3.11':
     dependencies:
       '@jridgewell/sourcemap-codec': 1.5.3
       '@jridgewell/trace-mapping': 0.3.28
->>>>>>> dfec29e5
     optional: true
 
   '@jridgewell/gen-mapping@0.3.8':
@@ -7273,27 +7246,15 @@
   '@jridgewell/resolve-uri@3.1.2': {}
 
   '@jridgewell/set-array@1.2.1': {}
-
-<<<<<<< HEAD
-  '@jridgewell/source-map@0.3.8':
-    dependencies:
-      '@jridgewell/gen-mapping': 0.3.10
-      '@jridgewell/trace-mapping': 0.3.27
-=======
   '@jridgewell/source-map@0.3.9':
     dependencies:
       '@jridgewell/gen-mapping': 0.3.11
       '@jridgewell/trace-mapping': 0.3.28
->>>>>>> dfec29e5
     optional: true
 
   '@jridgewell/sourcemap-codec@1.5.0': {}
 
-<<<<<<< HEAD
-  '@jridgewell/sourcemap-codec@1.5.2':
-=======
   '@jridgewell/sourcemap-codec@1.5.3':
->>>>>>> dfec29e5
     optional: true
 
   '@jridgewell/trace-mapping@0.3.25':
@@ -7301,17 +7262,10 @@
       '@jridgewell/resolve-uri': 3.1.2
       '@jridgewell/sourcemap-codec': 1.5.0
 
-<<<<<<< HEAD
-  '@jridgewell/trace-mapping@0.3.27':
-    dependencies:
-      '@jridgewell/resolve-uri': 3.1.2
-      '@jridgewell/sourcemap-codec': 1.5.2
-=======
   '@jridgewell/trace-mapping@0.3.28':
     dependencies:
       '@jridgewell/resolve-uri': 3.1.2
       '@jridgewell/sourcemap-codec': 1.5.3
->>>>>>> dfec29e5
     optional: true
 
   '@mdx-js/mdx@3.1.0(acorn@8.15.0)':
@@ -13133,11 +13087,7 @@
 
   terser@5.43.1:
     dependencies:
-<<<<<<< HEAD
-      '@jridgewell/source-map': 0.3.8
-=======
       '@jridgewell/source-map': 0.3.9
->>>>>>> dfec29e5
       acorn: 8.15.0
       commander: 2.20.3
       source-map-support: 0.5.21
