{
  "private": true,
  "scripts": {
    "build": "turbo build",
    "dev": "turbo dev",
    "lint": "turbo lint",
    "test": "turbo test",
    "clean": "turbo clean",
    "type-check": "turbo type-check",
    "format": "prettier --write \"**/*.{ts,tsx,md}\"",
    "changeset": "changeset",
    "changeset:add": "changeset add",
    "changeset:status": "changeset status",
    "version-packages": "changeset version",
<<<<<<< HEAD
    "release": "turbo build --filter=example^... && changeset publish",
    "docs": "turbo dev --no-cache --continue --filter=docs"
=======
    "release": "turbo build --filter=next-s3-uploader^... && changeset publish",
    "release:dry": "turbo build --filter=next-s3-uploader^... && changeset publish --dry-run",
    "release:snapshot": "changeset version --snapshot && changeset publish --tag snapshot",
    "release:check": "changeset status --verbose",
    "validate-changesets": "cd packages/next-s3-uploader && pnpm validate-changesets",
    "changelog:preview": "changeset status --output=changelog.md",
    "rundocs": "turbo dev --no-cache --continue --filter={./apps/docs}"
>>>>>>> 0db25cb5
  },
  "devDependencies": {
    "@changesets/changelog-github": "^0.5.1",
    "@changesets/cli": "^2.25.2",
    "eslint": "^7.32.0",
    "prettier": "^2.5.1",
    "turbo": "^2.5.4"
  },
  "packageManager": "pnpm@9.0.6",
  "name": "next-s3-uploader"
}<|MERGE_RESOLUTION|>--- conflicted
+++ resolved
@@ -12,18 +12,13 @@
     "changeset:add": "changeset add",
     "changeset:status": "changeset status",
     "version-packages": "changeset version",
-<<<<<<< HEAD
-    "release": "turbo build --filter=example^... && changeset publish",
-    "docs": "turbo dev --no-cache --continue --filter=docs"
-=======
+    "docs": "turbo dev --no-cache --continue --filter=docs",
     "release": "turbo build --filter=next-s3-uploader^... && changeset publish",
     "release:dry": "turbo build --filter=next-s3-uploader^... && changeset publish --dry-run",
     "release:snapshot": "changeset version --snapshot && changeset publish --tag snapshot",
     "release:check": "changeset status --verbose",
     "validate-changesets": "cd packages/next-s3-uploader && pnpm validate-changesets",
-    "changelog:preview": "changeset status --output=changelog.md",
-    "rundocs": "turbo dev --no-cache --continue --filter={./apps/docs}"
->>>>>>> 0db25cb5
+    "changelog:preview": "changeset status --output=changelog.md"
   },
   "devDependencies": {
     "@changesets/changelog-github": "^0.5.1",
