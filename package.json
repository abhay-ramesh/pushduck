--- conflicted
+++ resolved
@@ -24,13 +24,8 @@
     "release:ui": "node scripts/release-methods.js"
   },
   "devDependencies": {
-<<<<<<< HEAD
-    "eslint": "^7.32.0",
-    "prettier": "^3.6.2",
-=======
     "eslint": "^9.30.0",
     "prettier": "^2.5.1",
->>>>>>> dfec29e5
     "turbo": "^2.5.4"
   },
   "packageManager": "pnpm@9.0.6",
